/*
 *  Server-side procedures for NFSv4.
 *
 *  Copyright (c) 2002 The Regents of the University of Michigan.
 *  All rights reserved.
 *
 *  Kendrick Smith <kmsmith@umich.edu>
 *  Andy Adamson   <andros@umich.edu>
 *
 *  Redistribution and use in source and binary forms, with or without
 *  modification, are permitted provided that the following conditions
 *  are met:
 *
 *  1. Redistributions of source code must retain the above copyright
 *     notice, this list of conditions and the following disclaimer.
 *  2. Redistributions in binary form must reproduce the above copyright
 *     notice, this list of conditions and the following disclaimer in the
 *     documentation and/or other materials provided with the distribution.
 *  3. Neither the name of the University nor the names of its
 *     contributors may be used to endorse or promote products derived
 *     from this software without specific prior written permission.
 *
 *  THIS SOFTWARE IS PROVIDED ``AS IS'' AND ANY EXPRESS OR IMPLIED
 *  WARRANTIES, INCLUDING, BUT NOT LIMITED TO, THE IMPLIED WARRANTIES OF
 *  MERCHANTABILITY AND FITNESS FOR A PARTICULAR PURPOSE ARE
 *  DISCLAIMED. IN NO EVENT SHALL THE REGENTS OR CONTRIBUTORS BE LIABLE
 *  FOR ANY DIRECT, INDIRECT, INCIDENTAL, SPECIAL, EXEMPLARY, OR
 *  CONSEQUENTIAL DAMAGES (INCLUDING, BUT NOT LIMITED TO, PROCUREMENT OF
 *  SUBSTITUTE GOODS OR SERVICES; LOSS OF USE, DATA, OR PROFITS; OR
 *  BUSINESS INTERRUPTION) HOWEVER CAUSED AND ON ANY THEORY OF
 *  LIABILITY, WHETHER IN CONTRACT, STRICT LIABILITY, OR TORT (INCLUDING
 *  NEGLIGENCE OR OTHERWISE) ARISING IN ANY WAY OUT OF THE USE OF THIS
 *  SOFTWARE, EVEN IF ADVISED OF THE POSSIBILITY OF SUCH DAMAGE.
 */
#include <linux/file.h>
#include <linux/falloc.h>
#include <linux/slab.h>

#include "idmap.h"
#include "cache.h"
#include "xdr4.h"
#include "vfs.h"
#include "current_stateid.h"
#include "netns.h"
#include "acl.h"
#include "pnfs.h"
#include "trace.h"

#ifdef CONFIG_NFSD_V4_SECURITY_LABEL
#include <linux/security.h>

static inline void
nfsd4_security_inode_setsecctx(struct svc_fh *resfh, struct xdr_netobj *label, u32 *bmval)
{
	struct inode *inode = d_inode(resfh->fh_dentry);
	int status;

	inode_lock(inode);
	status = security_inode_setsecctx(resfh->fh_dentry,
		label->data, label->len);
	inode_unlock(inode);

	if (status)
		/*
		 * XXX: We should really fail the whole open, but we may
		 * already have created a new file, so it may be too
		 * late.  For now this seems the least of evils:
		 */
		bmval[2] &= ~FATTR4_WORD2_SECURITY_LABEL;

	return;
}
#else
static inline void
nfsd4_security_inode_setsecctx(struct svc_fh *resfh, struct xdr_netobj *label, u32 *bmval)
{ }
#endif

#define NFSDDBG_FACILITY		NFSDDBG_PROC

static u32 nfsd_attrmask[] = {
	NFSD_WRITEABLE_ATTRS_WORD0,
	NFSD_WRITEABLE_ATTRS_WORD1,
	NFSD_WRITEABLE_ATTRS_WORD2
};

static u32 nfsd41_ex_attrmask[] = {
	NFSD_SUPPATTR_EXCLCREAT_WORD0,
	NFSD_SUPPATTR_EXCLCREAT_WORD1,
	NFSD_SUPPATTR_EXCLCREAT_WORD2
};

static __be32
check_attr_support(struct svc_rqst *rqstp, struct nfsd4_compound_state *cstate,
		   u32 *bmval, u32 *writable)
{
	struct dentry *dentry = cstate->current_fh.fh_dentry;
	struct svc_export *exp = cstate->current_fh.fh_export;

	if (!nfsd_attrs_supported(cstate->minorversion, bmval))
		return nfserr_attrnotsupp;
	if ((bmval[0] & FATTR4_WORD0_ACL) && !IS_POSIXACL(d_inode(dentry)))
		return nfserr_attrnotsupp;
	if ((bmval[2] & FATTR4_WORD2_SECURITY_LABEL) &&
			!(exp->ex_flags & NFSEXP_SECURITY_LABEL))
		return nfserr_attrnotsupp;
	if (writable && !bmval_is_subset(bmval, writable))
		return nfserr_inval;
	if (writable && (bmval[2] & FATTR4_WORD2_MODE_UMASK) &&
			(bmval[1] & FATTR4_WORD1_MODE))
		return nfserr_inval;
	return nfs_ok;
}

static __be32
nfsd4_check_open_attributes(struct svc_rqst *rqstp,
	struct nfsd4_compound_state *cstate, struct nfsd4_open *open)
{
	__be32 status = nfs_ok;

	if (open->op_create == NFS4_OPEN_CREATE) {
		if (open->op_createmode == NFS4_CREATE_UNCHECKED
		    || open->op_createmode == NFS4_CREATE_GUARDED)
			status = check_attr_support(rqstp, cstate,
					open->op_bmval, nfsd_attrmask);
		else if (open->op_createmode == NFS4_CREATE_EXCLUSIVE4_1)
			status = check_attr_support(rqstp, cstate,
					open->op_bmval, nfsd41_ex_attrmask);
	}

	return status;
}

static int
is_create_with_attrs(struct nfsd4_open *open)
{
	return open->op_create == NFS4_OPEN_CREATE
		&& (open->op_createmode == NFS4_CREATE_UNCHECKED
		    || open->op_createmode == NFS4_CREATE_GUARDED
		    || open->op_createmode == NFS4_CREATE_EXCLUSIVE4_1);
}

/*
 * if error occurs when setting the acl, just clear the acl bit
 * in the returned attr bitmap.
 */
static void
do_set_nfs4_acl(struct svc_rqst *rqstp, struct svc_fh *fhp,
		struct nfs4_acl *acl, u32 *bmval)
{
	__be32 status;

	status = nfsd4_set_nfs4_acl(rqstp, fhp, acl);
	if (status)
		/*
		 * We should probably fail the whole open at this point,
		 * but we've already created the file, so it's too late;
		 * So this seems the least of evils:
		 */
		bmval[0] &= ~FATTR4_WORD0_ACL;
}

static inline void
fh_dup2(struct svc_fh *dst, struct svc_fh *src)
{
	fh_put(dst);
	dget(src->fh_dentry);
	if (src->fh_export)
		exp_get(src->fh_export);
	*dst = *src;
}

static __be32
do_open_permission(struct svc_rqst *rqstp, struct svc_fh *current_fh, struct nfsd4_open *open, int accmode)
{
	__be32 status;

	if (open->op_truncate &&
		!(open->op_share_access & NFS4_SHARE_ACCESS_WRITE))
		return nfserr_inval;

	accmode |= NFSD_MAY_READ_IF_EXEC;

	if (open->op_share_access & NFS4_SHARE_ACCESS_READ)
		accmode |= NFSD_MAY_READ;
	if (open->op_share_access & NFS4_SHARE_ACCESS_WRITE)
		accmode |= (NFSD_MAY_WRITE | NFSD_MAY_TRUNC);
	if (open->op_share_deny & NFS4_SHARE_DENY_READ)
		accmode |= NFSD_MAY_WRITE;

	status = fh_verify(rqstp, current_fh, S_IFREG, accmode);

	return status;
}

static __be32 nfsd_check_obj_isreg(struct svc_fh *fh)
{
	umode_t mode = d_inode(fh->fh_dentry)->i_mode;

	if (S_ISREG(mode))
		return nfs_ok;
	if (S_ISDIR(mode))
		return nfserr_isdir;
	/*
	 * Using err_symlink as our catch-all case may look odd; but
	 * there's no other obvious error for this case in 4.0, and we
	 * happen to know that it will cause the linux v4 client to do
	 * the right thing on attempts to open something other than a
	 * regular file.
	 */
	return nfserr_symlink;
}

static void nfsd4_set_open_owner_reply_cache(struct nfsd4_compound_state *cstate, struct nfsd4_open *open, struct svc_fh *resfh)
{
	if (nfsd4_has_session(cstate))
		return;
	fh_copy_shallow(&open->op_openowner->oo_owner.so_replay.rp_openfh,
			&resfh->fh_handle);
}

static __be32
do_open_lookup(struct svc_rqst *rqstp, struct nfsd4_compound_state *cstate, struct nfsd4_open *open, struct svc_fh **resfh)
{
	struct svc_fh *current_fh = &cstate->current_fh;
	int accmode;
	__be32 status;

	*resfh = kmalloc(sizeof(struct svc_fh), GFP_KERNEL);
	if (!*resfh)
		return nfserr_jukebox;
	fh_init(*resfh, NFS4_FHSIZE);
	open->op_truncate = 0;

	if (open->op_create) {
		/* FIXME: check session persistence and pnfs flags.
		 * The nfsv4.1 spec requires the following semantics:
		 *
		 * Persistent   | pNFS   | Server REQUIRED | Client Allowed
		 * Reply Cache  | server |                 |
		 * -------------+--------+-----------------+--------------------
		 * no           | no     | EXCLUSIVE4_1    | EXCLUSIVE4_1
		 *              |        |                 | (SHOULD)
		 *              |        | and EXCLUSIVE4  | or EXCLUSIVE4
		 *              |        |                 | (SHOULD NOT)
		 * no           | yes    | EXCLUSIVE4_1    | EXCLUSIVE4_1
		 * yes          | no     | GUARDED4        | GUARDED4
		 * yes          | yes    | GUARDED4        | GUARDED4
		 */

		/*
		 * Note: create modes (UNCHECKED,GUARDED...) are the same
		 * in NFSv4 as in v3 except EXCLUSIVE4_1.
		 */
		status = do_nfsd_create(rqstp, current_fh, open->op_fname.data,
					open->op_fname.len, &open->op_iattr,
					*resfh, open->op_createmode,
					(u32 *)open->op_verf.data,
					&open->op_truncate, &open->op_created);

		if (!status && open->op_label.len)
			nfsd4_security_inode_setsecctx(*resfh, &open->op_label, open->op_bmval);

		/*
		 * Following rfc 3530 14.2.16, and rfc 5661 18.16.4
		 * use the returned bitmask to indicate which attributes
		 * we used to store the verifier:
		 */
		if (nfsd_create_is_exclusive(open->op_createmode) && status == 0)
			open->op_bmval[1] |= (FATTR4_WORD1_TIME_ACCESS |
						FATTR4_WORD1_TIME_MODIFY);
	} else
		/*
		 * Note this may exit with the parent still locked.
		 * We will hold the lock until nfsd4_open's final
		 * lookup, to prevent renames or unlinks until we've had
		 * a chance to an acquire a delegation if appropriate.
		 */
		status = nfsd_lookup(rqstp, current_fh,
				     open->op_fname.data, open->op_fname.len, *resfh);
	if (status)
		goto out;
	status = nfsd_check_obj_isreg(*resfh);
	if (status)
		goto out;

	if (is_create_with_attrs(open) && open->op_acl != NULL)
		do_set_nfs4_acl(rqstp, *resfh, open->op_acl, open->op_bmval);

	nfsd4_set_open_owner_reply_cache(cstate, open, *resfh);
	accmode = NFSD_MAY_NOP;
	if (open->op_created ||
			open->op_claim_type == NFS4_OPEN_CLAIM_DELEGATE_CUR)
		accmode |= NFSD_MAY_OWNER_OVERRIDE;
	status = do_open_permission(rqstp, *resfh, open, accmode);
	set_change_info(&open->op_cinfo, current_fh);
out:
	return status;
}

static __be32
do_open_fhandle(struct svc_rqst *rqstp, struct nfsd4_compound_state *cstate, struct nfsd4_open *open)
{
	struct svc_fh *current_fh = &cstate->current_fh;
	__be32 status;
	int accmode = 0;

	/* We don't know the target directory, and therefore can not
	* set the change info
	*/

	memset(&open->op_cinfo, 0, sizeof(struct nfsd4_change_info));

	nfsd4_set_open_owner_reply_cache(cstate, open, current_fh);

	open->op_truncate = (open->op_iattr.ia_valid & ATTR_SIZE) &&
		(open->op_iattr.ia_size == 0);
	/*
	 * In the delegation case, the client is telling us about an
	 * open that it *already* performed locally, some time ago.  We
	 * should let it succeed now if possible.
	 *
	 * In the case of a CLAIM_FH open, on the other hand, the client
	 * may be counting on us to enforce permissions (the Linux 4.1
	 * client uses this for normal opens, for example).
	 */
	if (open->op_claim_type == NFS4_OPEN_CLAIM_DELEG_CUR_FH)
		accmode = NFSD_MAY_OWNER_OVERRIDE;

	status = do_open_permission(rqstp, current_fh, open, accmode);

	return status;
}

static void
copy_clientid(clientid_t *clid, struct nfsd4_session *session)
{
	struct nfsd4_sessionid *sid =
			(struct nfsd4_sessionid *)session->se_sessionid.data;

	clid->cl_boot = sid->clientid.cl_boot;
	clid->cl_id = sid->clientid.cl_id;
}

static __be32
nfsd4_open(struct svc_rqst *rqstp, struct nfsd4_compound_state *cstate,
	   struct nfsd4_open *open)
{
	__be32 status;
	struct svc_fh *resfh = NULL;
	struct net *net = SVC_NET(rqstp);
	struct nfsd_net *nn = net_generic(net, nfsd_net_id);

	dprintk("NFSD: nfsd4_open filename %.*s op_openowner %p\n",
		(int)open->op_fname.len, open->op_fname.data,
		open->op_openowner);

	/* This check required by spec. */
	if (open->op_create && open->op_claim_type != NFS4_OPEN_CLAIM_NULL)
		return nfserr_inval;

	open->op_created = 0;
	/*
	 * RFC5661 18.51.3
	 * Before RECLAIM_COMPLETE done, server should deny new lock
	 */
	if (nfsd4_has_session(cstate) &&
	    !test_bit(NFSD4_CLIENT_RECLAIM_COMPLETE,
		      &cstate->session->se_client->cl_flags) &&
	    open->op_claim_type != NFS4_OPEN_CLAIM_PREVIOUS)
		return nfserr_grace;

	if (nfsd4_has_session(cstate))
		copy_clientid(&open->op_clientid, cstate->session);

	/* check seqid for replay. set nfs4_owner */
	status = nfsd4_process_open1(cstate, open, nn);
	if (status == nfserr_replay_me) {
		struct nfs4_replay *rp = &open->op_openowner->oo_owner.so_replay;
		fh_put(&cstate->current_fh);
		fh_copy_shallow(&cstate->current_fh.fh_handle,
				&rp->rp_openfh);
		status = fh_verify(rqstp, &cstate->current_fh, 0, NFSD_MAY_NOP);
		if (status)
			dprintk("nfsd4_open: replay failed"
				" restoring previous filehandle\n");
		else
			status = nfserr_replay_me;
	}
	if (status)
		goto out;
	if (open->op_xdr_error) {
		status = open->op_xdr_error;
		goto out;
	}

	status = nfsd4_check_open_attributes(rqstp, cstate, open);
	if (status)
		goto out;

	/* Openowner is now set, so sequence id will get bumped.  Now we need
	 * these checks before we do any creates: */
	status = nfserr_grace;
	if (opens_in_grace(net) && open->op_claim_type != NFS4_OPEN_CLAIM_PREVIOUS)
		goto out;
	status = nfserr_no_grace;
	if (!opens_in_grace(net) && open->op_claim_type == NFS4_OPEN_CLAIM_PREVIOUS)
		goto out;

	switch (open->op_claim_type) {
		case NFS4_OPEN_CLAIM_DELEGATE_CUR:
		case NFS4_OPEN_CLAIM_NULL:
			status = do_open_lookup(rqstp, cstate, open, &resfh);
			if (status)
				goto out;
			break;
		case NFS4_OPEN_CLAIM_PREVIOUS:
			status = nfs4_check_open_reclaim(&open->op_clientid,
							 cstate, nn);
			if (status)
				goto out;
			open->op_openowner->oo_flags |= NFS4_OO_CONFIRMED;
		case NFS4_OPEN_CLAIM_FH:
		case NFS4_OPEN_CLAIM_DELEG_CUR_FH:
			status = do_open_fhandle(rqstp, cstate, open);
			if (status)
				goto out;
			resfh = &cstate->current_fh;
			break;
		case NFS4_OPEN_CLAIM_DELEG_PREV_FH:
             	case NFS4_OPEN_CLAIM_DELEGATE_PREV:
			dprintk("NFSD: unsupported OPEN claim type %d\n",
				open->op_claim_type);
			status = nfserr_notsupp;
			goto out;
		default:
			dprintk("NFSD: Invalid OPEN claim type %d\n",
				open->op_claim_type);
			status = nfserr_inval;
			goto out;
	}
	/*
	 * nfsd4_process_open2() does the actual opening of the file.  If
	 * successful, it (1) truncates the file if open->op_truncate was
	 * set, (2) sets open->op_stateid, (3) sets open->op_delegation.
	 */
	status = nfsd4_process_open2(rqstp, resfh, open);
	WARN(status && open->op_created,
	     "nfsd4_process_open2 failed to open newly-created file! status=%u\n",
	     be32_to_cpu(status));
out:
	if (resfh && resfh != &cstate->current_fh) {
		fh_dup2(&cstate->current_fh, resfh);
		fh_put(resfh);
		kfree(resfh);
	}
	nfsd4_cleanup_open_state(cstate, open);
	nfsd4_bump_seqid(cstate, status);
	return status;
}

/*
 * OPEN is the only seqid-mutating operation whose decoding can fail
 * with a seqid-mutating error (specifically, decoding of user names in
 * the attributes).  Therefore we have to do some processing to look up
 * the stateowner so that we can bump the seqid.
 */
static __be32 nfsd4_open_omfg(struct svc_rqst *rqstp, struct nfsd4_compound_state *cstate, struct nfsd4_op *op)
{
	struct nfsd4_open *open = (struct nfsd4_open *)&op->u;

	if (!seqid_mutating_err(ntohl(op->status)))
		return op->status;
	if (nfsd4_has_session(cstate))
		return op->status;
	open->op_xdr_error = op->status;
	return nfsd4_open(rqstp, cstate, open);
}

/*
 * filehandle-manipulating ops.
 */
static __be32
nfsd4_getfh(struct svc_rqst *rqstp, struct nfsd4_compound_state *cstate,
	    struct svc_fh **getfh)
{
	if (!cstate->current_fh.fh_dentry)
		return nfserr_nofilehandle;

	*getfh = &cstate->current_fh;
	return nfs_ok;
}

static __be32
nfsd4_putfh(struct svc_rqst *rqstp, struct nfsd4_compound_state *cstate,
	    struct nfsd4_putfh *putfh)
{
	fh_put(&cstate->current_fh);
	cstate->current_fh.fh_handle.fh_size = putfh->pf_fhlen;
	memcpy(&cstate->current_fh.fh_handle.fh_base, putfh->pf_fhval,
	       putfh->pf_fhlen);
	return fh_verify(rqstp, &cstate->current_fh, 0, NFSD_MAY_BYPASS_GSS);
}

static __be32
nfsd4_putrootfh(struct svc_rqst *rqstp, struct nfsd4_compound_state *cstate,
		void *arg)
{
	__be32 status;

	fh_put(&cstate->current_fh);
	status = exp_pseudoroot(rqstp, &cstate->current_fh);
	return status;
}

static __be32
nfsd4_restorefh(struct svc_rqst *rqstp, struct nfsd4_compound_state *cstate,
		void *arg)
{
	if (!cstate->save_fh.fh_dentry)
		return nfserr_restorefh;

	fh_dup2(&cstate->current_fh, &cstate->save_fh);
	if (HAS_STATE_ID(cstate, SAVED_STATE_ID_FLAG)) {
		memcpy(&cstate->current_stateid, &cstate->save_stateid, sizeof(stateid_t));
		SET_STATE_ID(cstate, CURRENT_STATE_ID_FLAG);
	}
	return nfs_ok;
}

static __be32
nfsd4_savefh(struct svc_rqst *rqstp, struct nfsd4_compound_state *cstate,
	     void *arg)
{
	if (!cstate->current_fh.fh_dentry)
		return nfserr_nofilehandle;

	fh_dup2(&cstate->save_fh, &cstate->current_fh);
	if (HAS_STATE_ID(cstate, CURRENT_STATE_ID_FLAG)) {
		memcpy(&cstate->save_stateid, &cstate->current_stateid, sizeof(stateid_t));
		SET_STATE_ID(cstate, SAVED_STATE_ID_FLAG);
	}
	return nfs_ok;
}

/*
 * misc nfsv4 ops
 */
static __be32
nfsd4_access(struct svc_rqst *rqstp, struct nfsd4_compound_state *cstate,
	     struct nfsd4_access *access)
{
	if (access->ac_req_access & ~NFS3_ACCESS_FULL)
		return nfserr_inval;

	access->ac_resp_access = access->ac_req_access;
	return nfsd_access(rqstp, &cstate->current_fh, &access->ac_resp_access,
			   &access->ac_supported);
}

static void gen_boot_verifier(nfs4_verifier *verifier, struct net *net)
{
	__be32 verf[2];
	struct nfsd_net *nn = net_generic(net, nfsd_net_id);

	/*
	 * This is opaque to client, so no need to byte-swap. Use
	 * __force to keep sparse happy
	 */
	verf[0] = (__force __be32)nn->nfssvc_boot.tv_sec;
	verf[1] = (__force __be32)nn->nfssvc_boot.tv_usec;
	memcpy(verifier->data, verf, sizeof(verifier->data));
}

static __be32
nfsd4_commit(struct svc_rqst *rqstp, struct nfsd4_compound_state *cstate,
	     struct nfsd4_commit *commit)
{
	gen_boot_verifier(&commit->co_verf, SVC_NET(rqstp));
	return nfsd_commit(rqstp, &cstate->current_fh, commit->co_offset,
			     commit->co_count);
}

static __be32
nfsd4_create(struct svc_rqst *rqstp, struct nfsd4_compound_state *cstate,
	     struct nfsd4_create *create)
{
	struct svc_fh resfh;
	__be32 status;
	dev_t rdev;

	fh_init(&resfh, NFS4_FHSIZE);

	status = fh_verify(rqstp, &cstate->current_fh, S_IFDIR, NFSD_MAY_NOP);
	if (status)
		return status;

	status = check_attr_support(rqstp, cstate, create->cr_bmval,
				    nfsd_attrmask);
	if (status)
		return status;

	switch (create->cr_type) {
	case NF4LNK:
		status = nfsd_symlink(rqstp, &cstate->current_fh,
				      create->cr_name, create->cr_namelen,
				      create->cr_data, &resfh);
		break;

	case NF4BLK:
		rdev = MKDEV(create->cr_specdata1, create->cr_specdata2);
		if (MAJOR(rdev) != create->cr_specdata1 ||
		    MINOR(rdev) != create->cr_specdata2)
			return nfserr_inval;
		status = nfsd_create(rqstp, &cstate->current_fh,
				     create->cr_name, create->cr_namelen,
				     &create->cr_iattr, S_IFBLK, rdev, &resfh);
		break;

	case NF4CHR:
		rdev = MKDEV(create->cr_specdata1, create->cr_specdata2);
		if (MAJOR(rdev) != create->cr_specdata1 ||
		    MINOR(rdev) != create->cr_specdata2)
			return nfserr_inval;
		status = nfsd_create(rqstp, &cstate->current_fh,
				     create->cr_name, create->cr_namelen,
				     &create->cr_iattr,S_IFCHR, rdev, &resfh);
		break;

	case NF4SOCK:
		status = nfsd_create(rqstp, &cstate->current_fh,
				     create->cr_name, create->cr_namelen,
				     &create->cr_iattr, S_IFSOCK, 0, &resfh);
		break;

	case NF4FIFO:
		status = nfsd_create(rqstp, &cstate->current_fh,
				     create->cr_name, create->cr_namelen,
				     &create->cr_iattr, S_IFIFO, 0, &resfh);
		break;

	case NF4DIR:
		create->cr_iattr.ia_valid &= ~ATTR_SIZE;
		status = nfsd_create(rqstp, &cstate->current_fh,
				     create->cr_name, create->cr_namelen,
				     &create->cr_iattr, S_IFDIR, 0, &resfh);
		break;

	default:
		status = nfserr_badtype;
	}

	if (status)
		goto out;

	if (create->cr_label.len)
		nfsd4_security_inode_setsecctx(&resfh, &create->cr_label, create->cr_bmval);

	if (create->cr_acl != NULL)
		do_set_nfs4_acl(rqstp, &resfh, create->cr_acl,
				create->cr_bmval);

	fh_unlock(&cstate->current_fh);
	set_change_info(&create->cr_cinfo, &cstate->current_fh);
	fh_dup2(&cstate->current_fh, &resfh);
out:
	fh_put(&resfh);
	return status;
}

static __be32
nfsd4_getattr(struct svc_rqst *rqstp, struct nfsd4_compound_state *cstate,
	      struct nfsd4_getattr *getattr)
{
	__be32 status;

	status = fh_verify(rqstp, &cstate->current_fh, 0, NFSD_MAY_NOP);
	if (status)
		return status;

	if (getattr->ga_bmval[1] & NFSD_WRITEONLY_ATTRS_WORD1)
		return nfserr_inval;

	getattr->ga_bmval[0] &= nfsd_suppattrs[cstate->minorversion][0];
	getattr->ga_bmval[1] &= nfsd_suppattrs[cstate->minorversion][1];
	getattr->ga_bmval[2] &= nfsd_suppattrs[cstate->minorversion][2];

	getattr->ga_fhp = &cstate->current_fh;
	return nfs_ok;
}

static __be32
nfsd4_link(struct svc_rqst *rqstp, struct nfsd4_compound_state *cstate,
	   struct nfsd4_link *link)
{
	__be32 status = nfserr_nofilehandle;

	if (!cstate->save_fh.fh_dentry)
		return status;
	status = nfsd_link(rqstp, &cstate->current_fh,
			   link->li_name, link->li_namelen, &cstate->save_fh);
	if (!status)
		set_change_info(&link->li_cinfo, &cstate->current_fh);
	return status;
}

static __be32 nfsd4_do_lookupp(struct svc_rqst *rqstp, struct svc_fh *fh)
{
	struct svc_fh tmp_fh;
	__be32 ret;

	fh_init(&tmp_fh, NFS4_FHSIZE);
	ret = exp_pseudoroot(rqstp, &tmp_fh);
	if (ret)
		return ret;
	if (tmp_fh.fh_dentry == fh->fh_dentry) {
		fh_put(&tmp_fh);
		return nfserr_noent;
	}
	fh_put(&tmp_fh);
	return nfsd_lookup(rqstp, fh, "..", 2, fh);
}

static __be32
nfsd4_lookupp(struct svc_rqst *rqstp, struct nfsd4_compound_state *cstate,
	      void *arg)
{
	return nfsd4_do_lookupp(rqstp, &cstate->current_fh);
}

static __be32
nfsd4_lookup(struct svc_rqst *rqstp, struct nfsd4_compound_state *cstate,
	     struct nfsd4_lookup *lookup)
{
	return nfsd_lookup(rqstp, &cstate->current_fh,
			   lookup->lo_name, lookup->lo_len,
			   &cstate->current_fh);
}

static __be32
nfsd4_read(struct svc_rqst *rqstp, struct nfsd4_compound_state *cstate,
	   struct nfsd4_read *read)
{
	__be32 status;

	read->rd_filp = NULL;
	if (read->rd_offset >= OFFSET_MAX)
		return nfserr_inval;

	/*
	 * If we do a zero copy read, then a client will see read data
	 * that reflects the state of the file *after* performing the
	 * following compound.
	 *
	 * To ensure proper ordering, we therefore turn off zero copy if
	 * the client wants us to do more in this compound:
	 */
	if (!nfsd4_last_compound_op(rqstp))
		clear_bit(RQ_SPLICE_OK, &rqstp->rq_flags);

	/* check stateid */
	status = nfs4_preprocess_stateid_op(rqstp, cstate, &cstate->current_fh,
					&read->rd_stateid, RD_STATE,
					&read->rd_filp, &read->rd_tmp_file);
	if (status) {
		dprintk("NFSD: nfsd4_read: couldn't process stateid!\n");
		goto out;
	}
	status = nfs_ok;
out:
	read->rd_rqstp = rqstp;
	read->rd_fhp = &cstate->current_fh;
	return status;
}

static __be32
nfsd4_readdir(struct svc_rqst *rqstp, struct nfsd4_compound_state *cstate,
	      struct nfsd4_readdir *readdir)
{
	u64 cookie = readdir->rd_cookie;
	static const nfs4_verifier zeroverf;

	/* no need to check permission - this will be done in nfsd_readdir() */

	if (readdir->rd_bmval[1] & NFSD_WRITEONLY_ATTRS_WORD1)
		return nfserr_inval;

	readdir->rd_bmval[0] &= nfsd_suppattrs[cstate->minorversion][0];
	readdir->rd_bmval[1] &= nfsd_suppattrs[cstate->minorversion][1];
	readdir->rd_bmval[2] &= nfsd_suppattrs[cstate->minorversion][2];

	if ((cookie == 1) || (cookie == 2) ||
	    (cookie == 0 && memcmp(readdir->rd_verf.data, zeroverf.data, NFS4_VERIFIER_SIZE)))
		return nfserr_bad_cookie;

	readdir->rd_rqstp = rqstp;
	readdir->rd_fhp = &cstate->current_fh;
	return nfs_ok;
}

static __be32
nfsd4_readlink(struct svc_rqst *rqstp, struct nfsd4_compound_state *cstate,
	       struct nfsd4_readlink *readlink)
{
	readlink->rl_rqstp = rqstp;
	readlink->rl_fhp = &cstate->current_fh;
	return nfs_ok;
}

static __be32
nfsd4_remove(struct svc_rqst *rqstp, struct nfsd4_compound_state *cstate,
	     struct nfsd4_remove *remove)
{
	__be32 status;

	if (opens_in_grace(SVC_NET(rqstp)))
		return nfserr_grace;
	status = nfsd_unlink(rqstp, &cstate->current_fh, 0,
			     remove->rm_name, remove->rm_namelen);
	if (!status) {
		fh_unlock(&cstate->current_fh);
		set_change_info(&remove->rm_cinfo, &cstate->current_fh);
	}
	return status;
}

static __be32
nfsd4_rename(struct svc_rqst *rqstp, struct nfsd4_compound_state *cstate,
	     struct nfsd4_rename *rename)
{
	__be32 status = nfserr_nofilehandle;

	if (!cstate->save_fh.fh_dentry)
		return status;
	if (opens_in_grace(SVC_NET(rqstp)) &&
		!(cstate->save_fh.fh_export->ex_flags & NFSEXP_NOSUBTREECHECK))
		return nfserr_grace;
	status = nfsd_rename(rqstp, &cstate->save_fh, rename->rn_sname,
			     rename->rn_snamelen, &cstate->current_fh,
			     rename->rn_tname, rename->rn_tnamelen);
	if (status)
		return status;
	set_change_info(&rename->rn_sinfo, &cstate->current_fh);
	set_change_info(&rename->rn_tinfo, &cstate->save_fh);
	return nfs_ok;
}

static __be32
nfsd4_secinfo(struct svc_rqst *rqstp, struct nfsd4_compound_state *cstate,
	      struct nfsd4_secinfo *secinfo)
{
	struct svc_export *exp;
	struct dentry *dentry;
	__be32 err;

	err = fh_verify(rqstp, &cstate->current_fh, S_IFDIR, NFSD_MAY_EXEC);
	if (err)
		return err;
	err = nfsd_lookup_dentry(rqstp, &cstate->current_fh,
				    secinfo->si_name, secinfo->si_namelen,
				    &exp, &dentry);
	if (err)
		return err;
	fh_unlock(&cstate->current_fh);
	if (d_really_is_negative(dentry)) {
		exp_put(exp);
		err = nfserr_noent;
	} else
		secinfo->si_exp = exp;
	dput(dentry);
	if (cstate->minorversion)
		/* See rfc 5661 section 2.6.3.1.1.8 */
		fh_put(&cstate->current_fh);
	return err;
}

static __be32
nfsd4_secinfo_no_name(struct svc_rqst *rqstp, struct nfsd4_compound_state *cstate,
	      struct nfsd4_secinfo_no_name *sin)
{
	__be32 err;

	switch (sin->sin_style) {
	case NFS4_SECINFO_STYLE4_CURRENT_FH:
		break;
	case NFS4_SECINFO_STYLE4_PARENT:
		err = nfsd4_do_lookupp(rqstp, &cstate->current_fh);
		if (err)
			return err;
		break;
	default:
		return nfserr_inval;
	}

	sin->sin_exp = exp_get(cstate->current_fh.fh_export);
	fh_put(&cstate->current_fh);
	return nfs_ok;
}

static __be32
nfsd4_setattr(struct svc_rqst *rqstp, struct nfsd4_compound_state *cstate,
	      struct nfsd4_setattr *setattr)
{
	__be32 status = nfs_ok;
	int err;

	if (setattr->sa_iattr.ia_valid & ATTR_SIZE) {
		status = nfs4_preprocess_stateid_op(rqstp, cstate,
				&cstate->current_fh, &setattr->sa_stateid,
				WR_STATE, NULL, NULL);
		if (status) {
			dprintk("NFSD: nfsd4_setattr: couldn't process stateid!\n");
			return status;
		}
	}
	err = fh_want_write(&cstate->current_fh);
	if (err)
		return nfserrno(err);
	status = nfs_ok;

	status = check_attr_support(rqstp, cstate, setattr->sa_bmval,
				    nfsd_attrmask);
	if (status)
		goto out;

	if (setattr->sa_acl != NULL)
		status = nfsd4_set_nfs4_acl(rqstp, &cstate->current_fh,
					    setattr->sa_acl);
	if (status)
		goto out;
	if (setattr->sa_label.len)
		status = nfsd4_set_nfs4_label(rqstp, &cstate->current_fh,
				&setattr->sa_label);
	if (status)
		goto out;
	status = nfsd_setattr(rqstp, &cstate->current_fh, &setattr->sa_iattr,
				0, (time_t)0);
out:
	fh_drop_write(&cstate->current_fh);
	return status;
}

static int fill_in_write_vector(struct kvec *vec, struct nfsd4_write *write)
{
        int i = 1;
        int buflen = write->wr_buflen;

        vec[0].iov_base = write->wr_head.iov_base;
        vec[0].iov_len = min_t(int, buflen, write->wr_head.iov_len);
        buflen -= vec[0].iov_len;

        while (buflen) {
                vec[i].iov_base = page_address(write->wr_pagelist[i - 1]);
                vec[i].iov_len = min_t(int, PAGE_SIZE, buflen);
                buflen -= vec[i].iov_len;
                i++;
        }
        return i;
}

static __be32
nfsd4_write(struct svc_rqst *rqstp, struct nfsd4_compound_state *cstate,
	    struct nfsd4_write *write)
{
	stateid_t *stateid = &write->wr_stateid;
	struct file *filp = NULL;
	__be32 status = nfs_ok;
	unsigned long cnt;
	int nvecs;

	if (write->wr_offset >= OFFSET_MAX)
		return nfserr_inval;

	status = nfs4_preprocess_stateid_op(rqstp, cstate, &cstate->current_fh,
						stateid, WR_STATE, &filp, NULL);
	if (status) {
		dprintk("NFSD: nfsd4_write: couldn't process stateid!\n");
		return status;
	}

	cnt = write->wr_buflen;
	write->wr_how_written = write->wr_stable_how;
	gen_boot_verifier(&write->wr_verifier, SVC_NET(rqstp));

	nvecs = fill_in_write_vector(rqstp->rq_vec, write);
	WARN_ON_ONCE(nvecs > ARRAY_SIZE(rqstp->rq_vec));

	status = nfsd_vfs_write(rqstp, &cstate->current_fh, filp,
				write->wr_offset, rqstp->rq_vec, nvecs, &cnt,
				write->wr_how_written);
	fput(filp);

	write->wr_bytes_written = cnt;

	return status;
}

static __be32
nfsd4_verify_copy(struct svc_rqst *rqstp, struct nfsd4_compound_state *cstate,
		  stateid_t *src_stateid, struct file **src,
		  stateid_t *dst_stateid, struct file **dst)
{
	__be32 status;

	status = nfs4_preprocess_stateid_op(rqstp, cstate, &cstate->save_fh,
					    src_stateid, RD_STATE, src, NULL);
	if (status) {
		dprintk("NFSD: %s: couldn't process src stateid!\n", __func__);
		goto out;
	}

	status = nfs4_preprocess_stateid_op(rqstp, cstate, &cstate->current_fh,
					    dst_stateid, WR_STATE, dst, NULL);
	if (status) {
		dprintk("NFSD: %s: couldn't process dst stateid!\n", __func__);
		goto out_put_src;
	}

	/* fix up for NFS-specific error code */
	if (!S_ISREG(file_inode(*src)->i_mode) ||
	    !S_ISREG(file_inode(*dst)->i_mode)) {
		status = nfserr_wrong_type;
		goto out_put_dst;
	}

out:
	return status;
out_put_dst:
	fput(*dst);
out_put_src:
	fput(*src);
	goto out;
}

static __be32
nfsd4_clone(struct svc_rqst *rqstp, struct nfsd4_compound_state *cstate,
		struct nfsd4_clone *clone)
{
	struct file *src, *dst;
	__be32 status;

	status = nfsd4_verify_copy(rqstp, cstate, &clone->cl_src_stateid, &src,
				   &clone->cl_dst_stateid, &dst);
	if (status)
		goto out;

	status = nfsd4_clone_file_range(src, clone->cl_src_pos,
			dst, clone->cl_dst_pos, clone->cl_count);

	fput(dst);
	fput(src);
out:
	return status;
}

static __be32
nfsd4_copy(struct svc_rqst *rqstp, struct nfsd4_compound_state *cstate,
		struct nfsd4_copy *copy)
{
	struct file *src, *dst;
	__be32 status;
	ssize_t bytes;

	status = nfsd4_verify_copy(rqstp, cstate, &copy->cp_src_stateid, &src,
				   &copy->cp_dst_stateid, &dst);
	if (status)
		goto out;

	bytes = nfsd_copy_file_range(src, copy->cp_src_pos,
			dst, copy->cp_dst_pos, copy->cp_count);

	if (bytes < 0)
		status = nfserrno(bytes);
	else {
		copy->cp_res.wr_bytes_written = bytes;
		copy->cp_res.wr_stable_how = NFS_UNSTABLE;
		copy->cp_consecutive = 1;
		copy->cp_synchronous = 1;
		gen_boot_verifier(&copy->cp_res.wr_verifier, SVC_NET(rqstp));
		status = nfs_ok;
	}

	fput(src);
	fput(dst);
out:
	return status;
}

static __be32
nfsd4_fallocate(struct svc_rqst *rqstp, struct nfsd4_compound_state *cstate,
		struct nfsd4_fallocate *fallocate, int flags)
{
	__be32 status = nfserr_notsupp;
	struct file *file;

	status = nfs4_preprocess_stateid_op(rqstp, cstate, &cstate->current_fh,
					    &fallocate->falloc_stateid,
					    WR_STATE, &file, NULL);
	if (status != nfs_ok) {
		dprintk("NFSD: nfsd4_fallocate: couldn't process stateid!\n");
		return status;
	}

	status = nfsd4_vfs_fallocate(rqstp, &cstate->current_fh, file,
				     fallocate->falloc_offset,
				     fallocate->falloc_length,
				     flags);
	fput(file);
	return status;
}

static __be32
nfsd4_allocate(struct svc_rqst *rqstp, struct nfsd4_compound_state *cstate,
	       struct nfsd4_fallocate *fallocate)
{
	return nfsd4_fallocate(rqstp, cstate, fallocate, 0);
}

static __be32
nfsd4_deallocate(struct svc_rqst *rqstp, struct nfsd4_compound_state *cstate,
		 struct nfsd4_fallocate *fallocate)
{
	return nfsd4_fallocate(rqstp, cstate, fallocate,
			       FALLOC_FL_PUNCH_HOLE | FALLOC_FL_KEEP_SIZE);
}

static __be32
nfsd4_seek(struct svc_rqst *rqstp, struct nfsd4_compound_state *cstate,
		struct nfsd4_seek *seek)
{
	int whence;
	__be32 status;
	struct file *file;

	status = nfs4_preprocess_stateid_op(rqstp, cstate, &cstate->current_fh,
					    &seek->seek_stateid,
					    RD_STATE, &file, NULL);
	if (status) {
		dprintk("NFSD: nfsd4_seek: couldn't process stateid!\n");
		return status;
	}

	switch (seek->seek_whence) {
	case NFS4_CONTENT_DATA:
		whence = SEEK_DATA;
		break;
	case NFS4_CONTENT_HOLE:
		whence = SEEK_HOLE;
		break;
	default:
		status = nfserr_union_notsupp;
		goto out;
	}

	/*
	 * Note:  This call does change file->f_pos, but nothing in NFSD
	 *        should ever file->f_pos.
	 */
	seek->seek_pos = vfs_llseek(file, seek->seek_offset, whence);
	if (seek->seek_pos < 0)
		status = nfserrno(seek->seek_pos);
	else if (seek->seek_pos >= i_size_read(file_inode(file)))
		seek->seek_eof = true;

out:
	fput(file);
	return status;
}

/* This routine never returns NFS_OK!  If there are no other errors, it
 * will return NFSERR_SAME or NFSERR_NOT_SAME depending on whether the
 * attributes matched.  VERIFY is implemented by mapping NFSERR_SAME
 * to NFS_OK after the call; NVERIFY by mapping NFSERR_NOT_SAME to NFS_OK.
 */
static __be32
_nfsd4_verify(struct svc_rqst *rqstp, struct nfsd4_compound_state *cstate,
	     struct nfsd4_verify *verify)
{
	__be32 *buf, *p;
	int count;
	__be32 status;

	status = fh_verify(rqstp, &cstate->current_fh, 0, NFSD_MAY_NOP);
	if (status)
		return status;

	status = check_attr_support(rqstp, cstate, verify->ve_bmval, NULL);
	if (status)
		return status;

	if ((verify->ve_bmval[0] & FATTR4_WORD0_RDATTR_ERROR)
	    || (verify->ve_bmval[1] & NFSD_WRITEONLY_ATTRS_WORD1))
		return nfserr_inval;
	if (verify->ve_attrlen & 3)
		return nfserr_inval;

	/* count in words:
	 *   bitmap_len(1) + bitmap(2) + attr_len(1) = 4
	 */
	count = 4 + (verify->ve_attrlen >> 2);
	buf = kmalloc(count << 2, GFP_KERNEL);
	if (!buf)
		return nfserr_jukebox;

	p = buf;
	status = nfsd4_encode_fattr_to_buf(&p, count, &cstate->current_fh,
				    cstate->current_fh.fh_export,
				    cstate->current_fh.fh_dentry,
				    verify->ve_bmval,
				    rqstp, 0);
	/*
	 * If nfsd4_encode_fattr() ran out of space, assume that's because
	 * the attributes are longer (hence different) than those given:
	 */
	if (status == nfserr_resource)
		status = nfserr_not_same;
	if (status)
		goto out_kfree;

	/* skip bitmap */
	p = buf + 1 + ntohl(buf[0]);
	status = nfserr_not_same;
	if (ntohl(*p++) != verify->ve_attrlen)
		goto out_kfree;
	if (!memcmp(p, verify->ve_attrval, verify->ve_attrlen))
		status = nfserr_same;

out_kfree:
	kfree(buf);
	return status;
}

static __be32
nfsd4_nverify(struct svc_rqst *rqstp, struct nfsd4_compound_state *cstate,
	      struct nfsd4_verify *verify)
{
	__be32 status;

	status = _nfsd4_verify(rqstp, cstate, verify);
	return status == nfserr_not_same ? nfs_ok : status;
}

static __be32
nfsd4_verify(struct svc_rqst *rqstp, struct nfsd4_compound_state *cstate,
	     struct nfsd4_verify *verify)
{
	__be32 status;

	status = _nfsd4_verify(rqstp, cstate, verify);
	return status == nfserr_same ? nfs_ok : status;
}

#ifdef CONFIG_NFSD_PNFS
static const struct nfsd4_layout_ops *
nfsd4_layout_verify(struct svc_export *exp, unsigned int layout_type)
{
	if (!exp->ex_layout_types) {
		dprintk("%s: export does not support pNFS\n", __func__);
		return NULL;
	}

	if (!(exp->ex_layout_types & (1 << layout_type))) {
		dprintk("%s: layout type %d not supported\n",
			__func__, layout_type);
		return NULL;
	}

	return nfsd4_layout_ops[layout_type];
}

static __be32
nfsd4_getdeviceinfo(struct svc_rqst *rqstp,
		struct nfsd4_compound_state *cstate,
		struct nfsd4_getdeviceinfo *gdp)
{
	const struct nfsd4_layout_ops *ops;
	struct nfsd4_deviceid_map *map;
	struct svc_export *exp;
	__be32 nfserr;

	dprintk("%s: layout_type %u dev_id [0x%llx:0x%x] maxcnt %u\n",
	       __func__,
	       gdp->gd_layout_type,
	       gdp->gd_devid.fsid_idx, gdp->gd_devid.generation,
	       gdp->gd_maxcount);

	map = nfsd4_find_devid_map(gdp->gd_devid.fsid_idx);
	if (!map) {
		dprintk("%s: couldn't find device ID to export mapping!\n",
			__func__);
		return nfserr_noent;
	}

	exp = rqst_exp_find(rqstp, map->fsid_type, map->fsid);
	if (IS_ERR(exp)) {
		dprintk("%s: could not find device id\n", __func__);
		return nfserr_noent;
	}

	nfserr = nfserr_layoutunavailable;
	ops = nfsd4_layout_verify(exp, gdp->gd_layout_type);
	if (!ops)
		goto out;

	nfserr = nfs_ok;
	if (gdp->gd_maxcount != 0) {
		nfserr = ops->proc_getdeviceinfo(exp->ex_path.mnt->mnt_sb,
				rqstp, cstate->session->se_client, gdp);
	}

	gdp->gd_notify_types &= ops->notify_types;
out:
	exp_put(exp);
	return nfserr;
}

static __be32
nfsd4_layoutget(struct svc_rqst *rqstp,
		struct nfsd4_compound_state *cstate,
		struct nfsd4_layoutget *lgp)
{
	struct svc_fh *current_fh = &cstate->current_fh;
	const struct nfsd4_layout_ops *ops;
	struct nfs4_layout_stateid *ls;
	__be32 nfserr;
	int accmode;

	switch (lgp->lg_seg.iomode) {
	case IOMODE_READ:
		accmode = NFSD_MAY_READ;
		break;
	case IOMODE_RW:
		accmode = NFSD_MAY_READ | NFSD_MAY_WRITE;
		break;
	default:
		dprintk("%s: invalid iomode %d\n",
			__func__, lgp->lg_seg.iomode);
		nfserr = nfserr_badiomode;
		goto out;
	}

	nfserr = fh_verify(rqstp, current_fh, 0, accmode);
	if (nfserr)
		goto out;

	nfserr = nfserr_layoutunavailable;
	ops = nfsd4_layout_verify(current_fh->fh_export, lgp->lg_layout_type);
	if (!ops)
		goto out;

	/*
	 * Verify minlength and range as per RFC5661:
	 *  o  If loga_length is less than loga_minlength,
	 *     the metadata server MUST return NFS4ERR_INVAL.
	 *  o  If the sum of loga_offset and loga_minlength exceeds
	 *     NFS4_UINT64_MAX, and loga_minlength is not
	 *     NFS4_UINT64_MAX, the error NFS4ERR_INVAL MUST result.
	 *  o  If the sum of loga_offset and loga_length exceeds
	 *     NFS4_UINT64_MAX, and loga_length is not NFS4_UINT64_MAX,
	 *     the error NFS4ERR_INVAL MUST result.
	 */
	nfserr = nfserr_inval;
	if (lgp->lg_seg.length < lgp->lg_minlength ||
	    (lgp->lg_minlength != NFS4_MAX_UINT64 &&
	     lgp->lg_minlength > NFS4_MAX_UINT64 - lgp->lg_seg.offset) ||
	    (lgp->lg_seg.length != NFS4_MAX_UINT64 &&
	     lgp->lg_seg.length > NFS4_MAX_UINT64 - lgp->lg_seg.offset))
		goto out;
	if (lgp->lg_seg.length == 0)
		goto out;

	nfserr = nfsd4_preprocess_layout_stateid(rqstp, cstate, &lgp->lg_sid,
						true, lgp->lg_layout_type, &ls);
	if (nfserr) {
		trace_layout_get_lookup_fail(&lgp->lg_sid);
		goto out;
	}

	nfserr = nfserr_recallconflict;
	if (atomic_read(&ls->ls_stid.sc_file->fi_lo_recalls))
		goto out_put_stid;

	nfserr = ops->proc_layoutget(d_inode(current_fh->fh_dentry),
				     current_fh, lgp);
	if (nfserr)
		goto out_put_stid;

	nfserr = nfsd4_insert_layout(lgp, ls);

out_put_stid:
	mutex_unlock(&ls->ls_mutex);
	nfs4_put_stid(&ls->ls_stid);
out:
	return nfserr;
}

static __be32
nfsd4_layoutcommit(struct svc_rqst *rqstp,
		struct nfsd4_compound_state *cstate,
		struct nfsd4_layoutcommit *lcp)
{
	const struct nfsd4_layout_seg *seg = &lcp->lc_seg;
	struct svc_fh *current_fh = &cstate->current_fh;
	const struct nfsd4_layout_ops *ops;
	loff_t new_size = lcp->lc_last_wr + 1;
	struct inode *inode;
	struct nfs4_layout_stateid *ls;
	__be32 nfserr;

	nfserr = fh_verify(rqstp, current_fh, 0, NFSD_MAY_WRITE);
	if (nfserr)
		goto out;

	nfserr = nfserr_layoutunavailable;
	ops = nfsd4_layout_verify(current_fh->fh_export, lcp->lc_layout_type);
	if (!ops)
		goto out;
	inode = d_inode(current_fh->fh_dentry);

	nfserr = nfserr_inval;
	if (new_size <= seg->offset) {
		dprintk("pnfsd: last write before layout segment\n");
		goto out;
	}
	if (new_size > seg->offset + seg->length) {
		dprintk("pnfsd: last write beyond layout segment\n");
		goto out;
	}
	if (!lcp->lc_newoffset && new_size > i_size_read(inode)) {
		dprintk("pnfsd: layoutcommit beyond EOF\n");
		goto out;
	}

	nfserr = nfsd4_preprocess_layout_stateid(rqstp, cstate, &lcp->lc_sid,
						false, lcp->lc_layout_type,
						&ls);
	if (nfserr) {
		trace_layout_commit_lookup_fail(&lcp->lc_sid);
		/* fixup error code as per RFC5661 */
		if (nfserr == nfserr_bad_stateid)
			nfserr = nfserr_badlayout;
		goto out;
	}

	/* LAYOUTCOMMIT does not require any serialization */
	mutex_unlock(&ls->ls_mutex);

	if (new_size > i_size_read(inode)) {
		lcp->lc_size_chg = 1;
		lcp->lc_newsize = new_size;
	} else {
		lcp->lc_size_chg = 0;
	}

	nfserr = ops->proc_layoutcommit(inode, lcp);
	nfs4_put_stid(&ls->ls_stid);
out:
	return nfserr;
}

static __be32
nfsd4_layoutreturn(struct svc_rqst *rqstp,
		struct nfsd4_compound_state *cstate,
		struct nfsd4_layoutreturn *lrp)
{
	struct svc_fh *current_fh = &cstate->current_fh;
	__be32 nfserr;

	nfserr = fh_verify(rqstp, current_fh, 0, NFSD_MAY_NOP);
	if (nfserr)
		goto out;

	nfserr = nfserr_layoutunavailable;
	if (!nfsd4_layout_verify(current_fh->fh_export, lrp->lr_layout_type))
		goto out;

	switch (lrp->lr_seg.iomode) {
	case IOMODE_READ:
	case IOMODE_RW:
	case IOMODE_ANY:
		break;
	default:
		dprintk("%s: invalid iomode %d\n", __func__,
			lrp->lr_seg.iomode);
		nfserr = nfserr_inval;
		goto out;
	}

	switch (lrp->lr_return_type) {
	case RETURN_FILE:
		nfserr = nfsd4_return_file_layouts(rqstp, cstate, lrp);
		break;
	case RETURN_FSID:
	case RETURN_ALL:
		nfserr = nfsd4_return_client_layouts(rqstp, cstate, lrp);
		break;
	default:
		dprintk("%s: invalid return_type %d\n", __func__,
			lrp->lr_return_type);
		nfserr = nfserr_inval;
		break;
	}
out:
	return nfserr;
}
#endif /* CONFIG_NFSD_PNFS */

/*
 * NULL call.
 */
static __be32
nfsd4_proc_null(struct svc_rqst *rqstp, void *argp, void *resp)
{
	return nfs_ok;
}

static inline void nfsd4_increment_op_stats(u32 opnum)
{
	if (opnum >= FIRST_NFS4_OP && opnum <= LAST_NFS4_OP)
		nfsdstats.nfs4_opcount[opnum]++;
}

typedef __be32(*nfsd4op_func)(struct svc_rqst *, struct nfsd4_compound_state *,
			      void *);
typedef u32(*nfsd4op_rsize)(struct svc_rqst *, struct nfsd4_op *op);
typedef void(*stateid_setter)(struct nfsd4_compound_state *, void *);
typedef void(*stateid_getter)(struct nfsd4_compound_state *, void *);

enum nfsd4_op_flags {
	ALLOWED_WITHOUT_FH = 1 << 0,	/* No current filehandle required */
	ALLOWED_ON_ABSENT_FS = 1 << 1,	/* ops processed on absent fs */
	ALLOWED_AS_FIRST_OP = 1 << 2,	/* ops reqired first in compound */
	/* For rfc 5661 section 2.6.3.1.1: */
	OP_HANDLES_WRONGSEC = 1 << 3,
	OP_IS_PUTFH_LIKE = 1 << 4,
	/*
	 * These are the ops whose result size we estimate before
	 * encoding, to avoid performing an op then not being able to
	 * respond or cache a response.  This includes writes and setattrs
	 * as well as the operations usually called "nonidempotent":
	 */
	OP_MODIFIES_SOMETHING = 1 << 5,
	/*
	 * Cache compounds containing these ops in the xid-based drc:
	 * We use the DRC for compounds containing non-idempotent
	 * operations, *except* those that are 4.1-specific (since
	 * sessions provide their own EOS), and except for stateful
	 * operations other than setclientid and setclientid_confirm
	 * (since sequence numbers provide EOS for open, lock, etc in
	 * the v4.0 case).
	 */
	OP_CACHEME = 1 << 6,
	/*
	 * These are ops which clear current state id.
	 */
	OP_CLEAR_STATEID = 1 << 7,
};

struct nfsd4_operation {
	nfsd4op_func op_func;
	u32 op_flags;
	char *op_name;
	/* Try to get response size before operation */
	nfsd4op_rsize op_rsize_bop;
	stateid_getter op_get_currentstateid;
	stateid_setter op_set_currentstateid;
};

static struct nfsd4_operation nfsd4_ops[];

static const char *nfsd4_op_name(unsigned opnum);

/*
 * Enforce NFSv4.1 COMPOUND ordering rules:
 *
 * Also note, enforced elsewhere:
 *	- SEQUENCE other than as first op results in
 *	  NFS4ERR_SEQUENCE_POS. (Enforced in nfsd4_sequence().)
 *	- BIND_CONN_TO_SESSION must be the only op in its compound.
 *	  (Enforced in nfsd4_bind_conn_to_session().)
 *	- DESTROY_SESSION must be the final operation in a compound, if
 *	  sessionid's in SEQUENCE and DESTROY_SESSION are the same.
 *	  (Enforced in nfsd4_destroy_session().)
 */
static __be32 nfs41_check_op_ordering(struct nfsd4_compoundargs *args)
{
	struct nfsd4_op *op = &args->ops[0];

	/* These ordering requirements don't apply to NFSv4.0: */
	if (args->minorversion == 0)
		return nfs_ok;
	/* This is weird, but OK, not our problem: */
	if (args->opcnt == 0)
		return nfs_ok;
	if (op->status == nfserr_op_illegal)
		return nfs_ok;
	if (!(nfsd4_ops[op->opnum].op_flags & ALLOWED_AS_FIRST_OP))
		return nfserr_op_not_in_session;
	if (op->opnum == OP_SEQUENCE)
		return nfs_ok;
	if (args->opcnt != 1)
		return nfserr_not_only_op;
	return nfs_ok;
}

static inline struct nfsd4_operation *OPDESC(struct nfsd4_op *op)
{
	return &nfsd4_ops[op->opnum];
}

bool nfsd4_cache_this_op(struct nfsd4_op *op)
{
	if (op->opnum == OP_ILLEGAL)
		return false;
	return OPDESC(op)->op_flags & OP_CACHEME;
}

static bool need_wrongsec_check(struct svc_rqst *rqstp)
{
	struct nfsd4_compoundres *resp = rqstp->rq_resp;
	struct nfsd4_compoundargs *argp = rqstp->rq_argp;
	struct nfsd4_op *this = &argp->ops[resp->opcnt - 1];
	struct nfsd4_op *next = &argp->ops[resp->opcnt];
	struct nfsd4_operation *thisd;
	struct nfsd4_operation *nextd;

	thisd = OPDESC(this);
	/*
	 * Most ops check wronsec on our own; only the putfh-like ops
	 * have special rules.
	 */
	if (!(thisd->op_flags & OP_IS_PUTFH_LIKE))
		return false;
	/*
	 * rfc 5661 2.6.3.1.1.6: don't bother erroring out a
	 * put-filehandle operation if we're not going to use the
	 * result:
	 */
	if (argp->opcnt == resp->opcnt)
		return false;
	if (next->opnum == OP_ILLEGAL)
		return false;
	nextd = OPDESC(next);
	/*
	 * Rest of 2.6.3.1.1: certain operations will return WRONGSEC
	 * errors themselves as necessary; others should check for them
	 * now:
	 */
	return !(nextd->op_flags & OP_HANDLES_WRONGSEC);
}

static void svcxdr_init_encode(struct svc_rqst *rqstp,
			       struct nfsd4_compoundres *resp)
{
	struct xdr_stream *xdr = &resp->xdr;
	struct xdr_buf *buf = &rqstp->rq_res;
	struct kvec *head = buf->head;

	xdr->buf = buf;
	xdr->iov = head;
	xdr->p   = head->iov_base + head->iov_len;
	xdr->end = head->iov_base + PAGE_SIZE - rqstp->rq_auth_slack;
	/* Tail and page_len should be zero at this point: */
	buf->len = buf->head[0].iov_len;
	xdr->scratch.iov_len = 0;
	xdr->page_ptr = buf->pages - 1;
	buf->buflen = PAGE_SIZE * (1 + rqstp->rq_page_end - buf->pages)
		- rqstp->rq_auth_slack;
}

/*
 * COMPOUND call.
 */
static __be32
nfsd4_proc_compound(struct svc_rqst *rqstp,
		    struct nfsd4_compoundargs *args,
		    struct nfsd4_compoundres *resp)
{
	struct nfsd4_op	*op;
	struct nfsd4_operation *opdesc;
	struct nfsd4_compound_state *cstate = &resp->cstate;
	struct svc_fh *current_fh = &cstate->current_fh;
	struct svc_fh *save_fh = &cstate->save_fh;
	__be32		status;

	svcxdr_init_encode(rqstp, resp);
	resp->tagp = resp->xdr.p;
	/* reserve space for: taglen, tag, and opcnt */
	xdr_reserve_space(&resp->xdr, 8 + args->taglen);
	resp->taglen = args->taglen;
	resp->tag = args->tag;
	resp->rqstp = rqstp;
	cstate->minorversion = args->minorversion;
	fh_init(current_fh, NFS4_FHSIZE);
	fh_init(save_fh, NFS4_FHSIZE);
	/*
	 * Don't use the deferral mechanism for NFSv4; compounds make it
	 * too hard to avoid non-idempotency problems.
	 */
	clear_bit(RQ_USEDEFERRAL, &rqstp->rq_flags);

	/*
	 * According to RFC3010, this takes precedence over all other errors.
	 */
	status = nfserr_minor_vers_mismatch;
	if (nfsd_minorversion(args->minorversion, NFSD_TEST) <= 0)
		goto out;

	status = nfs41_check_op_ordering(args);
	if (status) {
		op = &args->ops[0];
		op->status = status;
		goto encode_op;
	}

	while (!status && resp->opcnt < args->opcnt) {
		op = &args->ops[resp->opcnt++];

		dprintk("nfsv4 compound op #%d/%d: %d (%s)\n",
			resp->opcnt, args->opcnt, op->opnum,
			nfsd4_op_name(op->opnum));
		/*
		 * The XDR decode routines may have pre-set op->status;
		 * for example, if there is a miscellaneous XDR error
		 * it will be set to nfserr_bad_xdr.
		 */
		if (op->status) {
			if (op->opnum == OP_OPEN)
				op->status = nfsd4_open_omfg(rqstp, cstate, op);
			goto encode_op;
		}

		opdesc = OPDESC(op);

		if (!current_fh->fh_dentry) {
			if (!(opdesc->op_flags & ALLOWED_WITHOUT_FH)) {
				op->status = nfserr_nofilehandle;
				goto encode_op;
			}
		} else if (current_fh->fh_export->ex_fslocs.migrated &&
			  !(opdesc->op_flags & ALLOWED_ON_ABSENT_FS)) {
			op->status = nfserr_moved;
			goto encode_op;
		}

		fh_clear_wcc(current_fh);

		/* If op is non-idempotent */
		if (opdesc->op_flags & OP_MODIFIES_SOMETHING) {
			/*
			 * Don't execute this op if we couldn't encode a
			 * succesful reply:
			 */
			u32 plen = opdesc->op_rsize_bop(rqstp, op);
			/*
			 * Plus if there's another operation, make sure
			 * we'll have space to at least encode an error:
			 */
			if (resp->opcnt < args->opcnt)
				plen += COMPOUND_ERR_SLACK_SPACE;
			op->status = nfsd4_check_resp_size(resp, plen);
		}

		if (op->status)
			goto encode_op;

		if (opdesc->op_get_currentstateid)
			opdesc->op_get_currentstateid(cstate, &op->u);
		op->status = opdesc->op_func(rqstp, cstate, &op->u);

		if (!op->status) {
			if (opdesc->op_set_currentstateid)
				opdesc->op_set_currentstateid(cstate, &op->u);

			if (opdesc->op_flags & OP_CLEAR_STATEID)
				clear_current_stateid(cstate);

			if (need_wrongsec_check(rqstp))
				op->status = check_nfsd_access(current_fh->fh_export, rqstp);
		}

encode_op:
		/* Only from SEQUENCE */
		if (cstate->status == nfserr_replay_cache) {
			dprintk("%s NFS4.1 replay from cache\n", __func__);
			status = op->status;
			goto out;
		}
		if (op->status == nfserr_replay_me) {
			op->replay = &cstate->replay_owner->so_replay;
			nfsd4_encode_replay(&resp->xdr, op);
			status = op->status = op->replay->rp_status;
		} else {
			nfsd4_encode_operation(resp, op);
			status = op->status;
		}

		dprintk("nfsv4 compound op %p opcnt %d #%d: %d: status %d\n",
			args->ops, args->opcnt, resp->opcnt, op->opnum,
			be32_to_cpu(status));

		nfsd4_cstate_clear_replay(cstate);
		nfsd4_increment_op_stats(op->opnum);
	}

	cstate->status = status;
	fh_put(current_fh);
	fh_put(save_fh);
	BUG_ON(cstate->replay_owner);
out:
	/* Reset deferral mechanism for RPC deferrals */
	set_bit(RQ_USEDEFERRAL, &rqstp->rq_flags);
	dprintk("nfsv4 compound returned %d\n", ntohl(status));
	return status;
}

#define op_encode_hdr_size		(2)
#define op_encode_stateid_maxsz		(XDR_QUADLEN(NFS4_STATEID_SIZE))
#define op_encode_verifier_maxsz	(XDR_QUADLEN(NFS4_VERIFIER_SIZE))
#define op_encode_change_info_maxsz	(5)
#define nfs4_fattr_bitmap_maxsz		(4)

/* We'll fall back on returning no lockowner if run out of space: */
#define op_encode_lockowner_maxsz	(0)
#define op_encode_lock_denied_maxsz	(8 + op_encode_lockowner_maxsz)

#define nfs4_owner_maxsz		(1 + XDR_QUADLEN(IDMAP_NAMESZ))

#define op_encode_ace_maxsz		(3 + nfs4_owner_maxsz)
#define op_encode_delegation_maxsz	(1 + op_encode_stateid_maxsz + 1 + \
					 op_encode_ace_maxsz)

#define op_encode_channel_attrs_maxsz	(6 + 1 + 1)

static inline u32 nfsd4_only_status_rsize(struct svc_rqst *rqstp, struct nfsd4_op *op)
{
	return (op_encode_hdr_size) * sizeof(__be32);
}

static inline u32 nfsd4_status_stateid_rsize(struct svc_rqst *rqstp, struct nfsd4_op *op)
{
	return (op_encode_hdr_size + op_encode_stateid_maxsz)* sizeof(__be32);
}

static inline u32 nfsd4_access_rsize(struct svc_rqst *rqstp, struct nfsd4_op *op)
{
	/* ac_supported, ac_resp_access */
	return (op_encode_hdr_size + 2)* sizeof(__be32);
}

static inline u32 nfsd4_commit_rsize(struct svc_rqst *rqstp, struct nfsd4_op *op)
{
	return (op_encode_hdr_size + op_encode_verifier_maxsz) * sizeof(__be32);
}

static inline u32 nfsd4_create_rsize(struct svc_rqst *rqstp, struct nfsd4_op *op)
{
	return (op_encode_hdr_size + op_encode_change_info_maxsz
		+ nfs4_fattr_bitmap_maxsz) * sizeof(__be32);
}

/*
 * Note since this is an idempotent operation we won't insist on failing
 * the op prematurely if the estimate is too large.  We may turn off splice
 * reads unnecessarily.
 */
static inline u32 nfsd4_getattr_rsize(struct svc_rqst *rqstp,
				      struct nfsd4_op *op)
{
	u32 *bmap = op->u.getattr.ga_bmval;
	u32 bmap0 = bmap[0], bmap1 = bmap[1], bmap2 = bmap[2];
	u32 ret = 0;

	if (bmap0 & FATTR4_WORD0_ACL)
		return svc_max_payload(rqstp);
	if (bmap0 & FATTR4_WORD0_FS_LOCATIONS)
		return svc_max_payload(rqstp);

	if (bmap1 & FATTR4_WORD1_OWNER) {
		ret += IDMAP_NAMESZ + 4;
		bmap1 &= ~FATTR4_WORD1_OWNER;
	}
	if (bmap1 & FATTR4_WORD1_OWNER_GROUP) {
		ret += IDMAP_NAMESZ + 4;
		bmap1 &= ~FATTR4_WORD1_OWNER_GROUP;
	}
	if (bmap0 & FATTR4_WORD0_FILEHANDLE) {
		ret += NFS4_FHSIZE + 4;
		bmap0 &= ~FATTR4_WORD0_FILEHANDLE;
	}
	if (bmap2 & FATTR4_WORD2_SECURITY_LABEL) {
		ret += NFS4_MAXLABELLEN + 12;
		bmap2 &= ~FATTR4_WORD2_SECURITY_LABEL;
	}
	/*
	 * Largest of remaining attributes are 16 bytes (e.g.,
	 * supported_attributes)
	 */
	ret += 16 * (hweight32(bmap0) + hweight32(bmap1) + hweight32(bmap2));
	/* bitmask, length */
	ret += 20;
	return ret;
}

static inline u32 nfsd4_getfh_rsize(struct svc_rqst *rqstp, struct nfsd4_op *op)
{
	return (op_encode_hdr_size + 1) * sizeof(__be32) + NFS4_FHSIZE;
}

static inline u32 nfsd4_link_rsize(struct svc_rqst *rqstp, struct nfsd4_op *op)
{
	return (op_encode_hdr_size + op_encode_change_info_maxsz)
		* sizeof(__be32);
}

static inline u32 nfsd4_lock_rsize(struct svc_rqst *rqstp, struct nfsd4_op *op)
{
	return (op_encode_hdr_size + op_encode_lock_denied_maxsz)
		* sizeof(__be32);
}

static inline u32 nfsd4_open_rsize(struct svc_rqst *rqstp, struct nfsd4_op *op)
{
	return (op_encode_hdr_size + op_encode_stateid_maxsz
		+ op_encode_change_info_maxsz + 1
		+ nfs4_fattr_bitmap_maxsz
		+ op_encode_delegation_maxsz) * sizeof(__be32);
}

static inline u32 nfsd4_read_rsize(struct svc_rqst *rqstp, struct nfsd4_op *op)
{
	u32 maxcount = 0, rlen = 0;

	maxcount = svc_max_payload(rqstp);
	rlen = min(op->u.read.rd_length, maxcount);

	return (op_encode_hdr_size + 2 + XDR_QUADLEN(rlen)) * sizeof(__be32);
}

static inline u32 nfsd4_readdir_rsize(struct svc_rqst *rqstp, struct nfsd4_op *op)
{
	u32 maxcount = 0, rlen = 0;

	maxcount = svc_max_payload(rqstp);
	rlen = min(op->u.readdir.rd_maxcount, maxcount);

	return (op_encode_hdr_size + op_encode_verifier_maxsz +
		XDR_QUADLEN(rlen)) * sizeof(__be32);
}

static inline u32 nfsd4_readlink_rsize(struct svc_rqst *rqstp, struct nfsd4_op *op)
{
	return (op_encode_hdr_size + 1) * sizeof(__be32) + PAGE_SIZE;
}

static inline u32 nfsd4_remove_rsize(struct svc_rqst *rqstp, struct nfsd4_op *op)
{
	return (op_encode_hdr_size + op_encode_change_info_maxsz)
		* sizeof(__be32);
}

static inline u32 nfsd4_rename_rsize(struct svc_rqst *rqstp, struct nfsd4_op *op)
{
	return (op_encode_hdr_size + op_encode_change_info_maxsz
		+ op_encode_change_info_maxsz) * sizeof(__be32);
}

static inline u32 nfsd4_sequence_rsize(struct svc_rqst *rqstp,
				       struct nfsd4_op *op)
{
	return (op_encode_hdr_size
		+ XDR_QUADLEN(NFS4_MAX_SESSIONID_LEN) + 5) * sizeof(__be32);
}

static inline u32 nfsd4_test_stateid_rsize(struct svc_rqst *rqstp, struct nfsd4_op *op)
{
	return (op_encode_hdr_size + 1 + op->u.test_stateid.ts_num_ids)
		* sizeof(__be32);
}

static inline u32 nfsd4_setattr_rsize(struct svc_rqst *rqstp, struct nfsd4_op *op)
{
	return (op_encode_hdr_size + nfs4_fattr_bitmap_maxsz) * sizeof(__be32);
}

static inline u32 nfsd4_secinfo_rsize(struct svc_rqst *rqstp, struct nfsd4_op *op)
{
	return (op_encode_hdr_size + RPC_AUTH_MAXFLAVOR *
		(4 + XDR_QUADLEN(GSS_OID_MAX_LEN))) * sizeof(__be32);
}

static inline u32 nfsd4_setclientid_rsize(struct svc_rqst *rqstp, struct nfsd4_op *op)
{
	return (op_encode_hdr_size + 2 + XDR_QUADLEN(NFS4_VERIFIER_SIZE)) *
								sizeof(__be32);
}

static inline u32 nfsd4_write_rsize(struct svc_rqst *rqstp, struct nfsd4_op *op)
{
	return (op_encode_hdr_size + 2 + op_encode_verifier_maxsz) * sizeof(__be32);
}

static inline u32 nfsd4_exchange_id_rsize(struct svc_rqst *rqstp, struct nfsd4_op *op)
{
	return (op_encode_hdr_size + 2 + 1 + /* eir_clientid, eir_sequenceid */\
		1 + 1 + /* eir_flags, spr_how */\
		4 + /* spo_must_enforce & _allow with bitmap */\
		2 + /*eir_server_owner.so_minor_id */\
		/* eir_server_owner.so_major_id<> */\
		XDR_QUADLEN(NFS4_OPAQUE_LIMIT) + 1 +\
		/* eir_server_scope<> */\
		XDR_QUADLEN(NFS4_OPAQUE_LIMIT) + 1 +\
		1 + /* eir_server_impl_id array length */\
		0 /* ignored eir_server_impl_id contents */) * sizeof(__be32);
}

static inline u32 nfsd4_bind_conn_to_session_rsize(struct svc_rqst *rqstp, struct nfsd4_op *op)
{
	return (op_encode_hdr_size + \
		XDR_QUADLEN(NFS4_MAX_SESSIONID_LEN) + /* bctsr_sessid */\
		2 /* bctsr_dir, use_conn_in_rdma_mode */) * sizeof(__be32);
}

static inline u32 nfsd4_create_session_rsize(struct svc_rqst *rqstp, struct nfsd4_op *op)
{
	return (op_encode_hdr_size + \
		XDR_QUADLEN(NFS4_MAX_SESSIONID_LEN) + /* sessionid */\
		2 + /* csr_sequence, csr_flags */\
		op_encode_channel_attrs_maxsz + \
		op_encode_channel_attrs_maxsz) * sizeof(__be32);
}

static inline u32 nfsd4_copy_rsize(struct svc_rqst *rqstp, struct nfsd4_op *op)
{
	return (op_encode_hdr_size +
		1 /* wr_callback */ +
		op_encode_stateid_maxsz /* wr_callback */ +
		2 /* wr_count */ +
		1 /* wr_committed */ +
		op_encode_verifier_maxsz +
		1 /* cr_consecutive */ +
		1 /* cr_synchronous */) * sizeof(__be32);
}

#ifdef CONFIG_NFSD_PNFS
static inline u32 nfsd4_getdeviceinfo_rsize(struct svc_rqst *rqstp, struct nfsd4_op *op)
{
	u32 maxcount = 0, rlen = 0;

	maxcount = svc_max_payload(rqstp);
	rlen = min(op->u.getdeviceinfo.gd_maxcount, maxcount);

	return (op_encode_hdr_size +
		1 /* gd_layout_type*/ +
		XDR_QUADLEN(rlen) +
		2 /* gd_notify_types */) * sizeof(__be32);
}

/*
 * At this stage we don't really know what layout driver will handle the request,
 * so we need to define an arbitrary upper bound here.
 */
#define MAX_LAYOUT_SIZE		128
static inline u32 nfsd4_layoutget_rsize(struct svc_rqst *rqstp, struct nfsd4_op *op)
{
	return (op_encode_hdr_size +
		1 /* logr_return_on_close */ +
		op_encode_stateid_maxsz +
		1 /* nr of layouts */ +
		MAX_LAYOUT_SIZE) * sizeof(__be32);
}

static inline u32 nfsd4_layoutcommit_rsize(struct svc_rqst *rqstp, struct nfsd4_op *op)
{
	return (op_encode_hdr_size +
		1 /* locr_newsize */ +
		2 /* ns_size */) * sizeof(__be32);
}

static inline u32 nfsd4_layoutreturn_rsize(struct svc_rqst *rqstp, struct nfsd4_op *op)
{
	return (op_encode_hdr_size +
		1 /* lrs_stateid */ +
		op_encode_stateid_maxsz) * sizeof(__be32);
}
#endif /* CONFIG_NFSD_PNFS */


static inline u32 nfsd4_seek_rsize(struct svc_rqst *rqstp, struct nfsd4_op *op)
{
	return (op_encode_hdr_size + 3) * sizeof(__be32);
}

static struct nfsd4_operation nfsd4_ops[] = {
	[OP_ACCESS] = {
		.op_func = (nfsd4op_func)nfsd4_access,
		.op_name = "OP_ACCESS",
		.op_rsize_bop = (nfsd4op_rsize)nfsd4_access_rsize,
	},
	[OP_CLOSE] = {
		.op_func = (nfsd4op_func)nfsd4_close,
		.op_flags = OP_MODIFIES_SOMETHING,
		.op_name = "OP_CLOSE",
		.op_rsize_bop = (nfsd4op_rsize)nfsd4_status_stateid_rsize,
		.op_get_currentstateid = (stateid_getter)nfsd4_get_closestateid,
		.op_set_currentstateid = (stateid_setter)nfsd4_set_closestateid,
	},
	[OP_COMMIT] = {
		.op_func = (nfsd4op_func)nfsd4_commit,
		.op_flags = OP_MODIFIES_SOMETHING,
		.op_name = "OP_COMMIT",
		.op_rsize_bop = (nfsd4op_rsize)nfsd4_commit_rsize,
	},
	[OP_CREATE] = {
		.op_func = (nfsd4op_func)nfsd4_create,
		.op_flags = OP_MODIFIES_SOMETHING | OP_CACHEME | OP_CLEAR_STATEID,
		.op_name = "OP_CREATE",
		.op_rsize_bop = (nfsd4op_rsize)nfsd4_create_rsize,
	},
	[OP_DELEGRETURN] = {
		.op_func = (nfsd4op_func)nfsd4_delegreturn,
		.op_flags = OP_MODIFIES_SOMETHING,
		.op_name = "OP_DELEGRETURN",
		.op_rsize_bop = nfsd4_only_status_rsize,
		.op_get_currentstateid = (stateid_getter)nfsd4_get_delegreturnstateid,
	},
	[OP_GETATTR] = {
		.op_func = (nfsd4op_func)nfsd4_getattr,
		.op_flags = ALLOWED_ON_ABSENT_FS,
		.op_rsize_bop = nfsd4_getattr_rsize,
		.op_name = "OP_GETATTR",
	},
	[OP_GETFH] = {
		.op_func = (nfsd4op_func)nfsd4_getfh,
		.op_name = "OP_GETFH",
		.op_rsize_bop = (nfsd4op_rsize)nfsd4_getfh_rsize,
	},
	[OP_LINK] = {
		.op_func = (nfsd4op_func)nfsd4_link,
		.op_flags = ALLOWED_ON_ABSENT_FS | OP_MODIFIES_SOMETHING
				| OP_CACHEME,
		.op_name = "OP_LINK",
		.op_rsize_bop = (nfsd4op_rsize)nfsd4_link_rsize,
	},
	[OP_LOCK] = {
		.op_func = (nfsd4op_func)nfsd4_lock,
		.op_flags = OP_MODIFIES_SOMETHING,
		.op_name = "OP_LOCK",
		.op_rsize_bop = (nfsd4op_rsize)nfsd4_lock_rsize,
		.op_set_currentstateid = (stateid_setter)nfsd4_set_lockstateid,
	},
	[OP_LOCKT] = {
		.op_func = (nfsd4op_func)nfsd4_lockt,
		.op_name = "OP_LOCKT",
		.op_rsize_bop = (nfsd4op_rsize)nfsd4_lock_rsize,
	},
	[OP_LOCKU] = {
		.op_func = (nfsd4op_func)nfsd4_locku,
		.op_flags = OP_MODIFIES_SOMETHING,
		.op_name = "OP_LOCKU",
		.op_rsize_bop = (nfsd4op_rsize)nfsd4_status_stateid_rsize,
		.op_get_currentstateid = (stateid_getter)nfsd4_get_lockustateid,
	},
	[OP_LOOKUP] = {
		.op_func = (nfsd4op_func)nfsd4_lookup,
		.op_flags = OP_HANDLES_WRONGSEC | OP_CLEAR_STATEID,
		.op_name = "OP_LOOKUP",
		.op_rsize_bop = (nfsd4op_rsize)nfsd4_only_status_rsize,
	},
	[OP_LOOKUPP] = {
		.op_func = (nfsd4op_func)nfsd4_lookupp,
		.op_flags = OP_HANDLES_WRONGSEC | OP_CLEAR_STATEID,
		.op_name = "OP_LOOKUPP",
		.op_rsize_bop = (nfsd4op_rsize)nfsd4_only_status_rsize,
	},
	[OP_NVERIFY] = {
		.op_func = (nfsd4op_func)nfsd4_nverify,
		.op_name = "OP_NVERIFY",
		.op_rsize_bop = (nfsd4op_rsize)nfsd4_only_status_rsize,
	},
	[OP_OPEN] = {
		.op_func = (nfsd4op_func)nfsd4_open,
		.op_flags = OP_HANDLES_WRONGSEC | OP_MODIFIES_SOMETHING,
		.op_name = "OP_OPEN",
		.op_rsize_bop = (nfsd4op_rsize)nfsd4_open_rsize,
		.op_set_currentstateid = (stateid_setter)nfsd4_set_openstateid,
	},
	[OP_OPEN_CONFIRM] = {
		.op_func = (nfsd4op_func)nfsd4_open_confirm,
		.op_flags = OP_MODIFIES_SOMETHING,
		.op_name = "OP_OPEN_CONFIRM",
		.op_rsize_bop = (nfsd4op_rsize)nfsd4_status_stateid_rsize,
	},
	[OP_OPEN_DOWNGRADE] = {
		.op_func = (nfsd4op_func)nfsd4_open_downgrade,
		.op_flags = OP_MODIFIES_SOMETHING,
		.op_name = "OP_OPEN_DOWNGRADE",
		.op_rsize_bop = (nfsd4op_rsize)nfsd4_status_stateid_rsize,
		.op_get_currentstateid = (stateid_getter)nfsd4_get_opendowngradestateid,
		.op_set_currentstateid = (stateid_setter)nfsd4_set_opendowngradestateid,
	},
	[OP_PUTFH] = {
		.op_func = (nfsd4op_func)nfsd4_putfh,
		.op_flags = ALLOWED_WITHOUT_FH | ALLOWED_ON_ABSENT_FS
				| OP_IS_PUTFH_LIKE | OP_CLEAR_STATEID,
		.op_name = "OP_PUTFH",
		.op_rsize_bop = (nfsd4op_rsize)nfsd4_only_status_rsize,
	},
	[OP_PUTPUBFH] = {
		.op_func = (nfsd4op_func)nfsd4_putrootfh,
		.op_flags = ALLOWED_WITHOUT_FH | ALLOWED_ON_ABSENT_FS
				| OP_IS_PUTFH_LIKE | OP_CLEAR_STATEID,
		.op_name = "OP_PUTPUBFH",
		.op_rsize_bop = (nfsd4op_rsize)nfsd4_only_status_rsize,
	},
	[OP_PUTROOTFH] = {
		.op_func = (nfsd4op_func)nfsd4_putrootfh,
		.op_flags = ALLOWED_WITHOUT_FH | ALLOWED_ON_ABSENT_FS
				| OP_IS_PUTFH_LIKE | OP_CLEAR_STATEID,
		.op_name = "OP_PUTROOTFH",
		.op_rsize_bop = (nfsd4op_rsize)nfsd4_only_status_rsize,
	},
	[OP_READ] = {
		.op_func = (nfsd4op_func)nfsd4_read,
		.op_name = "OP_READ",
		.op_rsize_bop = (nfsd4op_rsize)nfsd4_read_rsize,
		.op_get_currentstateid = (stateid_getter)nfsd4_get_readstateid,
	},
	[OP_READDIR] = {
		.op_func = (nfsd4op_func)nfsd4_readdir,
		.op_name = "OP_READDIR",
		.op_rsize_bop = (nfsd4op_rsize)nfsd4_readdir_rsize,
	},
	[OP_READLINK] = {
		.op_func = (nfsd4op_func)nfsd4_readlink,
		.op_name = "OP_READLINK",
		.op_rsize_bop = (nfsd4op_rsize)nfsd4_readlink_rsize,
	},
	[OP_REMOVE] = {
		.op_func = (nfsd4op_func)nfsd4_remove,
		.op_flags = OP_MODIFIES_SOMETHING | OP_CACHEME,
		.op_name = "OP_REMOVE",
		.op_rsize_bop = (nfsd4op_rsize)nfsd4_remove_rsize,
	},
	[OP_RENAME] = {
		.op_func = (nfsd4op_func)nfsd4_rename,
		.op_flags = OP_MODIFIES_SOMETHING | OP_CACHEME,
		.op_name = "OP_RENAME",
		.op_rsize_bop = (nfsd4op_rsize)nfsd4_rename_rsize,
	},
	[OP_RENEW] = {
		.op_func = (nfsd4op_func)nfsd4_renew,
		.op_flags = ALLOWED_WITHOUT_FH | ALLOWED_ON_ABSENT_FS
				| OP_MODIFIES_SOMETHING,
		.op_name = "OP_RENEW",
		.op_rsize_bop = (nfsd4op_rsize)nfsd4_only_status_rsize,

	},
	[OP_RESTOREFH] = {
		.op_func = (nfsd4op_func)nfsd4_restorefh,
		.op_flags = ALLOWED_WITHOUT_FH | ALLOWED_ON_ABSENT_FS
				| OP_IS_PUTFH_LIKE | OP_MODIFIES_SOMETHING,
		.op_name = "OP_RESTOREFH",
		.op_rsize_bop = (nfsd4op_rsize)nfsd4_only_status_rsize,
	},
	[OP_SAVEFH] = {
		.op_func = (nfsd4op_func)nfsd4_savefh,
		.op_flags = OP_HANDLES_WRONGSEC | OP_MODIFIES_SOMETHING,
		.op_name = "OP_SAVEFH",
		.op_rsize_bop = (nfsd4op_rsize)nfsd4_only_status_rsize,
	},
	[OP_SECINFO] = {
		.op_func = (nfsd4op_func)nfsd4_secinfo,
		.op_flags = OP_HANDLES_WRONGSEC,
		.op_name = "OP_SECINFO",
		.op_rsize_bop = (nfsd4op_rsize)nfsd4_secinfo_rsize,
	},
	[OP_SETATTR] = {
		.op_func = (nfsd4op_func)nfsd4_setattr,
		.op_name = "OP_SETATTR",
		.op_flags = OP_MODIFIES_SOMETHING | OP_CACHEME,
		.op_rsize_bop = (nfsd4op_rsize)nfsd4_setattr_rsize,
		.op_get_currentstateid = (stateid_getter)nfsd4_get_setattrstateid,
	},
	[OP_SETCLIENTID] = {
		.op_func = (nfsd4op_func)nfsd4_setclientid,
		.op_flags = ALLOWED_WITHOUT_FH | ALLOWED_ON_ABSENT_FS
				| OP_MODIFIES_SOMETHING | OP_CACHEME,
		.op_name = "OP_SETCLIENTID",
		.op_rsize_bop = (nfsd4op_rsize)nfsd4_setclientid_rsize,
	},
	[OP_SETCLIENTID_CONFIRM] = {
		.op_func = (nfsd4op_func)nfsd4_setclientid_confirm,
		.op_flags = ALLOWED_WITHOUT_FH | ALLOWED_ON_ABSENT_FS
				| OP_MODIFIES_SOMETHING | OP_CACHEME,
		.op_name = "OP_SETCLIENTID_CONFIRM",
		.op_rsize_bop = (nfsd4op_rsize)nfsd4_only_status_rsize,
	},
	[OP_VERIFY] = {
		.op_func = (nfsd4op_func)nfsd4_verify,
		.op_name = "OP_VERIFY",
		.op_rsize_bop = (nfsd4op_rsize)nfsd4_only_status_rsize,
	},
	[OP_WRITE] = {
		.op_func = (nfsd4op_func)nfsd4_write,
		.op_flags = OP_MODIFIES_SOMETHING | OP_CACHEME,
		.op_name = "OP_WRITE",
		.op_rsize_bop = (nfsd4op_rsize)nfsd4_write_rsize,
		.op_get_currentstateid = (stateid_getter)nfsd4_get_writestateid,
	},
	[OP_RELEASE_LOCKOWNER] = {
		.op_func = (nfsd4op_func)nfsd4_release_lockowner,
		.op_flags = ALLOWED_WITHOUT_FH | ALLOWED_ON_ABSENT_FS
				| OP_MODIFIES_SOMETHING,
		.op_name = "OP_RELEASE_LOCKOWNER",
		.op_rsize_bop = (nfsd4op_rsize)nfsd4_only_status_rsize,
	},

	/* NFSv4.1 operations */
	[OP_EXCHANGE_ID] = {
		.op_func = (nfsd4op_func)nfsd4_exchange_id,
		.op_flags = ALLOWED_WITHOUT_FH | ALLOWED_AS_FIRST_OP
				| OP_MODIFIES_SOMETHING,
		.op_name = "OP_EXCHANGE_ID",
		.op_rsize_bop = (nfsd4op_rsize)nfsd4_exchange_id_rsize,
	},
	[OP_BACKCHANNEL_CTL] = {
		.op_func = (nfsd4op_func)nfsd4_backchannel_ctl,
		.op_flags = ALLOWED_WITHOUT_FH | OP_MODIFIES_SOMETHING,
		.op_name = "OP_BACKCHANNEL_CTL",
		.op_rsize_bop = (nfsd4op_rsize)nfsd4_only_status_rsize,
	},
	[OP_BIND_CONN_TO_SESSION] = {
		.op_func = (nfsd4op_func)nfsd4_bind_conn_to_session,
		.op_flags = ALLOWED_WITHOUT_FH | ALLOWED_AS_FIRST_OP
				| OP_MODIFIES_SOMETHING,
		.op_name = "OP_BIND_CONN_TO_SESSION",
		.op_rsize_bop = (nfsd4op_rsize)nfsd4_bind_conn_to_session_rsize,
	},
	[OP_CREATE_SESSION] = {
		.op_func = (nfsd4op_func)nfsd4_create_session,
		.op_flags = ALLOWED_WITHOUT_FH | ALLOWED_AS_FIRST_OP
				| OP_MODIFIES_SOMETHING,
		.op_name = "OP_CREATE_SESSION",
		.op_rsize_bop = (nfsd4op_rsize)nfsd4_create_session_rsize,
	},
	[OP_DESTROY_SESSION] = {
		.op_func = (nfsd4op_func)nfsd4_destroy_session,
		.op_flags = ALLOWED_WITHOUT_FH | ALLOWED_AS_FIRST_OP
				| OP_MODIFIES_SOMETHING,
		.op_name = "OP_DESTROY_SESSION",
		.op_rsize_bop = (nfsd4op_rsize)nfsd4_only_status_rsize,
	},
	[OP_SEQUENCE] = {
		.op_func = (nfsd4op_func)nfsd4_sequence,
		.op_flags = ALLOWED_WITHOUT_FH | ALLOWED_AS_FIRST_OP,
		.op_name = "OP_SEQUENCE",
		.op_rsize_bop = (nfsd4op_rsize)nfsd4_sequence_rsize,
	},
	[OP_DESTROY_CLIENTID] = {
		.op_func = (nfsd4op_func)nfsd4_destroy_clientid,
		.op_flags = ALLOWED_WITHOUT_FH | ALLOWED_AS_FIRST_OP
				| OP_MODIFIES_SOMETHING,
		.op_name = "OP_DESTROY_CLIENTID",
		.op_rsize_bop = (nfsd4op_rsize)nfsd4_only_status_rsize,
	},
	[OP_RECLAIM_COMPLETE] = {
		.op_func = (nfsd4op_func)nfsd4_reclaim_complete,
		.op_flags = ALLOWED_WITHOUT_FH | OP_MODIFIES_SOMETHING,
		.op_name = "OP_RECLAIM_COMPLETE",
		.op_rsize_bop = (nfsd4op_rsize)nfsd4_only_status_rsize,
	},
	[OP_SECINFO_NO_NAME] = {
		.op_func = (nfsd4op_func)nfsd4_secinfo_no_name,
		.op_flags = OP_HANDLES_WRONGSEC,
		.op_name = "OP_SECINFO_NO_NAME",
		.op_rsize_bop = (nfsd4op_rsize)nfsd4_secinfo_rsize,
	},
	[OP_TEST_STATEID] = {
		.op_func = (nfsd4op_func)nfsd4_test_stateid,
		.op_flags = ALLOWED_WITHOUT_FH,
		.op_name = "OP_TEST_STATEID",
		.op_rsize_bop = (nfsd4op_rsize)nfsd4_test_stateid_rsize,
	},
	[OP_FREE_STATEID] = {
		.op_func = (nfsd4op_func)nfsd4_free_stateid,
		.op_flags = ALLOWED_WITHOUT_FH | OP_MODIFIES_SOMETHING,
		.op_name = "OP_FREE_STATEID",
		.op_get_currentstateid = (stateid_getter)nfsd4_get_freestateid,
		.op_rsize_bop = (nfsd4op_rsize)nfsd4_only_status_rsize,
	},
#ifdef CONFIG_NFSD_PNFS
	[OP_GETDEVICEINFO] = {
		.op_func = (nfsd4op_func)nfsd4_getdeviceinfo,
		.op_flags = ALLOWED_WITHOUT_FH,
		.op_name = "OP_GETDEVICEINFO",
		.op_rsize_bop = (nfsd4op_rsize)nfsd4_getdeviceinfo_rsize,
	},
	[OP_LAYOUTGET] = {
		.op_func = (nfsd4op_func)nfsd4_layoutget,
		.op_flags = OP_MODIFIES_SOMETHING,
		.op_name = "OP_LAYOUTGET",
		.op_rsize_bop = (nfsd4op_rsize)nfsd4_layoutget_rsize,
	},
	[OP_LAYOUTCOMMIT] = {
		.op_func = (nfsd4op_func)nfsd4_layoutcommit,
		.op_flags = OP_MODIFIES_SOMETHING,
		.op_name = "OP_LAYOUTCOMMIT",
		.op_rsize_bop = (nfsd4op_rsize)nfsd4_layoutcommit_rsize,
	},
	[OP_LAYOUTRETURN] = {
		.op_func = (nfsd4op_func)nfsd4_layoutreturn,
		.op_flags = OP_MODIFIES_SOMETHING,
		.op_name = "OP_LAYOUTRETURN",
		.op_rsize_bop = (nfsd4op_rsize)nfsd4_layoutreturn_rsize,
	},
#endif /* CONFIG_NFSD_PNFS */

	/* NFSv4.2 operations */
	[OP_ALLOCATE] = {
		.op_func = (nfsd4op_func)nfsd4_allocate,
		.op_flags = OP_MODIFIES_SOMETHING | OP_CACHEME,
		.op_name = "OP_ALLOCATE",
		.op_rsize_bop = (nfsd4op_rsize)nfsd4_only_status_rsize,
	},
	[OP_DEALLOCATE] = {
		.op_func = (nfsd4op_func)nfsd4_deallocate,
		.op_flags = OP_MODIFIES_SOMETHING | OP_CACHEME,
		.op_name = "OP_DEALLOCATE",
		.op_rsize_bop = (nfsd4op_rsize)nfsd4_only_status_rsize,
	},
	[OP_CLONE] = {
		.op_func = (nfsd4op_func)nfsd4_clone,
		.op_flags = OP_MODIFIES_SOMETHING | OP_CACHEME,
		.op_name = "OP_CLONE",
		.op_rsize_bop = (nfsd4op_rsize)nfsd4_only_status_rsize,
	},
	[OP_COPY] = {
		.op_func = (nfsd4op_func)nfsd4_copy,
		.op_flags = OP_MODIFIES_SOMETHING | OP_CACHEME,
		.op_name = "OP_COPY",
		.op_rsize_bop = (nfsd4op_rsize)nfsd4_copy_rsize,
	},
	[OP_SEEK] = {
		.op_func = (nfsd4op_func)nfsd4_seek,
		.op_name = "OP_SEEK",
		.op_rsize_bop = (nfsd4op_rsize)nfsd4_seek_rsize,
	},
};

/**
 * nfsd4_spo_must_allow - Determine if the compound op contains an
 * operation that is allowed to be sent with machine credentials
 *
 * @rqstp: a pointer to the struct svc_rqst
 *
 * Checks to see if the compound contains a spo_must_allow op
 * and confirms that it was sent with the proper machine creds.
 */

bool nfsd4_spo_must_allow(struct svc_rqst *rqstp)
{
	struct nfsd4_compoundres *resp = rqstp->rq_resp;
	struct nfsd4_compoundargs *argp = rqstp->rq_argp;
	struct nfsd4_op *this = &argp->ops[resp->opcnt - 1];
	struct nfsd4_compound_state *cstate = &resp->cstate;
	struct nfs4_op_map *allow = &cstate->clp->cl_spo_must_allow;
	u32 opiter;

	if (!cstate->minorversion)
		return false;

	if (cstate->spo_must_allowed == true)
		return true;

	opiter = resp->opcnt;
	while (opiter < argp->opcnt) {
		this = &argp->ops[opiter++];
		if (test_bit(this->opnum, allow->u.longs) &&
			cstate->clp->cl_mach_cred &&
			nfsd4_mach_creds_match(cstate->clp, rqstp)) {
			cstate->spo_must_allowed = true;
			return true;
		}
	}
	cstate->spo_must_allowed = false;
	return false;
}

int nfsd4_max_reply(struct svc_rqst *rqstp, struct nfsd4_op *op)
{
<<<<<<< HEAD
	if (op->opnum == OP_ILLEGAL)
=======
	if (op->opnum == OP_ILLEGAL || op->status == nfserr_notsupp)
>>>>>>> 2ac97f0f
		return op_encode_hdr_size * sizeof(__be32);

	BUG_ON(OPDESC(op)->op_rsize_bop == NULL);
	return OPDESC(op)->op_rsize_bop(rqstp, op);
}

void warn_on_nonidempotent_op(struct nfsd4_op *op)
{
	if (OPDESC(op)->op_flags & OP_MODIFIES_SOMETHING) {
		pr_err("unable to encode reply to nonidempotent op %d (%s)\n",
			op->opnum, nfsd4_op_name(op->opnum));
		WARN_ON_ONCE(1);
	}
}

static const char *nfsd4_op_name(unsigned opnum)
{
	if (opnum < ARRAY_SIZE(nfsd4_ops))
		return nfsd4_ops[opnum].op_name;
	return "unknown_operation";
}

#define nfsd4_voidres			nfsd4_voidargs
struct nfsd4_voidargs { int dummy; };

static struct svc_procedure		nfsd_procedures4[2] = {
	[NFSPROC4_NULL] = {
		.pc_func = (svc_procfunc) nfsd4_proc_null,
		.pc_encode = (kxdrproc_t) nfs4svc_encode_voidres,
		.pc_argsize = sizeof(struct nfsd4_voidargs),
		.pc_ressize = sizeof(struct nfsd4_voidres),
		.pc_cachetype = RC_NOCACHE,
		.pc_xdrressize = 1,
	},
	[NFSPROC4_COMPOUND] = {
		.pc_func = (svc_procfunc) nfsd4_proc_compound,
		.pc_decode = (kxdrproc_t) nfs4svc_decode_compoundargs,
		.pc_encode = (kxdrproc_t) nfs4svc_encode_compoundres,
		.pc_argsize = sizeof(struct nfsd4_compoundargs),
		.pc_ressize = sizeof(struct nfsd4_compoundres),
		.pc_release = nfsd4_release_compoundargs,
		.pc_cachetype = RC_NOCACHE,
		.pc_xdrressize = NFSD_BUFSIZE/4,
	},
};

struct svc_version	nfsd_version4 = {
	.vs_vers		= 4,
	.vs_nproc		= 2,
	.vs_proc		= nfsd_procedures4,
	.vs_dispatch		= nfsd_dispatch,
	.vs_xdrsize		= NFS4_SVC_XDRSIZE,
	.vs_rpcb_optnl		= true,
	.vs_need_cong_ctrl	= true,
};

/*
 * Local variables:
 *  c-basic-offset: 8
 * End:
 */<|MERGE_RESOLUTION|>--- conflicted
+++ resolved
@@ -2489,11 +2489,7 @@
 
 int nfsd4_max_reply(struct svc_rqst *rqstp, struct nfsd4_op *op)
 {
-<<<<<<< HEAD
-	if (op->opnum == OP_ILLEGAL)
-=======
 	if (op->opnum == OP_ILLEGAL || op->status == nfserr_notsupp)
->>>>>>> 2ac97f0f
 		return op_encode_hdr_size * sizeof(__be32);
 
 	BUG_ON(OPDESC(op)->op_rsize_bop == NULL);
