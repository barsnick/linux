/*
 * fscrypt_private.h
 *
 * Copyright (C) 2015, Google, Inc.
 *
 * This contains encryption key functions.
 *
 * Written by Michael Halcrow, Ildar Muslukhov, and Uday Savagaonkar, 2015.
 */

#ifndef _FSCRYPT_PRIVATE_H
#define _FSCRYPT_PRIVATE_H

#include <linux/fscrypt_supp.h>

#define FS_FNAME_CRYPTO_DIGEST_SIZE	32

/* Encryption parameters */
#define FS_XTS_TWEAK_SIZE		16
#define FS_AES_128_ECB_KEY_SIZE		16
#define FS_AES_256_GCM_KEY_SIZE		32
#define FS_AES_256_CBC_KEY_SIZE		32
#define FS_AES_256_CTS_KEY_SIZE		32
#define FS_AES_256_XTS_KEY_SIZE		64
#define FS_MAX_KEY_SIZE			64

#define FS_KEY_DESC_PREFIX		"fscrypt:"
#define FS_KEY_DESC_PREFIX_SIZE		8

#define FS_KEY_DERIVATION_NONCE_SIZE		16

/**
 * Encryption context for inode
 *
 * Protector format:
 *  1 byte: Protector format (1 = this version)
 *  1 byte: File contents encryption mode
 *  1 byte: File names encryption mode
 *  1 byte: Flags
 *  8 bytes: Master Key descriptor
 *  16 bytes: Encryption Key derivation nonce
 */
struct fscrypt_context {
	u8 format;
	u8 contents_encryption_mode;
	u8 filenames_encryption_mode;
	u8 flags;
	u8 master_key_descriptor[FS_KEY_DESCRIPTOR_SIZE];
	u8 nonce[FS_KEY_DERIVATION_NONCE_SIZE];
} __packed;

#define FS_ENCRYPTION_CONTEXT_FORMAT_V1		1

/* This is passed in from userspace into the kernel keyring */
struct fscrypt_key {
	u32 mode;
	u8 raw[FS_MAX_KEY_SIZE];
	u32 size;
} __packed;

/*
 * A pointer to this structure is stored in the file system's in-core
 * representation of an inode.
 */
struct fscrypt_info {
	u8 ci_data_mode;
	u8 ci_filename_mode;
	u8 ci_flags;
	struct crypto_skcipher *ci_ctfm;
	u8 ci_master_key[FS_KEY_DESCRIPTOR_SIZE];
};

typedef enum {
	FS_DECRYPT = 0,
	FS_ENCRYPT,
} fscrypt_direction_t;

#define FS_CTX_REQUIRES_FREE_ENCRYPT_FL		0x00000001
#define FS_CTX_HAS_BOUNCE_BUFFER_FL		0x00000002

struct fscrypt_completion_result {
	struct completion completion;
	int res;
};

#define DECLARE_FS_COMPLETION_RESULT(ecr) \
	struct fscrypt_completion_result ecr = { \
		COMPLETION_INITIALIZER_ONSTACK((ecr).completion), 0 }


/* crypto.c */
extern int fscrypt_initialize(unsigned int cop_flags);
extern struct workqueue_struct *fscrypt_read_workqueue;
extern int fscrypt_do_page_crypto(const struct inode *inode,
				  fscrypt_direction_t rw, u64 lblk_num,
				  struct page *src_page,
				  struct page *dest_page,
				  unsigned int len, unsigned int offs,
				  gfp_t gfp_flags);
extern struct page *fscrypt_alloc_bounce_page(struct fscrypt_ctx *ctx,
					      gfp_t gfp_flags);
<<<<<<< HEAD

/* keyinfo.c */
extern int fscrypt_get_crypt_info(struct inode *);
=======
>>>>>>> 2ac97f0f

#endif /* _FSCRYPT_PRIVATE_H */<|MERGE_RESOLUTION|>--- conflicted
+++ resolved
@@ -99,11 +99,5 @@
 				  gfp_t gfp_flags);
 extern struct page *fscrypt_alloc_bounce_page(struct fscrypt_ctx *ctx,
 					      gfp_t gfp_flags);
-<<<<<<< HEAD
-
-/* keyinfo.c */
-extern int fscrypt_get_crypt_info(struct inode *);
-=======
->>>>>>> 2ac97f0f
 
 #endif /* _FSCRYPT_PRIVATE_H */