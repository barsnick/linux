/*
 * Copyright (C) 2012 Google, Inc.
 *
 * This software is licensed under the terms of the GNU General Public
 * License version 2, as published by the Free Software Foundation, and
 * may be copied, distributed, and modified under those terms.
 *
 * This program is distributed in the hope that it will be useful,
 * but WITHOUT ANY WARRANTY; without even the implied warranty of
 * MERCHANTABILITY or FITNESS FOR A PARTICULAR PURPOSE.  See the
 * GNU General Public License for more details.
 *
 */

#define pr_fmt(fmt) "persistent_ram: " fmt

#include <linux/device.h>
#include <linux/err.h>
#include <linux/errno.h>
#include <linux/init.h>
#include <linux/io.h>
#include <linux/kernel.h>
#include <linux/list.h>
#include <linux/memblock.h>
#include <linux/pstore_ram.h>
#include <linux/rslib.h>
#include <linux/slab.h>
#include <linux/uaccess.h>
#include <linux/vmalloc.h>
#include <asm/page.h>

struct persistent_ram_buffer {
	uint32_t    sig;
	atomic_t    start;
	atomic_t    size;
	uint8_t     data[0];
};

#define PERSISTENT_RAM_SIG (0x43474244) /* DBGC */

static inline size_t buffer_size(struct persistent_ram_zone *prz)
{
	return atomic_read(&prz->buffer->size);
}

static inline size_t buffer_start(struct persistent_ram_zone *prz)
{
	return atomic_read(&prz->buffer->start);
}

/* increase and wrap the start pointer, returning the old value */
static size_t buffer_start_add(struct persistent_ram_zone *prz, size_t a)
{
	int old;
	int new;
	unsigned long flags = 0;

	if (!(prz->flags & PRZ_FLAG_NO_LOCK))
		raw_spin_lock_irqsave(&prz->buffer_lock, flags);

	old = atomic_read(&prz->buffer->start);
	new = old + a;
	while (unlikely(new >= prz->buffer_size))
		new -= prz->buffer_size;
	atomic_set(&prz->buffer->start, new);

	if (!(prz->flags & PRZ_FLAG_NO_LOCK))
		raw_spin_unlock_irqrestore(&prz->buffer_lock, flags);

	return old;
}

/* increase the size counter until it hits the max size */
static void buffer_size_add(struct persistent_ram_zone *prz, size_t a)
{
	size_t old;
	size_t new;
	unsigned long flags = 0;

	if (!(prz->flags & PRZ_FLAG_NO_LOCK))
		raw_spin_lock_irqsave(&prz->buffer_lock, flags);

	old = atomic_read(&prz->buffer->size);
	if (old == prz->buffer_size)
		goto exit;

	new = old + a;
	if (new > prz->buffer_size)
		new = prz->buffer_size;
	atomic_set(&prz->buffer->size, new);

exit:
	if (!(prz->flags & PRZ_FLAG_NO_LOCK))
		raw_spin_unlock_irqrestore(&prz->buffer_lock, flags);
}

static void notrace persistent_ram_encode_rs8(struct persistent_ram_zone *prz,
	uint8_t *data, size_t len, uint8_t *ecc)
{
	int i;
	uint16_t par[prz->ecc_info.ecc_size];

	/* Initialize the parity buffer */
	memset(par, 0, sizeof(par));
	encode_rs8(prz->rs_decoder, data, len, par, 0);
	for (i = 0; i < prz->ecc_info.ecc_size; i++)
		ecc[i] = par[i];
}

static int persistent_ram_decode_rs8(struct persistent_ram_zone *prz,
	void *data, size_t len, uint8_t *ecc)
{
	int i;
	uint16_t par[prz->ecc_info.ecc_size];

	for (i = 0; i < prz->ecc_info.ecc_size; i++)
		par[i] = ecc[i];
	return decode_rs8(prz->rs_decoder, data, par, len,
				NULL, 0, NULL, 0, NULL);
}

static void notrace persistent_ram_update_ecc(struct persistent_ram_zone *prz,
	unsigned int start, unsigned int count)
{
	struct persistent_ram_buffer *buffer = prz->buffer;
	uint8_t *buffer_end = buffer->data + prz->buffer_size;
	uint8_t *block;
	uint8_t *par;
	int ecc_block_size = prz->ecc_info.block_size;
	int ecc_size = prz->ecc_info.ecc_size;
	int size = ecc_block_size;

	if (!ecc_size)
		return;

	block = buffer->data + (start & ~(ecc_block_size - 1));
	par = prz->par_buffer + (start / ecc_block_size) * ecc_size;

	do {
		if (block + ecc_block_size > buffer_end)
			size = buffer_end - block;
		persistent_ram_encode_rs8(prz, block, size, par);
		block += ecc_block_size;
		par += ecc_size;
	} while (block < buffer->data + start + count);
}

static void persistent_ram_update_header_ecc(struct persistent_ram_zone *prz)
{
	struct persistent_ram_buffer *buffer = prz->buffer;

	if (!prz->ecc_info.ecc_size)
		return;

	persistent_ram_encode_rs8(prz, (uint8_t *)buffer, sizeof(*buffer),
				  prz->par_header);
}

static void persistent_ram_ecc_old(struct persistent_ram_zone *prz)
{
	struct persistent_ram_buffer *buffer = prz->buffer;
	uint8_t *block;
	uint8_t *par;

	if (!prz->ecc_info.ecc_size)
		return;

	block = buffer->data;
	par = prz->par_buffer;
	while (block < buffer->data + buffer_size(prz)) {
		int numerr;
		int size = prz->ecc_info.block_size;
		if (block + size > buffer->data + prz->buffer_size)
			size = buffer->data + prz->buffer_size - block;
		numerr = persistent_ram_decode_rs8(prz, block, size, par);
		if (numerr > 0) {
			pr_devel("error in block %p, %d\n", block, numerr);
			prz->corrected_bytes += numerr;
		} else if (numerr < 0) {
			pr_devel("uncorrectable error in block %p\n", block);
			prz->bad_blocks++;
		}
		block += prz->ecc_info.block_size;
		par += prz->ecc_info.ecc_size;
	}
}

static int persistent_ram_init_ecc(struct persistent_ram_zone *prz,
				   struct persistent_ram_ecc_info *ecc_info)
{
	int numerr;
	struct persistent_ram_buffer *buffer = prz->buffer;
	int ecc_blocks;
	size_t ecc_total;

	if (!ecc_info || !ecc_info->ecc_size)
		return 0;

	prz->ecc_info.block_size = ecc_info->block_size ?: 128;
	prz->ecc_info.ecc_size = ecc_info->ecc_size ?: 16;
	prz->ecc_info.symsize = ecc_info->symsize ?: 8;
	prz->ecc_info.poly = ecc_info->poly ?: 0x11d;

	ecc_blocks = DIV_ROUND_UP(prz->buffer_size - prz->ecc_info.ecc_size,
				  prz->ecc_info.block_size +
				  prz->ecc_info.ecc_size);
	ecc_total = (ecc_blocks + 1) * prz->ecc_info.ecc_size;
	if (ecc_total >= prz->buffer_size) {
		pr_err("%s: invalid ecc_size %u (total %zu, buffer size %zu)\n",
		       __func__, prz->ecc_info.ecc_size,
		       ecc_total, prz->buffer_size);
		return -EINVAL;
	}

	prz->buffer_size -= ecc_total;
	prz->par_buffer = buffer->data + prz->buffer_size;
	prz->par_header = prz->par_buffer +
			  ecc_blocks * prz->ecc_info.ecc_size;

	/*
	 * first consecutive root is 0
	 * primitive element to generate roots = 1
	 */
	prz->rs_decoder = init_rs(prz->ecc_info.symsize, prz->ecc_info.poly,
				  0, 1, prz->ecc_info.ecc_size);
	if (prz->rs_decoder == NULL) {
		pr_info("init_rs failed\n");
		return -EINVAL;
	}

	prz->corrected_bytes = 0;
	prz->bad_blocks = 0;

	numerr = persistent_ram_decode_rs8(prz, buffer, sizeof(*buffer),
					   prz->par_header);
	if (numerr > 0) {
		pr_info("error in header, %d\n", numerr);
		prz->corrected_bytes += numerr;
	} else if (numerr < 0) {
		pr_info("uncorrectable error in header\n");
		prz->bad_blocks++;
	}

	return 0;
}

ssize_t persistent_ram_ecc_string(struct persistent_ram_zone *prz,
	char *str, size_t len)
{
	ssize_t ret;

	if (!prz->ecc_info.ecc_size)
		return 0;

	if (prz->corrected_bytes || prz->bad_blocks)
		ret = snprintf(str, len, ""
			"\n%d Corrected bytes, %d unrecoverable blocks\n",
			prz->corrected_bytes, prz->bad_blocks);
	else
		ret = snprintf(str, len, "\nNo errors detected\n");

	return ret;
}

static void notrace persistent_ram_update(struct persistent_ram_zone *prz,
	const void *s, unsigned int start, unsigned int count)
{
	struct persistent_ram_buffer *buffer = prz->buffer;
	memcpy_toio(buffer->data + start, s, count);
	persistent_ram_update_ecc(prz, start, count);
}

static int notrace persistent_ram_update_user(struct persistent_ram_zone *prz,
	const void __user *s, unsigned int start, unsigned int count)
{
	struct persistent_ram_buffer *buffer = prz->buffer;
	int ret = unlikely(__copy_from_user(buffer->data + start, s, count)) ?
		-EFAULT : 0;
	persistent_ram_update_ecc(prz, start, count);
	return ret;
}

void persistent_ram_save_old(struct persistent_ram_zone *prz)
{
	struct persistent_ram_buffer *buffer = prz->buffer;
	size_t size = buffer_size(prz);
	size_t start = buffer_start(prz);

	if (!size)
		return;

	if (!prz->old_log) {
		persistent_ram_ecc_old(prz);
		prz->old_log = kmalloc(size, GFP_KERNEL);
	}
	if (!prz->old_log) {
		pr_err("failed to allocate buffer\n");
		return;
	}

	prz->old_log_size = size;
	memcpy_fromio(prz->old_log, &buffer->data[start], size - start);
	memcpy_fromio(prz->old_log + size - start, &buffer->data[0], start);
}

int notrace persistent_ram_write(struct persistent_ram_zone *prz,
	const void *s, unsigned int count)
{
	int rem;
	int c = count;
	size_t start;

	if (unlikely(c > prz->buffer_size)) {
		s += c - prz->buffer_size;
		c = prz->buffer_size;
	}

	buffer_size_add(prz, c);

	start = buffer_start_add(prz, c);

	rem = prz->buffer_size - start;
	if (unlikely(rem < c)) {
		persistent_ram_update(prz, s, start, rem);
		s += rem;
		c -= rem;
		start = 0;
	}
	persistent_ram_update(prz, s, start, c);

	persistent_ram_update_header_ecc(prz);

	return count;
}

int notrace persistent_ram_write_user(struct persistent_ram_zone *prz,
	const void __user *s, unsigned int count)
{
	int rem, ret = 0, c = count;
	size_t start;

	if (unlikely(!access_ok(VERIFY_READ, s, count)))
		return -EFAULT;
	if (unlikely(c > prz->buffer_size)) {
		s += c - prz->buffer_size;
		c = prz->buffer_size;
	}

	buffer_size_add(prz, c);

	start = buffer_start_add(prz, c);

	rem = prz->buffer_size - start;
	if (unlikely(rem < c)) {
		ret = persistent_ram_update_user(prz, s, start, rem);
		s += rem;
		c -= rem;
		start = 0;
	}
	if (likely(!ret))
		ret = persistent_ram_update_user(prz, s, start, c);

	persistent_ram_update_header_ecc(prz);

	return unlikely(ret) ? ret : count;
}

size_t persistent_ram_old_size(struct persistent_ram_zone *prz)
{
	return prz->old_log_size;
}

void *persistent_ram_old(struct persistent_ram_zone *prz)
{
	return prz->old_log;
}

void persistent_ram_free_old(struct persistent_ram_zone *prz)
{
	kfree(prz->old_log);
	prz->old_log = NULL;
	prz->old_log_size = 0;
}

void persistent_ram_zap(struct persistent_ram_zone *prz)
{
	atomic_set(&prz->buffer->start, 0);
	atomic_set(&prz->buffer->size, 0);
	persistent_ram_update_header_ecc(prz);
}

static void *persistent_ram_vmap(phys_addr_t start, size_t size,
		unsigned int memtype)
{
	struct page **pages;
	phys_addr_t page_start;
	unsigned int page_count;
	pgprot_t prot;
	unsigned int i;
	void *vaddr;

	page_start = start - offset_in_page(start);
	page_count = DIV_ROUND_UP(size + offset_in_page(start), PAGE_SIZE);

	if (memtype)
		prot = pgprot_noncached(PAGE_KERNEL);
	else
		prot = pgprot_writecombine(PAGE_KERNEL);

	pages = kmalloc_array(page_count, sizeof(struct page *), GFP_KERNEL);
	if (!pages) {
		pr_err("%s: Failed to allocate array for %u pages\n",
		       __func__, page_count);
		return NULL;
	}

	for (i = 0; i < page_count; i++) {
		phys_addr_t addr = page_start + i * PAGE_SIZE;
		pages[i] = pfn_to_page(addr >> PAGE_SHIFT);
	}
	vaddr = vmap(pages, page_count, VM_MAP, prot);
	kfree(pages);

	return vaddr;
}

static void *persistent_ram_iomap(phys_addr_t start, size_t size,
		unsigned int memtype)
{
	void *va;

	if (!request_mem_region(start, size, "persistent_ram")) {
		pr_err("request mem region (0x%llx@0x%llx) failed\n",
			(unsigned long long)size, (unsigned long long)start);
		return NULL;
	}

	if (memtype)
		va = ioremap(start, size);
	else
		va = ioremap_wc(start, size);

	return va;
}

static int persistent_ram_buffer_map(phys_addr_t start, phys_addr_t size,
		struct persistent_ram_zone *prz, int memtype)
{
	prz->paddr = start;
	prz->size = size;

	if (pfn_valid(start >> PAGE_SHIFT))
		prz->vaddr = persistent_ram_vmap(start, size, memtype);
	else
		prz->vaddr = persistent_ram_iomap(start, size, memtype);

	if (!prz->vaddr) {
		pr_err("%s: Failed to map 0x%llx pages at 0x%llx\n", __func__,
			(unsigned long long)size, (unsigned long long)start);
		return -ENOMEM;
	}

	prz->buffer = prz->vaddr + offset_in_page(start);
	prz->buffer_size = size - sizeof(struct persistent_ram_buffer);

	return 0;
}

static int persistent_ram_post_init(struct persistent_ram_zone *prz, u32 sig,
				    struct persistent_ram_ecc_info *ecc_info)
{
	int ret;

	ret = persistent_ram_init_ecc(prz, ecc_info);
	if (ret)
		return ret;

	sig ^= PERSISTENT_RAM_SIG;

	if (prz->buffer->sig == sig) {
		if (buffer_size(prz) > prz->buffer_size ||
		    buffer_start(prz) > buffer_size(prz))
			pr_info("found existing invalid buffer, size %zu, start %zu\n",
				buffer_size(prz), buffer_start(prz));
		else {
			pr_debug("found existing buffer, size %zu, start %zu\n",
				 buffer_size(prz), buffer_start(prz));
			persistent_ram_save_old(prz);
			return 0;
		}
	} else {
		pr_debug("no valid data in buffer (sig = 0x%08x)\n",
			 prz->buffer->sig);
	}

	/* Rewind missing or invalid memory area. */
	prz->buffer->sig = sig;
	persistent_ram_zap(prz);

	return 0;
}

void persistent_ram_free(struct persistent_ram_zone *prz)
{
	if (!prz)
		return;

	if (prz->vaddr) {
		if (pfn_valid(prz->paddr >> PAGE_SHIFT)) {
			vunmap(prz->vaddr);
		} else {
			iounmap(prz->vaddr);
			release_mem_region(prz->paddr, prz->size);
		}
		prz->vaddr = NULL;
	}
	persistent_ram_free_old(prz);
	kfree(prz);
}

struct persistent_ram_zone *persistent_ram_new(phys_addr_t start, size_t size,
			u32 sig, struct persistent_ram_ecc_info *ecc_info,
			unsigned int memtype, u32 flags)
{
	struct persistent_ram_zone *prz;
	int ret = -ENOMEM;

	prz = kzalloc(sizeof(struct persistent_ram_zone), GFP_KERNEL);
	if (!prz) {
		pr_err("failed to allocate persistent ram zone\n");
		goto err;
	}

	/* Initialize general buffer state. */
<<<<<<< HEAD
	prz->buffer_lock = __RAW_SPIN_LOCK_UNLOCKED(buffer_lock);
=======
	raw_spin_lock_init(&prz->buffer_lock);
>>>>>>> 2ac97f0f
	prz->flags = flags;

	ret = persistent_ram_buffer_map(start, size, prz, memtype);
	if (ret)
		goto err;

	ret = persistent_ram_post_init(prz, sig, ecc_info);
	if (ret)
		goto err;

	return prz;
err:
	persistent_ram_free(prz);
	return ERR_PTR(ret);
}<|MERGE_RESOLUTION|>--- conflicted
+++ resolved
@@ -532,11 +532,7 @@
 	}
 
 	/* Initialize general buffer state. */
-<<<<<<< HEAD
-	prz->buffer_lock = __RAW_SPIN_LOCK_UNLOCKED(buffer_lock);
-=======
 	raw_spin_lock_init(&prz->buffer_lock);
->>>>>>> 2ac97f0f
 	prz->flags = flags;
 
 	ret = persistent_ram_buffer_map(start, size, prz, memtype);
