/*
 * Copyright (C) Sistina Software, Inc.  1997-2003 All rights reserved.
 * Copyright (C) 2004-2008 Red Hat, Inc.  All rights reserved.
 *
 * This copyrighted material is made available to anyone wishing to use,
 * modify, copy, or redistribute it subject to the terms and conditions
 * of the GNU General Public License version 2.
 */

#define pr_fmt(fmt) KBUILD_MODNAME ": " fmt

#include <linux/sched.h>
#include <linux/slab.h>
#include <linux/spinlock.h>
#include <linux/completion.h>
#include <linux/buffer_head.h>
#include <linux/blkdev.h>
#include <linux/kthread.h>
#include <linux/export.h>
#include <linux/namei.h>
#include <linux/mount.h>
#include <linux/gfs2_ondisk.h>
#include <linux/quotaops.h>
#include <linux/lockdep.h>
#include <linux/module.h>
#include <linux/backing-dev.h>

#include "gfs2.h"
#include "incore.h"
#include "bmap.h"
#include "glock.h"
#include "glops.h"
#include "inode.h"
#include "recovery.h"
#include "rgrp.h"
#include "super.h"
#include "sys.h"
#include "util.h"
#include "log.h"
#include "quota.h"
#include "dir.h"
#include "meta_io.h"
#include "trace_gfs2.h"

#define DO 0
#define UNDO 1

/**
 * gfs2_tune_init - Fill a gfs2_tune structure with default values
 * @gt: tune
 *
 */

static void gfs2_tune_init(struct gfs2_tune *gt)
{
	spin_lock_init(&gt->gt_spin);

	gt->gt_quota_warn_period = 10;
	gt->gt_quota_scale_num = 1;
	gt->gt_quota_scale_den = 1;
	gt->gt_new_files_jdata = 0;
	gt->gt_max_readahead = BIT(18);
	gt->gt_complain_secs = 10;
}

static struct gfs2_sbd *init_sbd(struct super_block *sb)
{
	struct gfs2_sbd *sdp;
	struct address_space *mapping;

	sdp = kzalloc(sizeof(struct gfs2_sbd), GFP_KERNEL);
	if (!sdp)
		return NULL;

	sb->s_fs_info = sdp;
	sdp->sd_vfs = sb;
	sdp->sd_lkstats = alloc_percpu(struct gfs2_pcpu_lkstats);
	if (!sdp->sd_lkstats) {
		kfree(sdp);
		return NULL;
	}

	set_bit(SDF_NOJOURNALID, &sdp->sd_flags);
	gfs2_tune_init(&sdp->sd_tune);

	init_waitqueue_head(&sdp->sd_glock_wait);
	atomic_set(&sdp->sd_glock_disposal, 0);
	init_completion(&sdp->sd_locking_init);
	init_completion(&sdp->sd_wdack);
	spin_lock_init(&sdp->sd_statfs_spin);

	spin_lock_init(&sdp->sd_rindex_spin);
	sdp->sd_rindex_tree.rb_node = NULL;

	INIT_LIST_HEAD(&sdp->sd_jindex_list);
	spin_lock_init(&sdp->sd_jindex_spin);
	mutex_init(&sdp->sd_jindex_mutex);
	init_completion(&sdp->sd_journal_ready);

	INIT_LIST_HEAD(&sdp->sd_quota_list);
	mutex_init(&sdp->sd_quota_mutex);
	mutex_init(&sdp->sd_quota_sync_mutex);
	init_waitqueue_head(&sdp->sd_quota_wait);
	INIT_LIST_HEAD(&sdp->sd_trunc_list);
	spin_lock_init(&sdp->sd_trunc_lock);
	spin_lock_init(&sdp->sd_bitmap_lock);

	mapping = &sdp->sd_aspace;

	address_space_init_once(mapping);
	mapping->a_ops = &gfs2_rgrp_aops;
	mapping->host = sb->s_bdev->bd_inode;
	mapping->flags = 0;
	mapping_set_gfp_mask(mapping, GFP_NOFS);
	mapping->private_data = NULL;
	mapping->writeback_index = 0;

	spin_lock_init(&sdp->sd_log_lock);
	atomic_set(&sdp->sd_log_pinned, 0);
	INIT_LIST_HEAD(&sdp->sd_log_le_revoke);
	INIT_LIST_HEAD(&sdp->sd_log_le_ordered);
	spin_lock_init(&sdp->sd_ordered_lock);

	init_waitqueue_head(&sdp->sd_log_waitq);
	init_waitqueue_head(&sdp->sd_logd_waitq);
	spin_lock_init(&sdp->sd_ail_lock);
	INIT_LIST_HEAD(&sdp->sd_ail1_list);
	INIT_LIST_HEAD(&sdp->sd_ail2_list);

	init_rwsem(&sdp->sd_log_flush_lock);
	atomic_set(&sdp->sd_log_in_flight, 0);
	atomic_set(&sdp->sd_reserving_log, 0);
	init_waitqueue_head(&sdp->sd_reserving_log_wait);
	init_waitqueue_head(&sdp->sd_log_flush_wait);
	atomic_set(&sdp->sd_freeze_state, SFS_UNFROZEN);
	mutex_init(&sdp->sd_freeze_mutex);

	return sdp;
}


/**
 * gfs2_check_sb - Check superblock
 * @sdp: the filesystem
 * @sb: The superblock
 * @silent: Don't print a message if the check fails
 *
 * Checks the version code of the FS is one that we understand how to
 * read and that the sizes of the various on-disk structures have not
 * changed.
 */

static int gfs2_check_sb(struct gfs2_sbd *sdp, int silent)
{
	struct gfs2_sb_host *sb = &sdp->sd_sb;

	if (sb->sb_magic != GFS2_MAGIC ||
	    sb->sb_type != GFS2_METATYPE_SB) {
		if (!silent)
			pr_warn("not a GFS2 filesystem\n");
		return -EINVAL;
	}

	/*  If format numbers match exactly, we're done.  */

	if (sb->sb_fs_format == GFS2_FORMAT_FS &&
	    sb->sb_multihost_format == GFS2_FORMAT_MULTI)
		return 0;

	fs_warn(sdp, "Unknown on-disk format, unable to mount\n");

	return -EINVAL;
}

static void end_bio_io_page(struct bio *bio)
{
	struct page *page = bio->bi_private;

	if (!bio->bi_error)
		SetPageUptodate(page);
	else
		pr_warn("error %d reading superblock\n", bio->bi_error);
	unlock_page(page);
}

static void gfs2_sb_in(struct gfs2_sbd *sdp, const void *buf)
{
	struct gfs2_sb_host *sb = &sdp->sd_sb;
	struct super_block *s = sdp->sd_vfs;
	const struct gfs2_sb *str = buf;

	sb->sb_magic = be32_to_cpu(str->sb_header.mh_magic);
	sb->sb_type = be32_to_cpu(str->sb_header.mh_type);
	sb->sb_format = be32_to_cpu(str->sb_header.mh_format);
	sb->sb_fs_format = be32_to_cpu(str->sb_fs_format);
	sb->sb_multihost_format = be32_to_cpu(str->sb_multihost_format);
	sb->sb_bsize = be32_to_cpu(str->sb_bsize);
	sb->sb_bsize_shift = be32_to_cpu(str->sb_bsize_shift);
	sb->sb_master_dir.no_addr = be64_to_cpu(str->sb_master_dir.no_addr);
	sb->sb_master_dir.no_formal_ino = be64_to_cpu(str->sb_master_dir.no_formal_ino);
	sb->sb_root_dir.no_addr = be64_to_cpu(str->sb_root_dir.no_addr);
	sb->sb_root_dir.no_formal_ino = be64_to_cpu(str->sb_root_dir.no_formal_ino);

	memcpy(sb->sb_lockproto, str->sb_lockproto, GFS2_LOCKNAME_LEN);
	memcpy(sb->sb_locktable, str->sb_locktable, GFS2_LOCKNAME_LEN);
	memcpy(s->s_uuid, str->sb_uuid, 16);
}

/**
 * gfs2_read_super - Read the gfs2 super block from disk
 * @sdp: The GFS2 super block
 * @sector: The location of the super block
 * @error: The error code to return
 *
 * This uses the bio functions to read the super block from disk
 * because we want to be 100% sure that we never read cached data.
 * A super block is read twice only during each GFS2 mount and is
 * never written to by the filesystem. The first time its read no
 * locks are held, and the only details which are looked at are those
 * relating to the locking protocol. Once locking is up and working,
 * the sb is read again under the lock to establish the location of
 * the master directory (contains pointers to journals etc) and the
 * root directory.
 *
 * Returns: 0 on success or error
 */

static int gfs2_read_super(struct gfs2_sbd *sdp, sector_t sector, int silent)
{
	struct super_block *sb = sdp->sd_vfs;
	struct gfs2_sb *p;
	struct page *page;
	struct bio *bio;

	page = alloc_page(GFP_NOFS);
	if (unlikely(!page))
		return -ENOMEM;

	ClearPageUptodate(page);
	ClearPageDirty(page);
	lock_page(page);

	bio = bio_alloc(GFP_NOFS, 1);
	bio->bi_iter.bi_sector = sector * (sb->s_blocksize >> 9);
	bio->bi_bdev = sb->s_bdev;
	bio_add_page(bio, page, PAGE_SIZE, 0);

	bio->bi_end_io = end_bio_io_page;
	bio->bi_private = page;
	bio_set_op_attrs(bio, REQ_OP_READ, REQ_META);
	submit_bio(bio);
	wait_on_page_locked(page);
	bio_put(bio);
	if (!PageUptodate(page)) {
		__free_page(page);
		return -EIO;
	}
	p = kmap(page);
	gfs2_sb_in(sdp, p);
	kunmap(page);
	__free_page(page);
	return gfs2_check_sb(sdp, silent);
}

/**
 * gfs2_read_sb - Read super block
 * @sdp: The GFS2 superblock
 * @silent: Don't print message if mount fails
 *
 */

static int gfs2_read_sb(struct gfs2_sbd *sdp, int silent)
{
	u32 hash_blocks, ind_blocks, leaf_blocks;
	u32 tmp_blocks;
	unsigned int x;
	int error;

	error = gfs2_read_super(sdp, GFS2_SB_ADDR >> sdp->sd_fsb2bb_shift, silent);
	if (error) {
		if (!silent)
			fs_err(sdp, "can't read superblock\n");
		return error;
	}

	sdp->sd_fsb2bb_shift = sdp->sd_sb.sb_bsize_shift -
			       GFS2_BASIC_BLOCK_SHIFT;
	sdp->sd_fsb2bb = BIT(sdp->sd_fsb2bb_shift);
	sdp->sd_diptrs = (sdp->sd_sb.sb_bsize -
			  sizeof(struct gfs2_dinode)) / sizeof(u64);
	sdp->sd_inptrs = (sdp->sd_sb.sb_bsize -
			  sizeof(struct gfs2_meta_header)) / sizeof(u64);
	sdp->sd_jbsize = sdp->sd_sb.sb_bsize - sizeof(struct gfs2_meta_header);
	sdp->sd_hash_bsize = sdp->sd_sb.sb_bsize / 2;
	sdp->sd_hash_bsize_shift = sdp->sd_sb.sb_bsize_shift - 1;
	sdp->sd_hash_ptrs = sdp->sd_hash_bsize / sizeof(u64);
	sdp->sd_qc_per_block = (sdp->sd_sb.sb_bsize -
				sizeof(struct gfs2_meta_header)) /
			        sizeof(struct gfs2_quota_change);
	sdp->sd_blocks_per_bitmap = (sdp->sd_sb.sb_bsize -
				     sizeof(struct gfs2_meta_header))
		* GFS2_NBBY; /* not the rgrp bitmap, subsequent bitmaps only */

	/* Compute maximum reservation required to add a entry to a directory */

	hash_blocks = DIV_ROUND_UP(sizeof(u64) * BIT(GFS2_DIR_MAX_DEPTH),
			     sdp->sd_jbsize);

	ind_blocks = 0;
	for (tmp_blocks = hash_blocks; tmp_blocks > sdp->sd_diptrs;) {
		tmp_blocks = DIV_ROUND_UP(tmp_blocks, sdp->sd_inptrs);
		ind_blocks += tmp_blocks;
	}

	leaf_blocks = 2 + GFS2_DIR_MAX_DEPTH;

	sdp->sd_max_dirres = hash_blocks + ind_blocks + leaf_blocks;

	sdp->sd_heightsize[0] = sdp->sd_sb.sb_bsize -
				sizeof(struct gfs2_dinode);
	sdp->sd_heightsize[1] = sdp->sd_sb.sb_bsize * sdp->sd_diptrs;
	for (x = 2;; x++) {
		u64 space, d;
		u32 m;

		space = sdp->sd_heightsize[x - 1] * sdp->sd_inptrs;
		d = space;
		m = do_div(d, sdp->sd_inptrs);

		if (d != sdp->sd_heightsize[x - 1] || m)
			break;
		sdp->sd_heightsize[x] = space;
	}
	sdp->sd_max_height = x;
	sdp->sd_heightsize[x] = ~0;
	gfs2_assert(sdp, sdp->sd_max_height <= GFS2_MAX_META_HEIGHT);

	sdp->sd_jheightsize[0] = sdp->sd_sb.sb_bsize -
				 sizeof(struct gfs2_dinode);
	sdp->sd_jheightsize[1] = sdp->sd_jbsize * sdp->sd_diptrs;
	for (x = 2;; x++) {
		u64 space, d;
		u32 m;

		space = sdp->sd_jheightsize[x - 1] * sdp->sd_inptrs;
		d = space;
		m = do_div(d, sdp->sd_inptrs);

		if (d != sdp->sd_jheightsize[x - 1] || m)
			break;
		sdp->sd_jheightsize[x] = space;
	}
	sdp->sd_max_jheight = x;
	sdp->sd_jheightsize[x] = ~0;
	gfs2_assert(sdp, sdp->sd_max_jheight <= GFS2_MAX_META_HEIGHT);

	sdp->sd_max_dents_per_leaf = (sdp->sd_sb.sb_bsize -
				      sizeof(struct gfs2_leaf)) /
				     GFS2_MIN_DIRENT_SIZE;
	return 0;
}

static int init_names(struct gfs2_sbd *sdp, int silent)
{
	char *proto, *table;
	int error = 0;

	proto = sdp->sd_args.ar_lockproto;
	table = sdp->sd_args.ar_locktable;

	/*  Try to autodetect  */

	if (!proto[0] || !table[0]) {
		error = gfs2_read_super(sdp, GFS2_SB_ADDR >> sdp->sd_fsb2bb_shift, silent);
		if (error)
			return error;

		if (!proto[0])
			proto = sdp->sd_sb.sb_lockproto;
		if (!table[0])
			table = sdp->sd_sb.sb_locktable;
	}

	if (!table[0])
		table = sdp->sd_vfs->s_id;

	strlcpy(sdp->sd_proto_name, proto, GFS2_FSNAME_LEN);
	strlcpy(sdp->sd_table_name, table, GFS2_FSNAME_LEN);

	table = sdp->sd_table_name;
	while ((table = strchr(table, '/')))
		*table = '_';

	return error;
}

static int init_locking(struct gfs2_sbd *sdp, struct gfs2_holder *mount_gh,
			int undo)
{
	int error = 0;

	if (undo)
		goto fail_trans;

	error = gfs2_glock_nq_num(sdp,
				  GFS2_MOUNT_LOCK, &gfs2_nondisk_glops,
				  LM_ST_EXCLUSIVE, LM_FLAG_NOEXP | GL_NOCACHE,
				  mount_gh);
	if (error) {
		fs_err(sdp, "can't acquire mount glock: %d\n", error);
		goto fail;
	}

	error = gfs2_glock_nq_num(sdp,
				  GFS2_LIVE_LOCK, &gfs2_nondisk_glops,
				  LM_ST_SHARED,
				  LM_FLAG_NOEXP | GL_EXACT,
				  &sdp->sd_live_gh);
	if (error) {
		fs_err(sdp, "can't acquire live glock: %d\n", error);
		goto fail_mount;
	}

	error = gfs2_glock_get(sdp, GFS2_RENAME_LOCK, &gfs2_nondisk_glops,
			       CREATE, &sdp->sd_rename_gl);
	if (error) {
		fs_err(sdp, "can't create rename glock: %d\n", error);
		goto fail_live;
	}

	error = gfs2_glock_get(sdp, GFS2_FREEZE_LOCK, &gfs2_freeze_glops,
			       CREATE, &sdp->sd_freeze_gl);
	if (error) {
		fs_err(sdp, "can't create transaction glock: %d\n", error);
		goto fail_rename;
	}

	return 0;

fail_trans:
	gfs2_glock_put(sdp->sd_freeze_gl);
fail_rename:
	gfs2_glock_put(sdp->sd_rename_gl);
fail_live:
	gfs2_glock_dq_uninit(&sdp->sd_live_gh);
fail_mount:
	gfs2_glock_dq_uninit(mount_gh);
fail:
	return error;
}

static int gfs2_lookup_root(struct super_block *sb, struct dentry **dptr,
			    u64 no_addr, const char *name)
{
	struct gfs2_sbd *sdp = sb->s_fs_info;
	struct dentry *dentry;
	struct inode *inode;

	inode = gfs2_inode_lookup(sb, DT_DIR, no_addr, 0,
				  GFS2_BLKST_FREE /* ignore */);
	if (IS_ERR(inode)) {
		fs_err(sdp, "can't read in %s inode: %ld\n", name, PTR_ERR(inode));
		return PTR_ERR(inode);
	}
	dentry = d_make_root(inode);
	if (!dentry) {
		fs_err(sdp, "can't alloc %s dentry\n", name);
		return -ENOMEM;
	}
	*dptr = dentry;
	return 0;
}

static int init_sb(struct gfs2_sbd *sdp, int silent)
{
	struct super_block *sb = sdp->sd_vfs;
	struct gfs2_holder sb_gh;
	u64 no_addr;
	int ret;

	ret = gfs2_glock_nq_num(sdp, GFS2_SB_LOCK, &gfs2_meta_glops,
				LM_ST_SHARED, 0, &sb_gh);
	if (ret) {
		fs_err(sdp, "can't acquire superblock glock: %d\n", ret);
		return ret;
	}

	ret = gfs2_read_sb(sdp, silent);
	if (ret) {
		fs_err(sdp, "can't read superblock: %d\n", ret);
		goto out;
	}

	/* Set up the buffer cache and SB for real */
	if (sdp->sd_sb.sb_bsize < bdev_logical_block_size(sb->s_bdev)) {
		ret = -EINVAL;
		fs_err(sdp, "FS block size (%u) is too small for device "
		       "block size (%u)\n",
		       sdp->sd_sb.sb_bsize, bdev_logical_block_size(sb->s_bdev));
		goto out;
	}
	if (sdp->sd_sb.sb_bsize > PAGE_SIZE) {
		ret = -EINVAL;
		fs_err(sdp, "FS block size (%u) is too big for machine "
		       "page size (%u)\n",
		       sdp->sd_sb.sb_bsize, (unsigned int)PAGE_SIZE);
		goto out;
	}
	sb_set_blocksize(sb, sdp->sd_sb.sb_bsize);

	/* Get the root inode */
	no_addr = sdp->sd_sb.sb_root_dir.no_addr;
	ret = gfs2_lookup_root(sb, &sdp->sd_root_dir, no_addr, "root");
	if (ret)
		goto out;

	/* Get the master inode */
	no_addr = sdp->sd_sb.sb_master_dir.no_addr;
	ret = gfs2_lookup_root(sb, &sdp->sd_master_dir, no_addr, "master");
	if (ret) {
		dput(sdp->sd_root_dir);
		goto out;
	}
	sb->s_root = dget(sdp->sd_args.ar_meta ? sdp->sd_master_dir : sdp->sd_root_dir);
out:
	gfs2_glock_dq_uninit(&sb_gh);
	return ret;
}

static void gfs2_others_may_mount(struct gfs2_sbd *sdp)
{
	char *message = "FIRSTMOUNT=Done";
	char *envp[] = { message, NULL };

	fs_info(sdp, "first mount done, others may mount\n");

	if (sdp->sd_lockstruct.ls_ops->lm_first_done)
		sdp->sd_lockstruct.ls_ops->lm_first_done(sdp);

	kobject_uevent_env(&sdp->sd_kobj, KOBJ_CHANGE, envp);
}

/**
 * gfs2_jindex_hold - Grab a lock on the jindex
 * @sdp: The GFS2 superblock
 * @ji_gh: the holder for the jindex glock
 *
 * Returns: errno
 */

static int gfs2_jindex_hold(struct gfs2_sbd *sdp, struct gfs2_holder *ji_gh)
{
	struct gfs2_inode *dip = GFS2_I(sdp->sd_jindex);
	struct qstr name;
	char buf[20];
	struct gfs2_jdesc *jd;
	int error;

	name.name = buf;

	mutex_lock(&sdp->sd_jindex_mutex);

	for (;;) {
		error = gfs2_glock_nq_init(dip->i_gl, LM_ST_SHARED, 0, ji_gh);
		if (error)
			break;

		name.len = sprintf(buf, "journal%u", sdp->sd_journals);
		name.hash = gfs2_disk_hash(name.name, name.len);

		error = gfs2_dir_check(sdp->sd_jindex, &name, NULL);
		if (error == -ENOENT) {
			error = 0;
			break;
		}

		gfs2_glock_dq_uninit(ji_gh);

		if (error)
			break;

		error = -ENOMEM;
		jd = kzalloc(sizeof(struct gfs2_jdesc), GFP_KERNEL);
		if (!jd)
			break;

		INIT_LIST_HEAD(&jd->extent_list);
		INIT_LIST_HEAD(&jd->jd_revoke_list);

		INIT_WORK(&jd->jd_work, gfs2_recover_func);
		jd->jd_inode = gfs2_lookupi(sdp->sd_jindex, &name, 1);
		if (!jd->jd_inode || IS_ERR(jd->jd_inode)) {
			if (!jd->jd_inode)
				error = -ENOENT;
			else
				error = PTR_ERR(jd->jd_inode);
			kfree(jd);
			break;
		}

		spin_lock(&sdp->sd_jindex_spin);
		jd->jd_jid = sdp->sd_journals++;
		list_add_tail(&jd->jd_list, &sdp->sd_jindex_list);
		spin_unlock(&sdp->sd_jindex_spin);
	}

	mutex_unlock(&sdp->sd_jindex_mutex);

	return error;
}

/**
 * check_journal_clean - Make sure a journal is clean for a spectator mount
 * @sdp: The GFS2 superblock
 * @jd: The journal descriptor
 *
 * Returns: 0 if the journal is clean or locked, else an error
 */
static int check_journal_clean(struct gfs2_sbd *sdp, struct gfs2_jdesc *jd)
{
	int error;
	struct gfs2_holder j_gh;
	struct gfs2_log_header_host head;
	struct gfs2_inode *ip;

	ip = GFS2_I(jd->jd_inode);
	error = gfs2_glock_nq_init(ip->i_gl, LM_ST_SHARED, LM_FLAG_NOEXP |
				   GL_EXACT | GL_NOCACHE, &j_gh);
	if (error) {
		fs_err(sdp, "Error locking journal for spectator mount.\n");
		return -EPERM;
	}
	error = gfs2_jdesc_check(jd);
	if (error) {
		fs_err(sdp, "Error checking journal for spectator mount.\n");
		goto out_unlock;
	}
	error = gfs2_find_jhead(jd, &head);
	if (error) {
		fs_err(sdp, "Error parsing journal for spectator mount.\n");
		goto out_unlock;
	}
	if (!(head.lh_flags & GFS2_LOG_HEAD_UNMOUNT)) {
		error = -EPERM;
		fs_err(sdp, "jid=%u: Journal is dirty, so the first mounter "
		       "must not be a spectator.\n", jd->jd_jid);
	}

out_unlock:
	gfs2_glock_dq_uninit(&j_gh);
	return error;
}

static int init_journal(struct gfs2_sbd *sdp, int undo)
{
	struct inode *master = d_inode(sdp->sd_master_dir);
	struct gfs2_holder ji_gh;
	struct gfs2_inode *ip;
	int jindex = 1;
	int error = 0;

	if (undo) {
		jindex = 0;
		goto fail_jinode_gh;
	}

	sdp->sd_jindex = gfs2_lookup_simple(master, "jindex");
	if (IS_ERR(sdp->sd_jindex)) {
		fs_err(sdp, "can't lookup journal index: %d\n", error);
		return PTR_ERR(sdp->sd_jindex);
	}

	/* Load in the journal index special file */

	error = gfs2_jindex_hold(sdp, &ji_gh);
	if (error) {
		fs_err(sdp, "can't read journal index: %d\n", error);
		goto fail;
	}

	error = -EUSERS;
	if (!gfs2_jindex_size(sdp)) {
		fs_err(sdp, "no journals!\n");
		goto fail_jindex;
	}

	atomic_set(&sdp->sd_log_blks_needed, 0);
	if (sdp->sd_args.ar_spectator) {
		sdp->sd_jdesc = gfs2_jdesc_find(sdp, 0);
		atomic_set(&sdp->sd_log_blks_free, sdp->sd_jdesc->jd_blocks);
		atomic_set(&sdp->sd_log_thresh1, 2*sdp->sd_jdesc->jd_blocks/5);
		atomic_set(&sdp->sd_log_thresh2, 4*sdp->sd_jdesc->jd_blocks/5);
	} else {
		if (sdp->sd_lockstruct.ls_jid >= gfs2_jindex_size(sdp)) {
			fs_err(sdp, "can't mount journal #%u\n",
			       sdp->sd_lockstruct.ls_jid);
			fs_err(sdp, "there are only %u journals (0 - %u)\n",
			       gfs2_jindex_size(sdp),
			       gfs2_jindex_size(sdp) - 1);
			goto fail_jindex;
		}
		sdp->sd_jdesc = gfs2_jdesc_find(sdp, sdp->sd_lockstruct.ls_jid);

		error = gfs2_glock_nq_num(sdp, sdp->sd_lockstruct.ls_jid,
					  &gfs2_journal_glops,
					  LM_ST_EXCLUSIVE, LM_FLAG_NOEXP,
					  &sdp->sd_journal_gh);
		if (error) {
			fs_err(sdp, "can't acquire journal glock: %d\n", error);
			goto fail_jindex;
		}

		ip = GFS2_I(sdp->sd_jdesc->jd_inode);
		error = gfs2_glock_nq_init(ip->i_gl, LM_ST_SHARED,
					   LM_FLAG_NOEXP | GL_EXACT | GL_NOCACHE,
					   &sdp->sd_jinode_gh);
		if (error) {
			fs_err(sdp, "can't acquire journal inode glock: %d\n",
			       error);
			goto fail_journal_gh;
		}

		error = gfs2_jdesc_check(sdp->sd_jdesc);
		if (error) {
			fs_err(sdp, "my journal (%u) is bad: %d\n",
			       sdp->sd_jdesc->jd_jid, error);
			goto fail_jinode_gh;
		}
		atomic_set(&sdp->sd_log_blks_free, sdp->sd_jdesc->jd_blocks);
		atomic_set(&sdp->sd_log_thresh1, 2*sdp->sd_jdesc->jd_blocks/5);
		atomic_set(&sdp->sd_log_thresh2, 4*sdp->sd_jdesc->jd_blocks/5);

		/* Map the extents for this journal's blocks */
		gfs2_map_journal_extents(sdp, sdp->sd_jdesc);
	}
	trace_gfs2_log_blocks(sdp, atomic_read(&sdp->sd_log_blks_free));

	if (sdp->sd_lockstruct.ls_first) {
		unsigned int x;
		for (x = 0; x < sdp->sd_journals; x++) {
			struct gfs2_jdesc *jd = gfs2_jdesc_find(sdp, x);

			if (sdp->sd_args.ar_spectator) {
				error = check_journal_clean(sdp, jd);
				if (error)
					goto fail_jinode_gh;
				continue;
			}
			error = gfs2_recover_journal(jd, true);
			if (error) {
				fs_err(sdp, "error recovering journal %u: %d\n",
				       x, error);
				goto fail_jinode_gh;
			}
		}

		gfs2_others_may_mount(sdp);
	} else if (!sdp->sd_args.ar_spectator) {
		error = gfs2_recover_journal(sdp->sd_jdesc, true);
		if (error) {
			fs_err(sdp, "error recovering my journal: %d\n", error);
			goto fail_jinode_gh;
		}
	}

	sdp->sd_log_idle = 1;
	set_bit(SDF_JOURNAL_CHECKED, &sdp->sd_flags);
	gfs2_glock_dq_uninit(&ji_gh);
	jindex = 0;
	INIT_WORK(&sdp->sd_freeze_work, gfs2_freeze_func);
	return 0;

fail_jinode_gh:
	if (!sdp->sd_args.ar_spectator)
		gfs2_glock_dq_uninit(&sdp->sd_jinode_gh);
fail_journal_gh:
	if (!sdp->sd_args.ar_spectator)
		gfs2_glock_dq_uninit(&sdp->sd_journal_gh);
fail_jindex:
	gfs2_jindex_free(sdp);
	if (jindex)
		gfs2_glock_dq_uninit(&ji_gh);
fail:
	iput(sdp->sd_jindex);
	return error;
}

static struct lock_class_key gfs2_quota_imutex_key;

static int init_inodes(struct gfs2_sbd *sdp, int undo)
{
	int error = 0;
	struct inode *master = d_inode(sdp->sd_master_dir);

	if (undo)
		goto fail_qinode;

	error = init_journal(sdp, undo);
	complete_all(&sdp->sd_journal_ready);
	if (error)
		goto fail;

	/* Read in the master statfs inode */
	sdp->sd_statfs_inode = gfs2_lookup_simple(master, "statfs");
	if (IS_ERR(sdp->sd_statfs_inode)) {
		error = PTR_ERR(sdp->sd_statfs_inode);
		fs_err(sdp, "can't read in statfs inode: %d\n", error);
		goto fail_journal;
	}

	/* Read in the resource index inode */
	sdp->sd_rindex = gfs2_lookup_simple(master, "rindex");
	if (IS_ERR(sdp->sd_rindex)) {
		error = PTR_ERR(sdp->sd_rindex);
		fs_err(sdp, "can't get resource index inode: %d\n", error);
		goto fail_statfs;
	}
	sdp->sd_rindex_uptodate = 0;

	/* Read in the quota inode */
	sdp->sd_quota_inode = gfs2_lookup_simple(master, "quota");
	if (IS_ERR(sdp->sd_quota_inode)) {
		error = PTR_ERR(sdp->sd_quota_inode);
		fs_err(sdp, "can't get quota file inode: %d\n", error);
		goto fail_rindex;
	}
	/*
	 * i_mutex on quota files is special. Since this inode is hidden system
	 * file, we are safe to define locking ourselves.
	 */
	lockdep_set_class(&sdp->sd_quota_inode->i_rwsem,
			  &gfs2_quota_imutex_key);

	error = gfs2_rindex_update(sdp);
	if (error)
		goto fail_qinode;

	return 0;

fail_qinode:
	iput(sdp->sd_quota_inode);
fail_rindex:
	gfs2_clear_rgrpd(sdp);
	iput(sdp->sd_rindex);
fail_statfs:
	iput(sdp->sd_statfs_inode);
fail_journal:
	init_journal(sdp, UNDO);
fail:
	return error;
}

static int init_per_node(struct gfs2_sbd *sdp, int undo)
{
	struct inode *pn = NULL;
	char buf[30];
	int error = 0;
	struct gfs2_inode *ip;
	struct inode *master = d_inode(sdp->sd_master_dir);

	if (sdp->sd_args.ar_spectator)
		return 0;

	if (undo)
		goto fail_qc_gh;

	pn = gfs2_lookup_simple(master, "per_node");
	if (IS_ERR(pn)) {
		error = PTR_ERR(pn);
		fs_err(sdp, "can't find per_node directory: %d\n", error);
		return error;
	}

	sprintf(buf, "statfs_change%u", sdp->sd_jdesc->jd_jid);
	sdp->sd_sc_inode = gfs2_lookup_simple(pn, buf);
	if (IS_ERR(sdp->sd_sc_inode)) {
		error = PTR_ERR(sdp->sd_sc_inode);
		fs_err(sdp, "can't find local \"sc\" file: %d\n", error);
		goto fail;
	}

	sprintf(buf, "quota_change%u", sdp->sd_jdesc->jd_jid);
	sdp->sd_qc_inode = gfs2_lookup_simple(pn, buf);
	if (IS_ERR(sdp->sd_qc_inode)) {
		error = PTR_ERR(sdp->sd_qc_inode);
		fs_err(sdp, "can't find local \"qc\" file: %d\n", error);
		goto fail_ut_i;
	}

	iput(pn);
	pn = NULL;

	ip = GFS2_I(sdp->sd_sc_inode);
	error = gfs2_glock_nq_init(ip->i_gl, LM_ST_EXCLUSIVE, 0,
				   &sdp->sd_sc_gh);
	if (error) {
		fs_err(sdp, "can't lock local \"sc\" file: %d\n", error);
		goto fail_qc_i;
	}

	ip = GFS2_I(sdp->sd_qc_inode);
	error = gfs2_glock_nq_init(ip->i_gl, LM_ST_EXCLUSIVE, 0,
				   &sdp->sd_qc_gh);
	if (error) {
		fs_err(sdp, "can't lock local \"qc\" file: %d\n", error);
		goto fail_ut_gh;
	}

	return 0;

fail_qc_gh:
	gfs2_glock_dq_uninit(&sdp->sd_qc_gh);
fail_ut_gh:
	gfs2_glock_dq_uninit(&sdp->sd_sc_gh);
fail_qc_i:
	iput(sdp->sd_qc_inode);
fail_ut_i:
	iput(sdp->sd_sc_inode);
fail:
	iput(pn);
	return error;
}

static const match_table_t nolock_tokens = {
	{ Opt_jid, "jid=%d\n", },
	{ Opt_err, NULL },
};

static const struct lm_lockops nolock_ops = {
	.lm_proto_name = "lock_nolock",
	.lm_put_lock = gfs2_glock_free,
	.lm_tokens = &nolock_tokens,
};

/**
 * gfs2_lm_mount - mount a locking protocol
 * @sdp: the filesystem
 * @args: mount arguments
 * @silent: if 1, don't complain if the FS isn't a GFS2 fs
 *
 * Returns: errno
 */

static int gfs2_lm_mount(struct gfs2_sbd *sdp, int silent)
{
	const struct lm_lockops *lm;
	struct lm_lockstruct *ls = &sdp->sd_lockstruct;
	struct gfs2_args *args = &sdp->sd_args;
	const char *proto = sdp->sd_proto_name;
	const char *table = sdp->sd_table_name;
	char *o, *options;
	int ret;

	if (!strcmp("lock_nolock", proto)) {
		lm = &nolock_ops;
		sdp->sd_args.ar_localflocks = 1;
#ifdef CONFIG_GFS2_FS_LOCKING_DLM
	} else if (!strcmp("lock_dlm", proto)) {
		lm = &gfs2_dlm_ops;
#endif
	} else {
		pr_info("can't find protocol %s\n", proto);
		return -ENOENT;
	}

	fs_info(sdp, "Trying to join cluster \"%s\", \"%s\"\n", proto, table);

	ls->ls_ops = lm;
	ls->ls_first = 1;

	for (options = args->ar_hostdata; (o = strsep(&options, ":")); ) {
		substring_t tmp[MAX_OPT_ARGS];
		int token, option;

		if (!o || !*o)
			continue;

		token = match_token(o, *lm->lm_tokens, tmp);
		switch (token) {
		case Opt_jid:
			ret = match_int(&tmp[0], &option);
			if (ret || option < 0) 
				goto hostdata_error;
			if (test_and_clear_bit(SDF_NOJOURNALID, &sdp->sd_flags))
				ls->ls_jid = option;
			break;
		case Opt_id:
		case Opt_nodir:
			/* Obsolete, but left for backward compat purposes */
			break;
		case Opt_first:
			ret = match_int(&tmp[0], &option);
			if (ret || (option != 0 && option != 1))
				goto hostdata_error;
			ls->ls_first = option;
			break;
		case Opt_err:
		default:
hostdata_error:
			fs_info(sdp, "unknown hostdata (%s)\n", o);
			return -EINVAL;
		}
	}

	if (lm->lm_mount == NULL) {
		fs_info(sdp, "Now mounting FS...\n");
		complete_all(&sdp->sd_locking_init);
		return 0;
	}
	ret = lm->lm_mount(sdp, table);
	if (ret == 0)
		fs_info(sdp, "Joined cluster. Now mounting FS...\n");
	complete_all(&sdp->sd_locking_init);
	return ret;
}

void gfs2_lm_unmount(struct gfs2_sbd *sdp)
{
	const struct lm_lockops *lm = sdp->sd_lockstruct.ls_ops;
	if (likely(!test_bit(SDF_SHUTDOWN, &sdp->sd_flags)) &&
	    lm->lm_unmount)
		lm->lm_unmount(sdp);
}

static int wait_on_journal(struct gfs2_sbd *sdp)
{
	if (sdp->sd_lockstruct.ls_ops->lm_mount == NULL)
		return 0;

	return wait_on_bit(&sdp->sd_flags, SDF_NOJOURNALID, TASK_INTERRUPTIBLE)
		? -EINTR : 0;
}

void gfs2_online_uevent(struct gfs2_sbd *sdp)
{
	struct super_block *sb = sdp->sd_vfs;
	char ro[20];
	char spectator[20];
	char *envp[] = { ro, spectator, NULL };
	sprintf(ro, "RDONLY=%d", (sb->s_flags & MS_RDONLY) ? 1 : 0);
	sprintf(spectator, "SPECTATOR=%d", sdp->sd_args.ar_spectator ? 1 : 0);
	kobject_uevent_env(&sdp->sd_kobj, KOBJ_ONLINE, envp);
}

/**
 * fill_super - Read in superblock
 * @sb: The VFS superblock
 * @data: Mount options
 * @silent: Don't complain if it's not a GFS2 filesystem
 *
 * Returns: errno
 */

static int fill_super(struct super_block *sb, struct gfs2_args *args, int silent)
{
	struct gfs2_sbd *sdp;
	struct gfs2_holder mount_gh;
	int error;

	sdp = init_sbd(sb);
	if (!sdp) {
		pr_warn("can't alloc struct gfs2_sbd\n");
		return -ENOMEM;
	}
	sdp->sd_args = *args;

	if (sdp->sd_args.ar_spectator) {
                sb->s_flags |= MS_RDONLY;
		set_bit(SDF_RORECOVERY, &sdp->sd_flags);
	}
	if (sdp->sd_args.ar_posix_acl)
		sb->s_flags |= MS_POSIXACL;
	if (sdp->sd_args.ar_nobarrier)
		set_bit(SDF_NOBARRIERS, &sdp->sd_flags);

	sb->s_flags |= MS_NOSEC;
	sb->s_magic = GFS2_MAGIC;
	sb->s_op = &gfs2_super_ops;
	sb->s_d_op = &gfs2_dops;
	sb->s_export_op = &gfs2_export_ops;
	sb->s_xattr = gfs2_xattr_handlers;
	sb->s_qcop = &gfs2_quotactl_ops;
	sb->s_quota_types = QTYPE_MASK_USR | QTYPE_MASK_GRP;
	sb_dqopt(sb)->flags |= DQUOT_QUOTA_SYS_FILE;
	sb->s_time_gran = 1;
	sb->s_maxbytes = MAX_LFS_FILESIZE;

	/* Set up the buffer cache and fill in some fake block size values
	   to allow us to read-in the on-disk superblock. */
	sdp->sd_sb.sb_bsize = sb_min_blocksize(sb, GFS2_BASIC_BLOCK);
	sdp->sd_sb.sb_bsize_shift = sb->s_blocksize_bits;
	sdp->sd_fsb2bb_shift = sdp->sd_sb.sb_bsize_shift -
                               GFS2_BASIC_BLOCK_SHIFT;
	sdp->sd_fsb2bb = BIT(sdp->sd_fsb2bb_shift);

	sdp->sd_tune.gt_logd_secs = sdp->sd_args.ar_commit;
	sdp->sd_tune.gt_quota_quantum = sdp->sd_args.ar_quota_quantum;
	if (sdp->sd_args.ar_statfs_quantum) {
		sdp->sd_tune.gt_statfs_slow = 0;
		sdp->sd_tune.gt_statfs_quantum = sdp->sd_args.ar_statfs_quantum;
	} else {
		sdp->sd_tune.gt_statfs_slow = 1;
		sdp->sd_tune.gt_statfs_quantum = 30;
	}

	error = init_names(sdp, silent);
	if (error) {
		/* In this case, we haven't initialized sysfs, so we have to
		   manually free the sdp. */
		free_percpu(sdp->sd_lkstats);
		kfree(sdp);
		sb->s_fs_info = NULL;
		return error;
	}

	snprintf(sdp->sd_fsname, GFS2_FSNAME_LEN, "%s", sdp->sd_table_name);

	error = gfs2_sys_fs_add(sdp);
	/*
	 * If we hit an error here, gfs2_sys_fs_add will have called function
	 * kobject_put which causes the sysfs usage count to go to zero, which
	 * causes sysfs to call function gfs2_sbd_release, which frees sdp.
	 * Subsequent error paths here will call gfs2_sys_fs_del, which also
	 * kobject_put to free sdp.
	 */
	if (error)
		return error;

	gfs2_create_debugfs_file(sdp);

	error = gfs2_lm_mount(sdp, silent);
	if (error)
		goto fail_debug;

	error = init_locking(sdp, &mount_gh, DO);
	if (error)
		goto fail_lm;

	error = init_sb(sdp, silent);
	if (error)
		goto fail_locking;

	error = wait_on_journal(sdp);
	if (error)
		goto fail_sb;

	/*
	 * If user space has failed to join the cluster or some similar
	 * failure has occurred, then the journal id will contain a
	 * negative (error) number. This will then be returned to the
	 * caller (of the mount syscall). We do this even for spectator
	 * mounts (which just write a jid of 0 to indicate "ok" even though
	 * the jid is unused in the spectator case)
	 */
	if (sdp->sd_lockstruct.ls_jid < 0) {
		error = sdp->sd_lockstruct.ls_jid;
		sdp->sd_lockstruct.ls_jid = 0;
		goto fail_sb;
	}

	if (sdp->sd_args.ar_spectator)
		snprintf(sdp->sd_fsname, GFS2_FSNAME_LEN, "%s.s",
			 sdp->sd_table_name);
	else
		snprintf(sdp->sd_fsname, GFS2_FSNAME_LEN, "%s.%u",
			 sdp->sd_table_name, sdp->sd_lockstruct.ls_jid);

	error = init_inodes(sdp, DO);
	if (error)
		goto fail_sb;

	error = init_per_node(sdp, DO);
	if (error)
		goto fail_inodes;

	error = gfs2_statfs_init(sdp);
	if (error) {
		fs_err(sdp, "can't initialize statfs subsystem: %d\n", error);
		goto fail_per_node;
	}

	if (!(sb->s_flags & MS_RDONLY)) {
		error = gfs2_make_fs_rw(sdp);
		if (error) {
			fs_err(sdp, "can't make FS RW: %d\n", error);
			goto fail_per_node;
		}
	}

	gfs2_glock_dq_uninit(&mount_gh);
	gfs2_online_uevent(sdp);
	return 0;

fail_per_node:
	init_per_node(sdp, UNDO);
fail_inodes:
	init_inodes(sdp, UNDO);
fail_sb:
	if (sdp->sd_root_dir)
		dput(sdp->sd_root_dir);
	if (sdp->sd_master_dir)
		dput(sdp->sd_master_dir);
	if (sb->s_root)
		dput(sb->s_root);
	sb->s_root = NULL;
fail_locking:
	init_locking(sdp, &mount_gh, UNDO);
fail_lm:
	complete_all(&sdp->sd_journal_ready);
	gfs2_gl_hash_clear(sdp);
	gfs2_lm_unmount(sdp);
fail_debug:
	gfs2_delete_debugfs_file(sdp);
	free_percpu(sdp->sd_lkstats);
	/* gfs2_sys_fs_del must be the last thing we do, since it causes
	 * sysfs to call function gfs2_sbd_release, which frees sdp. */
	gfs2_sys_fs_del(sdp);
	sb->s_fs_info = NULL;
	return error;
}

static int set_gfs2_super(struct super_block *s, void *data)
{
	s->s_bdev = data;
	s->s_dev = s->s_bdev->bd_dev;
<<<<<<< HEAD

	/*
	 * We set the bdi here to the queue backing, file systems can
	 * overwrite this in ->fill_super()
	 */
	s->s_bdi = bdev_get_queue(s->s_bdev)->backing_dev_info;
=======
	s->s_bdi = bdi_get(s->s_bdev->bd_bdi);
>>>>>>> 2ac97f0f
	return 0;
}

static int test_gfs2_super(struct super_block *s, void *ptr)
{
	struct block_device *bdev = ptr;
	return (bdev == s->s_bdev);
}

/**
 * gfs2_mount - Get the GFS2 superblock
 * @fs_type: The GFS2 filesystem type
 * @flags: Mount flags
 * @dev_name: The name of the device
 * @data: The mount arguments
 *
 * Q. Why not use get_sb_bdev() ?
 * A. We need to select one of two root directories to mount, independent
 *    of whether this is the initial, or subsequent, mount of this sb
 *
 * Returns: 0 or -ve on error
 */

static struct dentry *gfs2_mount(struct file_system_type *fs_type, int flags,
		       const char *dev_name, void *data)
{
	struct block_device *bdev;
	struct super_block *s;
	fmode_t mode = FMODE_READ | FMODE_EXCL;
	int error;
	struct gfs2_args args;
	struct gfs2_sbd *sdp;

	if (!(flags & MS_RDONLY))
		mode |= FMODE_WRITE;

	bdev = blkdev_get_by_path(dev_name, mode, fs_type);
	if (IS_ERR(bdev))
		return ERR_CAST(bdev);

	/*
	 * once the super is inserted into the list by sget, s_umount
	 * will protect the lockfs code from trying to start a snapshot
	 * while we are mounting
	 */
	mutex_lock(&bdev->bd_fsfreeze_mutex);
	if (bdev->bd_fsfreeze_count > 0) {
		mutex_unlock(&bdev->bd_fsfreeze_mutex);
		error = -EBUSY;
		goto error_bdev;
	}
	s = sget(fs_type, test_gfs2_super, set_gfs2_super, flags, bdev);
	mutex_unlock(&bdev->bd_fsfreeze_mutex);
	error = PTR_ERR(s);
	if (IS_ERR(s))
		goto error_bdev;

	if (s->s_root) {
		/*
		 * s_umount nests inside bd_mutex during
		 * __invalidate_device().  blkdev_put() acquires
		 * bd_mutex and can't be called under s_umount.  Drop
		 * s_umount temporarily.  This is safe as we're
		 * holding an active reference.
		 */
		up_write(&s->s_umount);
		blkdev_put(bdev, mode);
		down_write(&s->s_umount);
	} else {
		/* s_mode must be set before deactivate_locked_super calls */
		s->s_mode = mode;
	}

	memset(&args, 0, sizeof(args));
	args.ar_quota = GFS2_QUOTA_DEFAULT;
	args.ar_data = GFS2_DATA_DEFAULT;
	args.ar_commit = 30;
	args.ar_statfs_quantum = 30;
	args.ar_quota_quantum = 60;
	args.ar_errors = GFS2_ERRORS_DEFAULT;

	error = gfs2_mount_args(&args, data);
	if (error) {
		pr_warn("can't parse mount arguments\n");
		goto error_super;
	}

	if (s->s_root) {
		error = -EBUSY;
		if ((flags ^ s->s_flags) & MS_RDONLY)
			goto error_super;
	} else {
		snprintf(s->s_id, sizeof(s->s_id), "%pg", bdev);
		sb_set_blocksize(s, block_size(bdev));
		error = fill_super(s, &args, flags & MS_SILENT ? 1 : 0);
		if (error)
			goto error_super;
		s->s_flags |= MS_ACTIVE;
		bdev->bd_super = s;
	}

	sdp = s->s_fs_info;
	if (args.ar_meta)
		return dget(sdp->sd_master_dir);
	else
		return dget(sdp->sd_root_dir);

error_super:
	deactivate_locked_super(s);
	return ERR_PTR(error);
error_bdev:
	blkdev_put(bdev, mode);
	return ERR_PTR(error);
}

static int set_meta_super(struct super_block *s, void *ptr)
{
	return -EINVAL;
}

static struct dentry *gfs2_mount_meta(struct file_system_type *fs_type,
			int flags, const char *dev_name, void *data)
{
	struct super_block *s;
	struct gfs2_sbd *sdp;
	struct path path;
	int error;

	error = kern_path(dev_name, LOOKUP_FOLLOW, &path);
	if (error) {
		pr_warn("path_lookup on %s returned error %d\n",
			dev_name, error);
		return ERR_PTR(error);
	}
	s = sget(&gfs2_fs_type, test_gfs2_super, set_meta_super, flags,
		 path.dentry->d_sb->s_bdev);
	path_put(&path);
	if (IS_ERR(s)) {
		pr_warn("gfs2 mount does not exist\n");
		return ERR_CAST(s);
	}
	if ((flags ^ s->s_flags) & MS_RDONLY) {
		deactivate_locked_super(s);
		return ERR_PTR(-EBUSY);
	}
	sdp = s->s_fs_info;
	return dget(sdp->sd_master_dir);
}

static void gfs2_kill_sb(struct super_block *sb)
{
	struct gfs2_sbd *sdp = sb->s_fs_info;

	if (sdp == NULL) {
		kill_block_super(sb);
		return;
	}

	gfs2_log_flush(sdp, NULL, SYNC_FLUSH);
	dput(sdp->sd_root_dir);
	dput(sdp->sd_master_dir);
	sdp->sd_root_dir = NULL;
	sdp->sd_master_dir = NULL;
	shrink_dcache_sb(sb);
	gfs2_delete_debugfs_file(sdp);
	free_percpu(sdp->sd_lkstats);
	kill_block_super(sb);
}

struct file_system_type gfs2_fs_type = {
	.name = "gfs2",
	.fs_flags = FS_REQUIRES_DEV,
	.mount = gfs2_mount,
	.kill_sb = gfs2_kill_sb,
	.owner = THIS_MODULE,
};
MODULE_ALIAS_FS("gfs2");

struct file_system_type gfs2meta_fs_type = {
	.name = "gfs2meta",
	.fs_flags = FS_REQUIRES_DEV,
	.mount = gfs2_mount_meta,
	.owner = THIS_MODULE,
};
MODULE_ALIAS_FS("gfs2meta");<|MERGE_RESOLUTION|>--- conflicted
+++ resolved
@@ -1223,16 +1223,7 @@
 {
 	s->s_bdev = data;
 	s->s_dev = s->s_bdev->bd_dev;
-<<<<<<< HEAD
-
-	/*
-	 * We set the bdi here to the queue backing, file systems can
-	 * overwrite this in ->fill_super()
-	 */
-	s->s_bdi = bdev_get_queue(s->s_bdev)->backing_dev_info;
-=======
 	s->s_bdi = bdi_get(s->s_bdev->bd_bdi);
->>>>>>> 2ac97f0f
 	return 0;
 }
 
