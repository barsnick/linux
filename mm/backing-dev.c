--- conflicted
+++ resolved
@@ -711,21 +711,6 @@
 	spin_lock_irq(&cgwb_lock);
 	radix_tree_for_each_slot(slot, &bdi->cgwb_tree, &iter, 0)
 		cgwb_kill(*slot);
-<<<<<<< HEAD
-	spin_unlock_irq(&cgwb_lock);
-
-	/*
-	 * All cgwb's must be shutdown and released before returning.  Drain
-	 * the usage counter to wait for all cgwb's ever created on @bdi.
-	 */
-	atomic_dec(&bdi->usage_cnt);
-	wait_event(cgwb_release_wait, !atomic_read(&bdi->usage_cnt));
-	/*
-	 * Grab back our reference so that we hold it when @bdi gets
-	 * re-registered.
-	 */
-	atomic_inc(&bdi->usage_cnt);
-=======
 
 	while (!list_empty(&bdi->wb_list)) {
 		wb = list_first_entry(&bdi->wb_list, struct bdi_writeback,
@@ -735,7 +720,6 @@
 		spin_lock_irq(&cgwb_lock);
 	}
 	spin_unlock_irq(&cgwb_lock);
->>>>>>> 2ac97f0f
 }
 
 /**
@@ -785,17 +769,11 @@
 			rb_entry(rbn, struct bdi_writeback_congested, rb_node);
 
 		rb_erase(rbn, &bdi->cgwb_congested_tree);
-<<<<<<< HEAD
-		congested->bdi = NULL;	/* mark @congested unlinked */
-=======
 		congested->__bdi = NULL;	/* mark @congested unlinked */
->>>>>>> 2ac97f0f
 	}
 	spin_unlock_irq(&cgwb_lock);
 }
 
-<<<<<<< HEAD
-=======
 static void cgwb_bdi_register(struct backing_dev_info *bdi)
 {
 	spin_lock_irq(&cgwb_lock);
@@ -803,7 +781,6 @@
 	spin_unlock_irq(&cgwb_lock);
 }
 
->>>>>>> 2ac97f0f
 #else	/* CONFIG_CGROUP_WRITEBACK */
 
 static int cgwb_bdi_init(struct backing_dev_info *bdi)
@@ -839,11 +816,6 @@
 static void cgwb_remove_from_bdi_list(struct bdi_writeback *wb)
 {
 	list_del_rcu(&wb->bdi_node);
-}
-
-static void cgwb_bdi_exit(struct backing_dev_info *bdi)
-{
-	wb_congested_put(bdi->wb_congested);
 }
 
 #endif	/* CONFIG_CGROUP_WRITEBACK */
@@ -882,15 +854,9 @@
 	}
 	return bdi;
 }
-<<<<<<< HEAD
-
-int bdi_register(struct backing_dev_info *bdi, struct device *parent,
-		const char *fmt, ...)
-=======
 EXPORT_SYMBOL(bdi_alloc_node);
 
 int bdi_register_va(struct backing_dev_info *bdi, const char *fmt, va_list args)
->>>>>>> 2ac97f0f
 {
 	struct device *dev;
 
@@ -974,11 +940,7 @@
 	}
 }
 
-<<<<<<< HEAD
-static void bdi_exit(struct backing_dev_info *bdi)
-=======
 static void release_bdi(struct kref *ref)
->>>>>>> 2ac97f0f
 {
 	struct backing_dev_info *bdi =
 			container_of(ref, struct backing_dev_info, refcnt);
@@ -988,24 +950,7 @@
 	WARN_ON_ONCE(bdi->dev);
 	wb_exit(&bdi->wb);
 	cgwb_bdi_exit(bdi);
-<<<<<<< HEAD
-}
-
-static void release_bdi(struct kref *ref)
-{
-	struct backing_dev_info *bdi =
-			container_of(ref, struct backing_dev_info, refcnt);
-
-	bdi_exit(bdi);
 	kfree(bdi);
-}
-
-void bdi_put(struct backing_dev_info *bdi)
-{
-	kref_put(&bdi->refcnt, release_bdi);
-=======
-	kfree(bdi);
->>>>>>> 2ac97f0f
 }
 
 void bdi_put(struct backing_dev_info *bdi)
