/*
 *  linux/include/linux/mmc/host.h
 *
 * This program is free software; you can redistribute it and/or modify
 * it under the terms of the GNU General Public License version 2 as
 * published by the Free Software Foundation.
 *
 *  Host driver specific definitions.
 */
#ifndef LINUX_MMC_HOST_H
#define LINUX_MMC_HOST_H

#include <linux/sched.h>
#include <linux/device.h>
#include <linux/fault-inject.h>

#include <linux/mmc/core.h>
#include <linux/mmc/card.h>
#include <linux/mmc/pm.h>
#include <linux/dma-direction.h>

struct mmc_ios {
	unsigned int	clock;			/* clock rate */
	unsigned short	vdd;

/* vdd stores the bit number of the selected voltage range from below. */

	unsigned char	bus_mode;		/* command output mode */

#define MMC_BUSMODE_OPENDRAIN	1
#define MMC_BUSMODE_PUSHPULL	2

	unsigned char	chip_select;		/* SPI chip select */

#define MMC_CS_DONTCARE		0
#define MMC_CS_HIGH		1
#define MMC_CS_LOW		2

	unsigned char	power_mode;		/* power supply mode */

#define MMC_POWER_OFF		0
#define MMC_POWER_UP		1
#define MMC_POWER_ON		2
#define MMC_POWER_UNDEFINED	3

	unsigned char	bus_width;		/* data bus width */

#define MMC_BUS_WIDTH_1		0
#define MMC_BUS_WIDTH_4		2
#define MMC_BUS_WIDTH_8		3

	unsigned char	timing;			/* timing specification used */

#define MMC_TIMING_LEGACY	0
#define MMC_TIMING_MMC_HS	1
#define MMC_TIMING_SD_HS	2
#define MMC_TIMING_UHS_SDR12	3
#define MMC_TIMING_UHS_SDR25	4
#define MMC_TIMING_UHS_SDR50	5
#define MMC_TIMING_UHS_SDR104	6
#define MMC_TIMING_UHS_DDR50	7
#define MMC_TIMING_MMC_DDR52	8
#define MMC_TIMING_MMC_HS200	9
#define MMC_TIMING_MMC_HS400	10

	unsigned char	signal_voltage;		/* signalling voltage (1.8V or 3.3V) */

#define MMC_SIGNAL_VOLTAGE_330	0
#define MMC_SIGNAL_VOLTAGE_180	1
#define MMC_SIGNAL_VOLTAGE_120	2

	unsigned char	drv_type;		/* driver type (A, B, C, D) */

#define MMC_SET_DRIVER_TYPE_B	0
#define MMC_SET_DRIVER_TYPE_A	1
#define MMC_SET_DRIVER_TYPE_C	2
#define MMC_SET_DRIVER_TYPE_D	3

	bool enhanced_strobe;			/* hs400es selection */
};

struct mmc_host;

struct mmc_host_ops {
	/*
	 * It is optional for the host to implement pre_req and post_req in
	 * order to support double buffering of requests (prepare one
	 * request while another request is active).
	 * pre_req() must always be followed by a post_req().
	 * To undo a call made to pre_req(), call post_req() with
	 * a nonzero err condition.
	 */
	void	(*post_req)(struct mmc_host *host, struct mmc_request *req,
			    int err);
	void	(*pre_req)(struct mmc_host *host, struct mmc_request *req);
	void	(*request)(struct mmc_host *host, struct mmc_request *req);

	/*
	 * Avoid calling the next three functions too often or in a "fast
	 * path", since underlaying controller might implement them in an
	 * expensive and/or slow way. Also note that these functions might
	 * sleep, so don't call them in the atomic contexts!
	 */

	/*
	 * Notes to the set_ios callback:
	 * ios->clock might be 0. For some controllers, setting 0Hz
	 * as any other frequency works. However, some controllers
	 * explicitly need to disable the clock. Otherwise e.g. voltage
	 * switching might fail because the SDCLK is not really quiet.
	 */
	void	(*set_ios)(struct mmc_host *host, struct mmc_ios *ios);

	/*
	 * Return values for the get_ro callback should be:
	 *   0 for a read/write card
	 *   1 for a read-only card
	 *   -ENOSYS when not supported (equal to NULL callback)
	 *   or a negative errno value when something bad happened
	 */
	int	(*get_ro)(struct mmc_host *host);

	/*
	 * Return values for the get_cd callback should be:
	 *   0 for a absent card
	 *   1 for a present card
	 *   -ENOSYS when not supported (equal to NULL callback)
	 *   or a negative errno value when something bad happened
	 */
	int	(*get_cd)(struct mmc_host *host);

	void	(*enable_sdio_irq)(struct mmc_host *host, int enable);

	/* optional callback for HC quirks */
	void	(*init_card)(struct mmc_host *host, struct mmc_card *card);

	int	(*start_signal_voltage_switch)(struct mmc_host *host, struct mmc_ios *ios);

	/* Check if the card is pulling dat[0:3] low */
	int	(*card_busy)(struct mmc_host *host);

	/* The tuning command opcode value is different for SD and eMMC cards */
	int	(*execute_tuning)(struct mmc_host *host, u32 opcode);

	/* Prepare HS400 target operating frequency depending host driver */
	int	(*prepare_hs400_tuning)(struct mmc_host *host, struct mmc_ios *ios);
	/* Prepare enhanced strobe depending host driver */
	void	(*hs400_enhanced_strobe)(struct mmc_host *host,
					 struct mmc_ios *ios);
	int	(*select_drive_strength)(struct mmc_card *card,
					 unsigned int max_dtr, int host_drv,
					 int card_drv, int *drv_type);
	void	(*hw_reset)(struct mmc_host *host);
	void	(*card_event)(struct mmc_host *host);

	/*
	 * Optional callback to support controllers with HW issues for multiple
	 * I/O. Returns the number of supported blocks for the request.
	 */
	int	(*multi_io_quirk)(struct mmc_card *card,
				  unsigned int direction, int blk_size);
};

struct mmc_async_req {
	/* active mmc request */
	struct mmc_request	*mrq;
	/*
	 * Check error status of completed mmc request.
	 * Returns 0 if success otherwise non zero.
	 */
	enum mmc_blk_status (*err_check)(struct mmc_card *, struct mmc_async_req *);
};

/**
 * struct mmc_slot - MMC slot functions
 *
 * @cd_irq:		MMC/SD-card slot hotplug detection IRQ or -EINVAL
 * @handler_priv:	MMC/SD-card slot context
 *
 * Some MMC/SD host controllers implement slot-functions like card and
 * write-protect detection natively. However, a large number of controllers
 * leave these functions to the CPU. This struct provides a hook to attach
 * such slot-function drivers.
 */
struct mmc_slot {
	int cd_irq;
	void *handler_priv;
};

/**
 * mmc_context_info - synchronization details for mmc context
 * @is_done_rcv		wake up reason was done request
 * @is_new_req		wake up reason was new request
 * @is_waiting_last_req	mmc context waiting for single running request
 * @wait		wait queue
 */
struct mmc_context_info {
	bool			is_done_rcv;
	bool			is_new_req;
	bool			is_waiting_last_req;
	wait_queue_head_t	wait;
};

struct regulator;
struct mmc_pwrseq;

struct mmc_supply {
	struct regulator *vmmc;		/* Card power supply */
	struct regulator *vqmmc;	/* Optional Vccq supply */
};

struct mmc_host {
	struct device		*parent;
	struct device		class_dev;
	int			index;
	const struct mmc_host_ops *ops;
	struct mmc_pwrseq	*pwrseq;
	unsigned int		f_min;
	unsigned int		f_max;
	unsigned int		f_init;
	u32			ocr_avail;
	u32			ocr_avail_sdio;	/* SDIO-specific OCR */
	u32			ocr_avail_sd;	/* SD-specific OCR */
	u32			ocr_avail_mmc;	/* MMC-specific OCR */
#ifdef CONFIG_PM_SLEEP
	struct notifier_block	pm_notify;
#endif
	u32			max_current_330;
	u32			max_current_300;
	u32			max_current_180;

#define MMC_VDD_165_195		0x00000080	/* VDD voltage 1.65 - 1.95 */
#define MMC_VDD_20_21		0x00000100	/* VDD voltage 2.0 ~ 2.1 */
#define MMC_VDD_21_22		0x00000200	/* VDD voltage 2.1 ~ 2.2 */
#define MMC_VDD_22_23		0x00000400	/* VDD voltage 2.2 ~ 2.3 */
#define MMC_VDD_23_24		0x00000800	/* VDD voltage 2.3 ~ 2.4 */
#define MMC_VDD_24_25		0x00001000	/* VDD voltage 2.4 ~ 2.5 */
#define MMC_VDD_25_26		0x00002000	/* VDD voltage 2.5 ~ 2.6 */
#define MMC_VDD_26_27		0x00004000	/* VDD voltage 2.6 ~ 2.7 */
#define MMC_VDD_27_28		0x00008000	/* VDD voltage 2.7 ~ 2.8 */
#define MMC_VDD_28_29		0x00010000	/* VDD voltage 2.8 ~ 2.9 */
#define MMC_VDD_29_30		0x00020000	/* VDD voltage 2.9 ~ 3.0 */
#define MMC_VDD_30_31		0x00040000	/* VDD voltage 3.0 ~ 3.1 */
#define MMC_VDD_31_32		0x00080000	/* VDD voltage 3.1 ~ 3.2 */
#define MMC_VDD_32_33		0x00100000	/* VDD voltage 3.2 ~ 3.3 */
#define MMC_VDD_33_34		0x00200000	/* VDD voltage 3.3 ~ 3.4 */
#define MMC_VDD_34_35		0x00400000	/* VDD voltage 3.4 ~ 3.5 */
#define MMC_VDD_35_36		0x00800000	/* VDD voltage 3.5 ~ 3.6 */

	u32			caps;		/* Host capabilities */

#define MMC_CAP_4_BIT_DATA	(1 << 0)	/* Can the host do 4 bit transfers */
#define MMC_CAP_MMC_HIGHSPEED	(1 << 1)	/* Can do MMC high-speed timing */
#define MMC_CAP_SD_HIGHSPEED	(1 << 2)	/* Can do SD high-speed timing */
#define MMC_CAP_SDIO_IRQ	(1 << 3)	/* Can signal pending SDIO IRQs */
#define MMC_CAP_SPI		(1 << 4)	/* Talks only SPI protocols */
#define MMC_CAP_NEEDS_POLL	(1 << 5)	/* Needs polling for card-detection */
#define MMC_CAP_8_BIT_DATA	(1 << 6)	/* Can the host do 8 bit transfers */
#define MMC_CAP_AGGRESSIVE_PM	(1 << 7)	/* Suspend (e)MMC/SD at idle  */
#define MMC_CAP_NONREMOVABLE	(1 << 8)	/* Nonremovable e.g. eMMC */
#define MMC_CAP_WAIT_WHILE_BUSY	(1 << 9)	/* Waits while card is busy */
#define MMC_CAP_ERASE		(1 << 10)	/* Allow erase/trim commands */
#define MMC_CAP_3_3V_DDR	(1 << 11)	/* Host supports eMMC DDR 3.3V */
#define MMC_CAP_1_8V_DDR	(1 << 12)	/* Host supports eMMC DDR 1.8V */
#define MMC_CAP_1_2V_DDR	(1 << 13)	/* Host supports eMMC DDR 1.2V */
#define MMC_CAP_POWER_OFF_CARD	(1 << 14)	/* Can power off after boot */
#define MMC_CAP_BUS_WIDTH_TEST	(1 << 15)	/* CMD14/CMD19 bus width ok */
#define MMC_CAP_UHS_SDR12	(1 << 16)	/* Host supports UHS SDR12 mode */
#define MMC_CAP_UHS_SDR25	(1 << 17)	/* Host supports UHS SDR25 mode */
#define MMC_CAP_UHS_SDR50	(1 << 18)	/* Host supports UHS SDR50 mode */
#define MMC_CAP_UHS_SDR104	(1 << 19)	/* Host supports UHS SDR104 mode */
#define MMC_CAP_UHS_DDR50	(1 << 20)	/* Host supports UHS DDR50 mode */
#define MMC_CAP_DRIVER_TYPE_A	(1 << 23)	/* Host supports Driver Type A */
#define MMC_CAP_DRIVER_TYPE_C	(1 << 24)	/* Host supports Driver Type C */
#define MMC_CAP_DRIVER_TYPE_D	(1 << 25)	/* Host supports Driver Type D */
#define MMC_CAP_CMD_DURING_TFR	(1 << 29)	/* Commands during data transfer */
#define MMC_CAP_CMD23		(1 << 30)	/* CMD23 supported. */
#define MMC_CAP_HW_RESET	(1 << 31)	/* Hardware reset */

	u32			caps2;		/* More host capabilities */

#define MMC_CAP2_BOOTPART_NOACC	(1 << 0)	/* Boot partition no access */
#define MMC_CAP2_FULL_PWR_CYCLE	(1 << 2)	/* Can do full power cycle */
#define MMC_CAP2_HS200_1_8V_SDR	(1 << 5)        /* can support */
#define MMC_CAP2_HS200_1_2V_SDR	(1 << 6)        /* can support */
#define MMC_CAP2_HS200		(MMC_CAP2_HS200_1_8V_SDR | \
				 MMC_CAP2_HS200_1_2V_SDR)
#define MMC_CAP2_HC_ERASE_SZ	(1 << 9)	/* High-capacity erase size */
#define MMC_CAP2_CD_ACTIVE_HIGH	(1 << 10)	/* Card-detect signal active high */
#define MMC_CAP2_RO_ACTIVE_HIGH	(1 << 11)	/* Write-protect signal active high */
#define MMC_CAP2_PACKED_RD	(1 << 12)	/* Allow packed read */
#define MMC_CAP2_PACKED_WR	(1 << 13)	/* Allow packed write */
#define MMC_CAP2_PACKED_CMD	(MMC_CAP2_PACKED_RD | \
				 MMC_CAP2_PACKED_WR)
#define MMC_CAP2_NO_PRESCAN_POWERUP (1 << 14)	/* Don't power up before scan */
#define MMC_CAP2_HS400_1_8V	(1 << 15)	/* Can support HS400 1.8V */
#define MMC_CAP2_HS400_1_2V	(1 << 16)	/* Can support HS400 1.2V */
#define MMC_CAP2_HS400		(MMC_CAP2_HS400_1_8V | \
				 MMC_CAP2_HS400_1_2V)
#define MMC_CAP2_HSX00_1_2V	(MMC_CAP2_HS200_1_2V_SDR | MMC_CAP2_HS400_1_2V)
#define MMC_CAP2_SDIO_IRQ_NOTHREAD (1 << 17)
#define MMC_CAP2_NO_WRITE_PROTECT (1 << 18)	/* No physical write protect pin, assume that card is always read-write */
#define MMC_CAP2_NO_SDIO	(1 << 19)	/* Do not send SDIO commands during initialization */
#define MMC_CAP2_HS400_ES	(1 << 20)	/* Host supports enhanced strobe */
#define MMC_CAP2_NO_SD		(1 << 21)	/* Do not send SD commands during initialization */
#define MMC_CAP2_NO_MMC		(1 << 22)	/* Do not send (e)MMC commands during initialization */

	mmc_pm_flag_t		pm_caps;	/* supported pm features */

	/* host specific block data */
	unsigned int		max_seg_size;	/* see blk_queue_max_segment_size */
	unsigned short		max_segs;	/* see blk_queue_max_segments */
	unsigned short		unused;
	unsigned int		max_req_size;	/* maximum number of bytes in one req */
	unsigned int		max_blk_size;	/* maximum size of one mmc block */
	unsigned int		max_blk_count;	/* maximum number of blocks in one req */
	unsigned int		max_busy_timeout; /* max busy timeout in ms */

	/* private data */
	spinlock_t		lock;		/* lock for claim and bus ops */

	struct mmc_ios		ios;		/* current io bus settings */

	/* group bitfields together to minimize padding */
	unsigned int		use_spi_crc:1;
	unsigned int		claimed:1;	/* host exclusively claimed */
	unsigned int		bus_dead:1;	/* bus has been released */
#ifdef CONFIG_MMC_DEBUG
	unsigned int		removed:1;	/* host is being removed */
#endif
	unsigned int		can_retune:1;	/* re-tuning can be used */
	unsigned int		doing_retune:1;	/* re-tuning in progress */
	unsigned int		retune_now:1;	/* do re-tuning at next req */
	unsigned int		retune_paused:1; /* re-tuning is temporarily disabled */

	int			rescan_disable;	/* disable card detection */
	int			rescan_entered;	/* used with nonremovable devices */

	int			need_retune;	/* re-tuning is needed */
	int			hold_retune;	/* hold off re-tuning */
	unsigned int		retune_period;	/* re-tuning period in secs */
	struct timer_list	retune_timer;	/* for periodic re-tuning */

	bool			trigger_card_event; /* card_event necessary */

	struct mmc_card		*card;		/* device attached to this host */

	wait_queue_head_t	wq;
	struct task_struct	*claimer;	/* task that has host claimed */
	int			claim_cnt;	/* "claim" nesting count */

	struct delayed_work	detect;
	int			detect_change;	/* card detect flag */
	struct mmc_slot		slot;

	const struct mmc_bus_ops *bus_ops;	/* current bus driver */
	unsigned int		bus_refs;	/* reference counter */

	unsigned int		sdio_irqs;
	struct task_struct	*sdio_irq_thread;
	bool			sdio_irq_pending;
	atomic_t		sdio_irq_thread_abort;

	mmc_pm_flag_t		pm_flags;	/* requested pm features */

	struct led_trigger	*led;		/* activity led */

#ifdef CONFIG_REGULATOR
	bool			regulator_enabled; /* regulator state */
#endif
	struct mmc_supply	supply;

	struct dentry		*debugfs_root;

	struct mmc_async_req	*areq;		/* active async req */
	struct mmc_context_info	context_info;	/* async synchronization info */

	/* Ongoing data transfer that allows commands during transfer */
	struct mmc_request	*ongoing_mrq;

#ifdef CONFIG_FAIL_MMC_REQUEST
	struct fault_attr	fail_mmc_request;
#endif

	unsigned int		actual_clock;	/* Actual HC clock rate */

	unsigned int		slotno;	/* used for sdio acpi binding */

	int			dsr_req;	/* DSR value is valid */
	u32			dsr;	/* optional driver stage (DSR) value */

	unsigned long		private[0] ____cacheline_aligned;
};

struct device_node;

struct mmc_host *mmc_alloc_host(int extra, struct device *);
int mmc_add_host(struct mmc_host *);
void mmc_remove_host(struct mmc_host *);
void mmc_free_host(struct mmc_host *);
int mmc_of_parse(struct mmc_host *host);
int mmc_of_parse_voltage(struct device_node *np, u32 *mask);

static inline void *mmc_priv(struct mmc_host *host)
{
	return (void *)host->private;
}

#define mmc_host_is_spi(host)	((host)->caps & MMC_CAP_SPI)

#define mmc_dev(x)	((x)->parent)
#define mmc_classdev(x)	(&(x)->class_dev)
#define mmc_hostname(x)	(dev_name(&(x)->class_dev))

int mmc_power_save_host(struct mmc_host *host);
int mmc_power_restore_host(struct mmc_host *host);

void mmc_detect_change(struct mmc_host *, unsigned long delay);
void mmc_request_done(struct mmc_host *, struct mmc_request *);
void mmc_command_done(struct mmc_host *host, struct mmc_request *mrq);

static inline void mmc_signal_sdio_irq(struct mmc_host *host)
{
	host->ops->enable_sdio_irq(host, 0);
	host->sdio_irq_pending = true;
	if (host->sdio_irq_thread)
		wake_up_process(host->sdio_irq_thread);
}

void sdio_run_irqs(struct mmc_host *host);

#ifdef CONFIG_REGULATOR
int mmc_regulator_get_ocrmask(struct regulator *supply);
int mmc_regulator_set_ocr(struct mmc_host *mmc,
			struct regulator *supply,
			unsigned short vdd_bit);
int mmc_regulator_set_vqmmc(struct mmc_host *mmc, struct mmc_ios *ios);
#else
static inline int mmc_regulator_get_ocrmask(struct regulator *supply)
{
	return 0;
}

static inline int mmc_regulator_set_ocr(struct mmc_host *mmc,
				 struct regulator *supply,
				 unsigned short vdd_bit)
{
	return 0;
}

static inline int mmc_regulator_set_vqmmc(struct mmc_host *mmc,
					  struct mmc_ios *ios)
{
	return -EINVAL;
}
#endif

u32 mmc_vddrange_to_ocrmask(int vdd_min, int vdd_max);
int mmc_regulator_get_supply(struct mmc_host *mmc);

static inline int mmc_card_is_removable(struct mmc_host *host)
{
	return !(host->caps & MMC_CAP_NONREMOVABLE);
}

static inline int mmc_card_keep_power(struct mmc_host *host)
{
	return host->pm_flags & MMC_PM_KEEP_POWER;
}

static inline int mmc_card_wake_sdio_irq(struct mmc_host *host)
{
	return host->pm_flags & MMC_PM_WAKE_SDIO_IRQ;
}

/* TODO: Move to private header */
static inline int mmc_card_hs(struct mmc_card *card)
{
	return card->host->ios.timing == MMC_TIMING_SD_HS ||
		card->host->ios.timing == MMC_TIMING_MMC_HS;
}

/* TODO: Move to private header */
static inline int mmc_card_uhs(struct mmc_card *card)
{
	return card->host->ios.timing >= MMC_TIMING_UHS_SDR12 &&
		card->host->ios.timing <= MMC_TIMING_UHS_DDR50;
}

void mmc_retune_timer_stop(struct mmc_host *host);

static inline void mmc_retune_needed(struct mmc_host *host)
{
	if (host->can_retune)
		host->need_retune = 1;
}

static inline bool mmc_can_retune(struct mmc_host *host)
<<<<<<< HEAD
=======
{
	return host->can_retune == 1;
}

static inline enum dma_data_direction mmc_get_dma_dir(struct mmc_data *data)
>>>>>>> 2ac97f0f
{
	return data->flags & MMC_DATA_WRITE ? DMA_TO_DEVICE : DMA_FROM_DEVICE;
}

int mmc_send_tuning(struct mmc_host *host, u32 opcode, int *cmd_error);
int mmc_abort_tuning(struct mmc_host *host, u32 opcode);

#endif /* LINUX_MMC_HOST_H */<|MERGE_RESOLUTION|>--- conflicted
+++ resolved
@@ -496,14 +496,11 @@
 }
 
 static inline bool mmc_can_retune(struct mmc_host *host)
-<<<<<<< HEAD
-=======
 {
 	return host->can_retune == 1;
 }
 
 static inline enum dma_data_direction mmc_get_dma_dir(struct mmc_data *data)
->>>>>>> 2ac97f0f
 {
 	return data->flags & MMC_DATA_WRITE ? DMA_TO_DEVICE : DMA_FROM_DEVICE;
 }
