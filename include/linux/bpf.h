--- conflicted
+++ resolved
@@ -163,17 +163,8 @@
 				  const struct bpf_insn *src,
 				  struct bpf_insn *dst,
 				  struct bpf_prog *prog);
-<<<<<<< HEAD
-};
-
-struct bpf_prog_type_list {
-	struct list_head list_node;
-	const struct bpf_verifier_ops *ops;
-	enum bpf_prog_type type;
-=======
 	int (*test_run)(struct bpf_prog *prog, const union bpf_attr *kattr,
 			union bpf_attr __user *uattr);
->>>>>>> 2ac97f0f
 };
 
 struct bpf_prog_aux {
