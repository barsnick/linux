--- conflicted
+++ resolved
@@ -132,9 +132,6 @@
 
 #define PDA_STACKOFFSET (5*8)
 
-<<<<<<< HEAD
 #define refresh_stack_canary() write_pda(stack_canary, current->stack_canary)
-#endif
-=======
-#endif /* ASM_X86__PDA_H */
->>>>>>> 278429cf
+
+#endif /* ASM_X86__PDA_H */