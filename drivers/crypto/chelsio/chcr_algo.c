--- conflicted
+++ resolved
@@ -543,11 +543,7 @@
 	chcr_req->wreq.cookie = cpu_to_be64((uintptr_t)req);
 	chcr_req->wreq.rx_chid_to_rx_q_id =
 		FILL_WR_RX_Q_ID(ctx->dev->rx_channel_id, qid,
-<<<<<<< HEAD
-				is_iv ? iv_loc : IV_NOP, ctx->tx_channel_id);
-=======
 				is_iv ? iv_loc : IV_NOP, ctx->tx_qidx);
->>>>>>> 2ac97f0f
 
 	chcr_req->ulptx.cmd_dest = FILL_ULPTX_CMD_DEST(ctx->dev->tx_channel_id,
 						       qid);
