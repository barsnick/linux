--- conflicted
+++ resolved
@@ -56,11 +56,7 @@
 #define LPFC_MAX_SG_SEG_CNT	4096	/* sg element count per scsi cmnd */
 #define LPFC_MAX_SGL_SEG_CNT	512	/* SGL element count per scsi cmnd */
 #define LPFC_MAX_BPL_SEG_CNT	4096	/* BPL element count per scsi cmnd */
-<<<<<<< HEAD
-#define LPFC_MIN_NVME_SEG_CNT	254
-=======
 #define LPFC_MAX_NVME_SEG_CNT	128	/* max SGL element cnt per NVME cmnd */
->>>>>>> 2ac97f0f
 
 #define LPFC_MAX_SGE_SIZE       0x80000000 /* Maximum data allowed in a SGE */
 #define LPFC_IOCB_LIST_CNT	2250	/* list of IOCBs for fast-path usage. */
@@ -787,10 +783,7 @@
 	uint32_t cfg_nvmet_fb_size;
 	uint32_t cfg_total_seg_cnt;
 	uint32_t cfg_sg_seg_cnt;
-<<<<<<< HEAD
-=======
 	uint32_t cfg_nvme_seg_cnt;
->>>>>>> 2ac97f0f
 	uint32_t cfg_sg_dma_buf_size;
 	uint64_t cfg_soft_wwnn;
 	uint64_t cfg_soft_wwpn;
