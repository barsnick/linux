--- conflicted
+++ resolved
@@ -36,8 +36,6 @@
 	.clk_rate = 19200000,
 	.npwm = 4,
 	.base_unit_bits = 22,
-<<<<<<< HEAD
-=======
 	.bypass = true,
 };
 
@@ -46,7 +44,6 @@
 	.clk_rate = 19200000,
 	.npwm = 4,
 	.base_unit_bits = 22,
->>>>>>> 2ac97f0f
 };
 
 static int pwm_lpss_probe_pci(struct pci_dev *pdev,
