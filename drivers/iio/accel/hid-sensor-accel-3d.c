/*
 * HID Sensors Driver
 * Copyright (c) 2012, Intel Corporation.
 *
 * This program is free software; you can redistribute it and/or modify it
 * under the terms and conditions of the GNU General Public License,
 * version 2, as published by the Free Software Foundation.
 *
 * This program is distributed in the hope it will be useful, but WITHOUT
 * ANY WARRANTY; without even the implied warranty of MERCHANTABILITY or
 * FITNESS FOR A PARTICULAR PURPOSE.  See the GNU General Public License for
 * more details.
 *
 * You should have received a copy of the GNU General Public License along with
 * this program; if not, write to the Free Software Foundation, Inc.,
 * 51 Franklin St - Fifth Floor, Boston, MA 02110-1301 USA.
 *
 */
#include <linux/device.h>
#include <linux/platform_device.h>
#include <linux/module.h>
#include <linux/interrupt.h>
#include <linux/irq.h>
#include <linux/slab.h>
#include <linux/delay.h>
#include <linux/hid-sensor-hub.h>
#include <linux/iio/iio.h>
#include <linux/iio/sysfs.h>
#include <linux/iio/buffer.h>
#include <linux/iio/trigger_consumer.h>
#include <linux/iio/triggered_buffer.h>
#include "../common/hid-sensors/hid-sensor-trigger.h"

enum accel_3d_channel {
	CHANNEL_SCAN_INDEX_X,
	CHANNEL_SCAN_INDEX_Y,
	CHANNEL_SCAN_INDEX_Z,
	ACCEL_3D_CHANNEL_MAX,
};

struct accel_3d_state {
	struct hid_sensor_hub_callbacks callbacks;
	struct hid_sensor_common common_attributes;
	struct hid_sensor_hub_attribute_info accel[ACCEL_3D_CHANNEL_MAX];
	/* Reserve for 3 channels + padding + timestamp */
	u32 accel_val[ACCEL_3D_CHANNEL_MAX + 3];
	int scale_pre_decml;
	int scale_post_decml;
	int scale_precision;
	int value_offset;
	int64_t timestamp;
};

static const u32 accel_3d_addresses[ACCEL_3D_CHANNEL_MAX] = {
	HID_USAGE_SENSOR_ACCEL_X_AXIS,
	HID_USAGE_SENSOR_ACCEL_Y_AXIS,
	HID_USAGE_SENSOR_ACCEL_Z_AXIS
};

/* Channel definitions */
static const struct iio_chan_spec accel_3d_channels[] = {
	{
		.type = IIO_ACCEL,
		.modified = 1,
		.channel2 = IIO_MOD_X,
		.info_mask_separate = BIT(IIO_CHAN_INFO_RAW),
		.info_mask_shared_by_type = BIT(IIO_CHAN_INFO_OFFSET) |
		BIT(IIO_CHAN_INFO_SCALE) |
		BIT(IIO_CHAN_INFO_SAMP_FREQ) |
		BIT(IIO_CHAN_INFO_HYSTERESIS),
		.scan_index = CHANNEL_SCAN_INDEX_X,
	}, {
		.type = IIO_ACCEL,
		.modified = 1,
		.channel2 = IIO_MOD_Y,
		.info_mask_separate = BIT(IIO_CHAN_INFO_RAW),
		.info_mask_shared_by_type = BIT(IIO_CHAN_INFO_OFFSET) |
		BIT(IIO_CHAN_INFO_SCALE) |
		BIT(IIO_CHAN_INFO_SAMP_FREQ) |
		BIT(IIO_CHAN_INFO_HYSTERESIS),
		.scan_index = CHANNEL_SCAN_INDEX_Y,
	}, {
		.type = IIO_ACCEL,
		.modified = 1,
		.channel2 = IIO_MOD_Z,
		.info_mask_separate = BIT(IIO_CHAN_INFO_RAW),
		.info_mask_shared_by_type = BIT(IIO_CHAN_INFO_OFFSET) |
		BIT(IIO_CHAN_INFO_SCALE) |
		BIT(IIO_CHAN_INFO_SAMP_FREQ) |
		BIT(IIO_CHAN_INFO_HYSTERESIS),
		.scan_index = CHANNEL_SCAN_INDEX_Z,
	},
	IIO_CHAN_SOFT_TIMESTAMP(3)
};

/* Channel definitions */
static const struct iio_chan_spec gravity_channels[] = {
	{
		.type = IIO_GRAVITY,
		.modified = 1,
		.channel2 = IIO_MOD_X,
		.info_mask_separate = BIT(IIO_CHAN_INFO_RAW),
		.info_mask_shared_by_type = BIT(IIO_CHAN_INFO_OFFSET) |
		BIT(IIO_CHAN_INFO_SCALE) |
		BIT(IIO_CHAN_INFO_SAMP_FREQ) |
		BIT(IIO_CHAN_INFO_HYSTERESIS),
		.scan_index = CHANNEL_SCAN_INDEX_X,
	}, {
		.type = IIO_GRAVITY,
		.modified = 1,
		.channel2 = IIO_MOD_Y,
		.info_mask_separate = BIT(IIO_CHAN_INFO_RAW),
		.info_mask_shared_by_type = BIT(IIO_CHAN_INFO_OFFSET) |
		BIT(IIO_CHAN_INFO_SCALE) |
		BIT(IIO_CHAN_INFO_SAMP_FREQ) |
		BIT(IIO_CHAN_INFO_HYSTERESIS),
		.scan_index = CHANNEL_SCAN_INDEX_Y,
	}, {
		.type = IIO_GRAVITY,
		.modified = 1,
		.channel2 = IIO_MOD_Z,
		.info_mask_separate = BIT(IIO_CHAN_INFO_RAW),
		.info_mask_shared_by_type = BIT(IIO_CHAN_INFO_OFFSET) |
		BIT(IIO_CHAN_INFO_SCALE) |
		BIT(IIO_CHAN_INFO_SAMP_FREQ) |
		BIT(IIO_CHAN_INFO_HYSTERESIS),
		.scan_index = CHANNEL_SCAN_INDEX_Z,
	}
};

/* Adjust channel real bits based on report descriptor */
static void accel_3d_adjust_channel_bit_mask(struct iio_chan_spec *channels,
						int channel, int size)
{
	channels[channel].scan_type.sign = 's';
	/* Real storage bits will change based on the report desc. */
	channels[channel].scan_type.realbits = size * 8;
	/* Maximum size of a sample to capture is u32 */
	channels[channel].scan_type.storagebits = sizeof(u32) * 8;
}

/* Channel read_raw handler */
static int accel_3d_read_raw(struct iio_dev *indio_dev,
			      struct iio_chan_spec const *chan,
			      int *val, int *val2,
			      long mask)
{
	struct accel_3d_state *accel_state = iio_priv(indio_dev);
	int report_id = -1;
	u32 address;
	int ret_type;
	struct hid_sensor_hub_device *hsdev =
					accel_state->common_attributes.hsdev;

	*val = 0;
	*val2 = 0;
	switch (mask) {
	case 0:
		hid_sensor_power_state(&accel_state->common_attributes, true);
		report_id = accel_state->accel[chan->scan_index].report_id;
		address = accel_3d_addresses[chan->scan_index];
		if (report_id >= 0)
			*val = sensor_hub_input_attr_get_raw_value(
					accel_state->common_attributes.hsdev,
					hsdev->usage, address, report_id,
					SENSOR_HUB_SYNC);
		else {
			*val = 0;
			hid_sensor_power_state(&accel_state->common_attributes,
						 false);
			return -EINVAL;
		}
		hid_sensor_power_state(&accel_state->common_attributes, false);
		ret_type = IIO_VAL_INT;
		break;
	case IIO_CHAN_INFO_SCALE:
		*val = accel_state->scale_pre_decml;
		*val2 = accel_state->scale_post_decml;
		ret_type = accel_state->scale_precision;
		break;
	case IIO_CHAN_INFO_OFFSET:
		*val = accel_state->value_offset;
		ret_type = IIO_VAL_INT;
		break;
	case IIO_CHAN_INFO_SAMP_FREQ:
		ret_type = hid_sensor_read_samp_freq_value(
			&accel_state->common_attributes, val, val2);
		break;
	case IIO_CHAN_INFO_HYSTERESIS:
		ret_type = hid_sensor_read_raw_hyst_value(
			&accel_state->common_attributes, val, val2);
		break;
	default:
		ret_type = -EINVAL;
		break;
	}

	return ret_type;
}

/* Channel write_raw handler */
static int accel_3d_write_raw(struct iio_dev *indio_dev,
			       struct iio_chan_spec const *chan,
			       int val,
			       int val2,
			       long mask)
{
	struct accel_3d_state *accel_state = iio_priv(indio_dev);
	int ret = 0;

	switch (mask) {
	case IIO_CHAN_INFO_SAMP_FREQ:
		ret = hid_sensor_write_samp_freq_value(
				&accel_state->common_attributes, val, val2);
		break;
	case IIO_CHAN_INFO_HYSTERESIS:
		ret = hid_sensor_write_raw_hyst_value(
				&accel_state->common_attributes, val, val2);
		break;
	default:
		ret = -EINVAL;
	}

	return ret;
}

static const struct iio_info accel_3d_info = {
	.driver_module = THIS_MODULE,
	.read_raw = &accel_3d_read_raw,
	.write_raw = &accel_3d_write_raw,
};

/* Function to push data to buffer */
static void hid_sensor_push_data(struct iio_dev *indio_dev, void *data,
				 int len, int64_t timestamp)
{
	dev_dbg(&indio_dev->dev, "hid_sensor_push_data\n");
	iio_push_to_buffers_with_timestamp(indio_dev, data, timestamp);
}

/* Callback handler to send event after all samples are received and captured */
static int accel_3d_proc_event(struct hid_sensor_hub_device *hsdev,
				unsigned usage_id,
				void *priv)
{
	struct iio_dev *indio_dev = platform_get_drvdata(priv);
	struct accel_3d_state *accel_state = iio_priv(indio_dev);

	dev_dbg(&indio_dev->dev, "accel_3d_proc_event\n");
	if (atomic_read(&accel_state->common_attributes.data_ready)) {
		if (!accel_state->timestamp)
			accel_state->timestamp = iio_get_time_ns(indio_dev);

		hid_sensor_push_data(indio_dev,
				     accel_state->accel_val,
				     sizeof(accel_state->accel_val),
				     accel_state->timestamp);

		accel_state->timestamp = 0;
	}

	return 0;
}

/* Capture samples in local storage */
static int accel_3d_capture_sample(struct hid_sensor_hub_device *hsdev,
				unsigned usage_id,
				size_t raw_len, char *raw_data,
				void *priv)
{
	struct iio_dev *indio_dev = platform_get_drvdata(priv);
	struct accel_3d_state *accel_state = iio_priv(indio_dev);
	int offset;
	int ret = -EINVAL;

	switch (usage_id) {
	case HID_USAGE_SENSOR_ACCEL_X_AXIS:
	case HID_USAGE_SENSOR_ACCEL_Y_AXIS:
	case HID_USAGE_SENSOR_ACCEL_Z_AXIS:
		offset = usage_id - HID_USAGE_SENSOR_ACCEL_X_AXIS;
		accel_state->accel_val[CHANNEL_SCAN_INDEX_X + offset] =
						*(u32 *)raw_data;
		ret = 0;
	break;
	case HID_USAGE_SENSOR_TIME_TIMESTAMP:
		accel_state->timestamp =
			hid_sensor_convert_timestamp(
					&accel_state->common_attributes,
					*(int64_t *)raw_data);
	break;
	default:
		break;
	}

	return ret;
}

/* Parse report which is specific to an usage id*/
static int accel_3d_parse_report(struct platform_device *pdev,
				struct hid_sensor_hub_device *hsdev,
				struct iio_chan_spec *channels,
				unsigned usage_id,
				struct accel_3d_state *st)
{
	int ret;
	int i;

	for (i = 0; i <= CHANNEL_SCAN_INDEX_Z; ++i) {
		ret = sensor_hub_input_get_attribute_info(hsdev,
				HID_INPUT_REPORT,
				usage_id,
				HID_USAGE_SENSOR_ACCEL_X_AXIS + i,
				&st->accel[CHANNEL_SCAN_INDEX_X + i]);
		if (ret < 0)
			break;
		accel_3d_adjust_channel_bit_mask(channels,
				CHANNEL_SCAN_INDEX_X + i,
				st->accel[CHANNEL_SCAN_INDEX_X + i].size);
	}
	dev_dbg(&pdev->dev, "accel_3d %x:%x, %x:%x, %x:%x\n",
			st->accel[0].index,
			st->accel[0].report_id,
			st->accel[1].index, st->accel[1].report_id,
			st->accel[2].index, st->accel[2].report_id);

	st->scale_precision = hid_sensor_format_scale(
				hsdev->usage,
				&st->accel[CHANNEL_SCAN_INDEX_X],
				&st->scale_pre_decml, &st->scale_post_decml);

	/* Set Sensitivity field ids, when there is no individual modifier */
	if (st->common_attributes.sensitivity.index < 0) {
		sensor_hub_input_get_attribute_info(hsdev,
			HID_FEATURE_REPORT, usage_id,
			HID_USAGE_SENSOR_DATA_MOD_CHANGE_SENSITIVITY_ABS |
			HID_USAGE_SENSOR_DATA_ACCELERATION,
			&st->common_attributes.sensitivity);
		dev_dbg(&pdev->dev, "Sensitivity index:report %d:%d\n",
			st->common_attributes.sensitivity.index,
			st->common_attributes.sensitivity.report_id);
	}

	return ret;
}

/* Function to initialize the processing for usage id */
static int hid_accel_3d_probe(struct platform_device *pdev)
{
	int ret = 0;
	static const char *name;
	struct iio_dev *indio_dev;
	struct accel_3d_state *accel_state;
	const struct iio_chan_spec *channel_spec;
	int channel_size;

	struct hid_sensor_hub_device *hsdev = pdev->dev.platform_data;

	indio_dev = devm_iio_device_alloc(&pdev->dev,
					  sizeof(struct accel_3d_state));
	if (indio_dev == NULL)
		return -ENOMEM;

	platform_set_drvdata(pdev, indio_dev);

	accel_state = iio_priv(indio_dev);
	accel_state->common_attributes.hsdev = hsdev;
	accel_state->common_attributes.pdev = pdev;

	if (hsdev->usage == HID_USAGE_SENSOR_ACCEL_3D) {
		name = "accel_3d";
		channel_spec = accel_3d_channels;
		channel_size = sizeof(accel_3d_channels);
<<<<<<< HEAD
=======
		indio_dev->num_channels = ARRAY_SIZE(accel_3d_channels);
>>>>>>> 2ac97f0f
	} else {
		name = "gravity";
		channel_spec = gravity_channels;
		channel_size = sizeof(gravity_channels);
<<<<<<< HEAD
=======
		indio_dev->num_channels = ARRAY_SIZE(gravity_channels);
>>>>>>> 2ac97f0f
	}
	ret = hid_sensor_parse_common_attributes(hsdev, hsdev->usage,
					&accel_state->common_attributes);
	if (ret) {
		dev_err(&pdev->dev, "failed to setup common attributes\n");
		return ret;
	}
	indio_dev->channels = kmemdup(channel_spec, channel_size, GFP_KERNEL);

	if (!indio_dev->channels) {
		dev_err(&pdev->dev, "failed to duplicate channels\n");
		return -ENOMEM;
	}
	ret = accel_3d_parse_report(pdev, hsdev,
				(struct iio_chan_spec *)indio_dev->channels,
				hsdev->usage, accel_state);
	if (ret) {
		dev_err(&pdev->dev, "failed to setup attributes\n");
		goto error_free_dev_mem;
	}

	indio_dev->dev.parent = &pdev->dev;
	indio_dev->info = &accel_3d_info;
	indio_dev->name = name;
	indio_dev->modes = INDIO_DIRECT_MODE;

	ret = iio_triggered_buffer_setup(indio_dev, &iio_pollfunc_store_time,
		NULL, NULL);
	if (ret) {
		dev_err(&pdev->dev, "failed to initialize trigger buffer\n");
		goto error_free_dev_mem;
	}
	atomic_set(&accel_state->common_attributes.data_ready, 0);
	ret = hid_sensor_setup_trigger(indio_dev, name,
					&accel_state->common_attributes);
	if (ret < 0) {
		dev_err(&pdev->dev, "trigger setup failed\n");
		goto error_unreg_buffer_funcs;
	}

	ret = iio_device_register(indio_dev);
	if (ret) {
		dev_err(&pdev->dev, "device register failed\n");
		goto error_remove_trigger;
	}

	accel_state->callbacks.send_event = accel_3d_proc_event;
	accel_state->callbacks.capture_sample = accel_3d_capture_sample;
	accel_state->callbacks.pdev = pdev;
	ret = sensor_hub_register_callback(hsdev, hsdev->usage,
					&accel_state->callbacks);
	if (ret < 0) {
		dev_err(&pdev->dev, "callback reg failed\n");
		goto error_iio_unreg;
	}

	return ret;

error_iio_unreg:
	iio_device_unregister(indio_dev);
error_remove_trigger:
	hid_sensor_remove_trigger(&accel_state->common_attributes);
error_unreg_buffer_funcs:
	iio_triggered_buffer_cleanup(indio_dev);
error_free_dev_mem:
	kfree(indio_dev->channels);
	return ret;
}

/* Function to deinitialize the processing for usage id */
static int hid_accel_3d_remove(struct platform_device *pdev)
{
	struct hid_sensor_hub_device *hsdev = pdev->dev.platform_data;
	struct iio_dev *indio_dev = platform_get_drvdata(pdev);
	struct accel_3d_state *accel_state = iio_priv(indio_dev);

	sensor_hub_remove_callback(hsdev, hsdev->usage);
	iio_device_unregister(indio_dev);
	hid_sensor_remove_trigger(&accel_state->common_attributes);
	iio_triggered_buffer_cleanup(indio_dev);
	kfree(indio_dev->channels);

	return 0;
}

static const struct platform_device_id hid_accel_3d_ids[] = {
	{
		/* Format: HID-SENSOR-usage_id_in_hex_lowercase */
		.name = "HID-SENSOR-200073",
	},
	{	/* gravity sensor */
		.name = "HID-SENSOR-20007b",
	},
	{ /* sentinel */ }
};
MODULE_DEVICE_TABLE(platform, hid_accel_3d_ids);

static struct platform_driver hid_accel_3d_platform_driver = {
	.id_table = hid_accel_3d_ids,
	.driver = {
		.name	= KBUILD_MODNAME,
		.pm	= &hid_sensor_pm_ops,
	},
	.probe		= hid_accel_3d_probe,
	.remove		= hid_accel_3d_remove,
};
module_platform_driver(hid_accel_3d_platform_driver);

MODULE_DESCRIPTION("HID Sensor Accel 3D");
MODULE_AUTHOR("Srinivas Pandruvada <srinivas.pandruvada@intel.com>");
MODULE_LICENSE("GPL");<|MERGE_RESOLUTION|>--- conflicted
+++ resolved
@@ -370,18 +370,12 @@
 		name = "accel_3d";
 		channel_spec = accel_3d_channels;
 		channel_size = sizeof(accel_3d_channels);
-<<<<<<< HEAD
-=======
 		indio_dev->num_channels = ARRAY_SIZE(accel_3d_channels);
->>>>>>> 2ac97f0f
 	} else {
 		name = "gravity";
 		channel_spec = gravity_channels;
 		channel_size = sizeof(gravity_channels);
-<<<<<<< HEAD
-=======
 		indio_dev->num_channels = ARRAY_SIZE(gravity_channels);
->>>>>>> 2ac97f0f
 	}
 	ret = hid_sensor_parse_common_attributes(hsdev, hsdev->usage,
 					&accel_state->common_attributes);
