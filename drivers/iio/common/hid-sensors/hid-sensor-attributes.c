/*
 * HID Sensors Driver
 * Copyright (c) 2012, Intel Corporation.
 *
 * This program is free software; you can redistribute it and/or modify it
 * under the terms and conditions of the GNU General Public License,
 * version 2, as published by the Free Software Foundation.
 *
 * This program is distributed in the hope it will be useful, but WITHOUT
 * ANY WARRANTY; without even the implied warranty of MERCHANTABILITY or
 * FITNESS FOR A PARTICULAR PURPOSE.  See the GNU General Public License for
 * more details.
 *
 * You should have received a copy of the GNU General Public License along with
 * this program; if not, write to the Free Software Foundation, Inc.,
 * 51 Franklin St - Fifth Floor, Boston, MA 02110-1301 USA.
 *
 */
#include <linux/device.h>
#include <linux/platform_device.h>
#include <linux/module.h>
#include <linux/interrupt.h>
#include <linux/irq.h>
#include <linux/slab.h>
#include <linux/hid-sensor-hub.h>
#include <linux/iio/iio.h>
#include <linux/iio/sysfs.h>

static struct {
	u32 usage_id;
	int unit; /* 0 for default others from HID sensor spec */
	int scale_val0; /* scale, whole number */
	int scale_val1; /* scale, fraction in nanos */
} unit_conversion[] = {
	{HID_USAGE_SENSOR_ACCEL_3D, 0, 9, 806650000},
	{HID_USAGE_SENSOR_ACCEL_3D,
		HID_USAGE_SENSOR_UNITS_METERS_PER_SEC_SQRD, 1, 0},
	{HID_USAGE_SENSOR_ACCEL_3D,
		HID_USAGE_SENSOR_UNITS_G, 9, 806650000},

	{HID_USAGE_SENSOR_GYRO_3D, 0, 0, 17453293},
	{HID_USAGE_SENSOR_GYRO_3D,
		HID_USAGE_SENSOR_UNITS_RADIANS_PER_SECOND, 1, 0},
	{HID_USAGE_SENSOR_GYRO_3D,
		HID_USAGE_SENSOR_UNITS_DEGREES_PER_SECOND, 0, 17453293},

	{HID_USAGE_SENSOR_COMPASS_3D, 0, 0, 1000000},
	{HID_USAGE_SENSOR_COMPASS_3D, HID_USAGE_SENSOR_UNITS_GAUSS, 1, 0},

	{HID_USAGE_SENSOR_INCLINOMETER_3D, 0, 0, 17453293},
	{HID_USAGE_SENSOR_INCLINOMETER_3D,
		HID_USAGE_SENSOR_UNITS_DEGREES, 0, 17453293},
	{HID_USAGE_SENSOR_INCLINOMETER_3D,
		HID_USAGE_SENSOR_UNITS_RADIANS, 1, 0},

	{HID_USAGE_SENSOR_ALS, 0, 1, 0},
	{HID_USAGE_SENSOR_ALS, HID_USAGE_SENSOR_UNITS_LUX, 1, 0},

	{HID_USAGE_SENSOR_PRESSURE, 0, 100, 0},
	{HID_USAGE_SENSOR_PRESSURE, HID_USAGE_SENSOR_UNITS_PASCAL, 0, 1000000},

	{HID_USAGE_SENSOR_TIME_TIMESTAMP, 0, 1000000000, 0},
	{HID_USAGE_SENSOR_TIME_TIMESTAMP, HID_USAGE_SENSOR_UNITS_MILLISECOND,
		1000000, 0},
};

static int pow_10(unsigned power)
{
	int i;
	int ret = 1;
	for (i = 0; i < power; ++i)
		ret = ret * 10;

	return ret;
}

static void simple_div(int dividend, int divisor, int *whole,
				int *micro_frac)
{
	int rem;
	int exp = 0;

	*micro_frac = 0;
	if (divisor == 0) {
		*whole = 0;
		return;
	}
	*whole = dividend/divisor;
	rem = dividend % divisor;
	if (rem) {
		while (rem <= divisor) {
			rem *= 10;
			exp++;
		}
		*micro_frac = (rem / divisor) * pow_10(6-exp);
	}
}

static void split_micro_fraction(unsigned int no, int exp, int *val1, int *val2)
{
	*val1 = no/pow_10(exp);
	*val2 = no%pow_10(exp) * pow_10(6-exp);
}

/*
VTF format uses exponent and variable size format.
For example if the size is 2 bytes
0x0067 with VTF16E14 format -> +1.03
To convert just change to 0x67 to decimal and use two decimal as E14 stands
for 10^-2.
Negative numbers are 2's complement
*/
static void convert_from_vtf_format(u32 value, int size, int exp,
					int *val1, int *val2)
{
	int sign = 1;

	if (value & BIT(size*8 - 1)) {
		value =  ((1LL << (size * 8)) - value);
		sign = -1;
	}
	exp = hid_sensor_convert_exponent(exp);
	if (exp >= 0) {
		*val1 = sign * value * pow_10(exp);
		*val2 = 0;
	} else {
		split_micro_fraction(value, -exp, val1, val2);
		if (*val1)
			*val1 = sign * (*val1);
		else
			*val2 = sign * (*val2);
	}
}

static u32 convert_to_vtf_format(int size, int exp, int val1, int val2)
{
	u32 value;
	int sign = 1;

	if (val1 < 0 || val2 < 0)
		sign = -1;
	exp = hid_sensor_convert_exponent(exp);
	if (exp < 0) {
		value = abs(val1) * pow_10(-exp);
		value += abs(val2) / pow_10(6+exp);
	} else
		value = abs(val1) / pow_10(exp);
	if (sign < 0)
		value =  ((1LL << (size * 8)) - value);

	return value;
}

s32 hid_sensor_read_poll_value(struct hid_sensor_common *st)
{
	s32 value = 0;
	int ret;

	ret = sensor_hub_get_feature(st->hsdev,
				     st->poll.report_id,
				     st->poll.index, sizeof(value), &value);

	if (ret < 0 || value < 0) {
		return -EINVAL;
	} else {
		if (st->poll.units == HID_USAGE_SENSOR_UNITS_SECOND)
			value = value * 1000;
	}

	return value;
}
EXPORT_SYMBOL(hid_sensor_read_poll_value);

int hid_sensor_read_samp_freq_value(struct hid_sensor_common *st,
				int *val1, int *val2)
{
	s32 value;
	int ret;

	ret = sensor_hub_get_feature(st->hsdev,
				     st->poll.report_id,
				     st->poll.index, sizeof(value), &value);
	if (ret < 0 || value < 0) {
		*val1 = *val2 = 0;
		return -EINVAL;
	} else {
		if (st->poll.units == HID_USAGE_SENSOR_UNITS_MILLISECOND)
			simple_div(1000, value, val1, val2);
		else if (st->poll.units == HID_USAGE_SENSOR_UNITS_SECOND)
			simple_div(1, value, val1, val2);
		else {
			*val1 = *val2 = 0;
			return -EINVAL;
		}
	}

	return IIO_VAL_INT_PLUS_MICRO;
}
EXPORT_SYMBOL(hid_sensor_read_samp_freq_value);

int hid_sensor_write_samp_freq_value(struct hid_sensor_common *st,
				int val1, int val2)
{
	s32 value;
	int ret;

	if (val1 < 0 || val2 < 0)
		return -EINVAL;

	value = val1 * pow_10(6) + val2;
	if (value) {
		if (st->poll.units == HID_USAGE_SENSOR_UNITS_MILLISECOND)
			value = pow_10(9)/value;
		else if (st->poll.units == HID_USAGE_SENSOR_UNITS_SECOND)
			value = pow_10(6)/value;
		else
			value = 0;
	}
	ret = sensor_hub_set_feature(st->hsdev, st->poll.report_id,
				     st->poll.index, sizeof(value), &value);
	if (ret < 0 || value < 0)
		ret = -EINVAL;

	return ret;
}
EXPORT_SYMBOL(hid_sensor_write_samp_freq_value);

int hid_sensor_read_raw_hyst_value(struct hid_sensor_common *st,
				int *val1, int *val2)
{
	s32 value;
	int ret;

	ret = sensor_hub_get_feature(st->hsdev,
				     st->sensitivity.report_id,
				     st->sensitivity.index, sizeof(value),
				     &value);
	if (ret < 0 || value < 0) {
		*val1 = *val2 = 0;
		return -EINVAL;
	} else {
		convert_from_vtf_format(value, st->sensitivity.size,
					st->sensitivity.unit_expo,
					val1, val2);
	}

	return IIO_VAL_INT_PLUS_MICRO;
}
EXPORT_SYMBOL(hid_sensor_read_raw_hyst_value);

int hid_sensor_write_raw_hyst_value(struct hid_sensor_common *st,
					int val1, int val2)
{
	s32 value;
	int ret;

	if (val1 < 0 || val2 < 0)
		return -EINVAL;

	value = convert_to_vtf_format(st->sensitivity.size,
				st->sensitivity.unit_expo,
				val1, val2);
	ret = sensor_hub_set_feature(st->hsdev, st->sensitivity.report_id,
				     st->sensitivity.index, sizeof(value),
				     &value);
	if (ret < 0 || value < 0)
		ret = -EINVAL;

	return ret;
}
EXPORT_SYMBOL(hid_sensor_write_raw_hyst_value);

/*
 * This fuction applies the unit exponent to the scale.
 * For example:
 * 9.806650000 ->exp:2-> val0[980]val1[665000000]
 * 9.000806000 ->exp:2-> val0[900]val1[80600000]
 * 0.174535293 ->exp:2-> val0[17]val1[453529300]
 * 1.001745329 ->exp:0-> val0[1]val1[1745329]
 * 1.001745329 ->exp:2-> val0[100]val1[174532900]
 * 1.001745329 ->exp:4-> val0[10017]val1[453290000]
 * 9.806650000 ->exp:-2-> val0[0]val1[98066500]
 */
static void adjust_exponent_nano(int *val0, int *val1, int scale0,
				  int scale1, int exp)
{
	int i;
	int x;
	int res;
	int rem;

	if (exp > 0) {
		*val0 = scale0 * pow_10(exp);
		res = 0;
		if (exp > 9) {
			*val1 = 0;
			return;
		}
		for (i = 0; i < exp; ++i) {
			x = scale1 / pow_10(8 - i);
			res += (pow_10(exp - 1 - i) * x);
			scale1 = scale1 % pow_10(8 - i);
		}
		*val0 += res;
			*val1 = scale1 * pow_10(exp);
	} else if (exp < 0) {
		exp = abs(exp);
		if (exp > 9) {
			*val0 = *val1 = 0;
			return;
		}
		*val0 = scale0 / pow_10(exp);
		rem = scale0 % pow_10(exp);
		res = 0;
		for (i = 0; i < (9 - exp); ++i) {
			x = scale1 / pow_10(8 - i);
			res += (pow_10(8 - exp - i) * x);
			scale1 = scale1 % pow_10(8 - i);
		}
		*val1 = rem * pow_10(9 - exp) + res;
	} else {
		*val0 = scale0;
		*val1 = scale1;
	}
}

int hid_sensor_format_scale(u32 usage_id,
			struct hid_sensor_hub_attribute_info *attr_info,
			int *val0, int *val1)
{
	int i;
	int exp;

	*val0 = 1;
	*val1 = 0;

	for (i = 0; i < ARRAY_SIZE(unit_conversion); ++i) {
		if (unit_conversion[i].usage_id == usage_id &&
			unit_conversion[i].unit == attr_info->units) {
			exp  = hid_sensor_convert_exponent(
						attr_info->unit_expo);
			adjust_exponent_nano(val0, val1,
					unit_conversion[i].scale_val0,
					unit_conversion[i].scale_val1, exp);
			break;
		}
	}

	return IIO_VAL_INT_PLUS_NANO;
}
EXPORT_SYMBOL(hid_sensor_format_scale);

int64_t hid_sensor_convert_timestamp(struct hid_sensor_common *st,
				     int64_t raw_value)
{
	return st->timestamp_ns_scale * raw_value;
}
EXPORT_SYMBOL(hid_sensor_convert_timestamp);

static
int hid_sensor_get_reporting_interval(struct hid_sensor_hub_device *hsdev,
					u32 usage_id,
					struct hid_sensor_common *st)
{
	sensor_hub_input_get_attribute_info(hsdev,
					HID_FEATURE_REPORT, usage_id,
					HID_USAGE_SENSOR_PROP_REPORT_INTERVAL,
					&st->poll);
	/* Default unit of measure is milliseconds */
	if (st->poll.units == 0)
		st->poll.units = HID_USAGE_SENSOR_UNITS_MILLISECOND;
	return 0;

}

int hid_sensor_parse_common_attributes(struct hid_sensor_hub_device *hsdev,
					u32 usage_id,
					struct hid_sensor_common *st)
{

	struct hid_sensor_hub_attribute_info timestamp;
<<<<<<< HEAD
=======
	s32 value;
	int ret;
>>>>>>> 2ac97f0f

	hid_sensor_get_reporting_interval(hsdev, usage_id, st);

	sensor_hub_input_get_attribute_info(hsdev,
					HID_FEATURE_REPORT, usage_id,
					HID_USAGE_SENSOR_PROP_REPORT_STATE,
					&st->report_state);

	sensor_hub_input_get_attribute_info(hsdev,
					HID_FEATURE_REPORT, usage_id,
					HID_USAGE_SENSOR_PROY_POWER_STATE,
					&st->power_state);

	sensor_hub_input_get_attribute_info(hsdev,
			HID_FEATURE_REPORT, usage_id,
			HID_USAGE_SENSOR_PROP_SENSITIVITY_ABS,
			 &st->sensitivity);

	sensor_hub_input_get_attribute_info(hsdev,
					    HID_INPUT_REPORT, usage_id,
					    HID_USAGE_SENSOR_TIME_TIMESTAMP,
					    &timestamp);
	if (timestamp.index >= 0 && timestamp.report_id) {
		int val0, val1;

		hid_sensor_format_scale(HID_USAGE_SENSOR_TIME_TIMESTAMP,
					&timestamp, &val0, &val1);
		st->timestamp_ns_scale = val0;
	} else
		st->timestamp_ns_scale = 1000000000;

	hid_dbg(hsdev->hdev, "common attributes: %x:%x, %x:%x, %x:%x %x:%x %x:%x\n",
		st->poll.index, st->poll.report_id,
		st->report_state.index, st->report_state.report_id,
		st->power_state.index, st->power_state.report_id,
		st->sensitivity.index, st->sensitivity.report_id,
		timestamp.index, timestamp.report_id);
<<<<<<< HEAD
=======

	ret = sensor_hub_get_feature(hsdev,
				st->power_state.report_id,
				st->power_state.index, sizeof(value), &value);
	if (ret < 0)
		return ret;
	if (value < 0)
		return -EINVAL;
>>>>>>> 2ac97f0f

	return 0;
}
EXPORT_SYMBOL(hid_sensor_parse_common_attributes);

MODULE_AUTHOR("Srinivas Pandruvada <srinivas.pandruvada@intel.com>");
MODULE_DESCRIPTION("HID Sensor common attribute processing");
MODULE_LICENSE("GPL");<|MERGE_RESOLUTION|>--- conflicted
+++ resolved
@@ -379,11 +379,8 @@
 {
 
 	struct hid_sensor_hub_attribute_info timestamp;
-<<<<<<< HEAD
-=======
 	s32 value;
 	int ret;
->>>>>>> 2ac97f0f
 
 	hid_sensor_get_reporting_interval(hsdev, usage_id, st);
 
@@ -421,8 +418,6 @@
 		st->power_state.index, st->power_state.report_id,
 		st->sensitivity.index, st->sensitivity.report_id,
 		timestamp.index, timestamp.report_id);
-<<<<<<< HEAD
-=======
 
 	ret = sensor_hub_get_feature(hsdev,
 				st->power_state.report_id,
@@ -431,7 +426,6 @@
 		return ret;
 	if (value < 0)
 		return -EINVAL;
->>>>>>> 2ac97f0f
 
 	return 0;
 }
