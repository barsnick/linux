/*
 * Texas Instruments DSPS platforms "glue layer"
 *
 * Copyright (C) 2012, by Texas Instruments
 *
 * Based on the am35x "glue layer" code.
 *
 * This file is part of the Inventra Controller Driver for Linux.
 *
 * The Inventra Controller Driver for Linux is free software; you
 * can redistribute it and/or modify it under the terms of the GNU
 * General Public License version 2 as published by the Free Software
 * Foundation.
 *
 * The Inventra Controller Driver for Linux is distributed in
 * the hope that it will be useful, but WITHOUT ANY WARRANTY;
 * without even the implied warranty of MERCHANTABILITY or
 * FITNESS FOR A PARTICULAR PURPOSE.  See the GNU General Public
 * License for more details.
 *
 * You should have received a copy of the GNU General Public License
 * along with The Inventra Controller Driver for Linux ; if not,
 * write to the Free Software Foundation, Inc., 59 Temple Place,
 * Suite 330, Boston, MA  02111-1307  USA
 *
 * musb_dsps.c will be a common file for all the TI DSPS platforms
 * such as dm64x, dm36x, dm35x, da8x, am35x and ti81x.
 * For now only ti81x is using this and in future davinci.c, am35x.c
 * da8xx.c would be merged to this file after testing.
 */

#include <linux/io.h>
#include <linux/err.h>
#include <linux/platform_device.h>
#include <linux/dma-mapping.h>
#include <linux/pm_runtime.h>
#include <linux/module.h>
#include <linux/usb/usb_phy_generic.h>
#include <linux/platform_data/usb-omap.h>
#include <linux/sizes.h>

#include <linux/of.h>
#include <linux/of_device.h>
#include <linux/of_address.h>
#include <linux/of_irq.h>
#include <linux/usb/of.h>

#include <linux/debugfs.h>

#include "musb_core.h"

static const struct of_device_id musb_dsps_of_match[];

/**
 * DSPS musb wrapper register offset.
 * FIXME: This should be expanded to have all the wrapper registers from TI DSPS
 * musb ips.
 */
struct dsps_musb_wrapper {
	u16	revision;
	u16	control;
	u16	status;
	u16	epintr_set;
	u16	epintr_clear;
	u16	epintr_status;
	u16	coreintr_set;
	u16	coreintr_clear;
	u16	coreintr_status;
	u16	phy_utmi;
	u16	mode;
	u16	tx_mode;
	u16	rx_mode;

	/* bit positions for control */
	unsigned	reset:5;

	/* bit positions for interrupt */
	unsigned	usb_shift:5;
	u32		usb_mask;
	u32		usb_bitmap;
	unsigned	drvvbus:5;

	unsigned	txep_shift:5;
	u32		txep_mask;
	u32		txep_bitmap;

	unsigned	rxep_shift:5;
	u32		rxep_mask;
	u32		rxep_bitmap;

	/* bit positions for phy_utmi */
	unsigned	otg_disable:5;

	/* bit positions for mode */
	unsigned	iddig:5;
	unsigned	iddig_mux:5;
	/* miscellaneous stuff */
	unsigned	poll_timeout;
};

/*
 * register shadow for suspend
 */
struct dsps_context {
	u32 control;
	u32 epintr;
	u32 coreintr;
	u32 phy_utmi;
	u32 mode;
	u32 tx_mode;
	u32 rx_mode;
};

/**
 * DSPS glue structure.
 */
struct dsps_glue {
	struct device *dev;
	struct platform_device *musb;	/* child musb pdev */
	const struct dsps_musb_wrapper *wrp; /* wrapper register offsets */
	int vbus_irq;			/* optional vbus irq */
	struct timer_list timer;	/* otg_workaround timer */
	unsigned long last_timer;    /* last timer data for each instance */
	bool sw_babble_enabled;
	void __iomem *usbss_base;

	struct dsps_context context;
	struct debugfs_regset32 regset;
	struct dentry *dbgfs_root;
};

static const struct debugfs_reg32 dsps_musb_regs[] = {
	{ "revision",		0x00 },
	{ "control",		0x14 },
	{ "status",		0x18 },
	{ "eoi",		0x24 },
	{ "intr0_stat",		0x30 },
	{ "intr1_stat",		0x34 },
	{ "intr0_set",		0x38 },
	{ "intr1_set",		0x3c },
	{ "txmode",		0x70 },
	{ "rxmode",		0x74 },
	{ "autoreq",		0xd0 },
	{ "srpfixtime",		0xd4 },
	{ "tdown",		0xd8 },
	{ "phy_utmi",		0xe0 },
	{ "mode",		0xe8 },
};

static void dsps_mod_timer(struct dsps_glue *glue, int wait_ms)
{
	int wait;

	if (wait_ms < 0)
		wait = msecs_to_jiffies(glue->wrp->poll_timeout);
	else
		wait = msecs_to_jiffies(wait_ms);

	mod_timer(&glue->timer, jiffies + wait);
}

/*
 * If no vbus irq from the PMIC is configured, we need to poll VBUS status.
 */
static void dsps_mod_timer_optional(struct dsps_glue *glue)
{
	if (glue->vbus_irq)
		return;

	dsps_mod_timer(glue, -1);
}

/* USBSS  / USB AM335x */
#define USBSS_IRQ_STATUS	0x28
#define USBSS_IRQ_ENABLER	0x2c
#define USBSS_IRQ_CLEARR	0x30

#define USBSS_IRQ_PD_COMP	(1 << 2)

/**
 * dsps_musb_enable - enable interrupts
 */
static void dsps_musb_enable(struct musb *musb)
{
	struct device *dev = musb->controller;
	struct platform_device *pdev = to_platform_device(dev->parent);
	struct dsps_glue *glue = platform_get_drvdata(pdev);
	const struct dsps_musb_wrapper *wrp = glue->wrp;
	void __iomem *reg_base = musb->ctrl_base;
	u32 epmask, coremask;

	/* Workaround: setup IRQs through both register sets. */
	epmask = ((musb->epmask & wrp->txep_mask) << wrp->txep_shift) |
	       ((musb->epmask & wrp->rxep_mask) << wrp->rxep_shift);
	coremask = (wrp->usb_bitmap & ~MUSB_INTR_SOF);

	musb_writel(reg_base, wrp->epintr_set, epmask);
	musb_writel(reg_base, wrp->coreintr_set, coremask);
	/* start polling for ID change in dual-role idle mode */
	if (musb->xceiv->otg->state == OTG_STATE_B_IDLE &&
			musb->port_mode == MUSB_PORT_MODE_DUAL_ROLE)
		dsps_mod_timer(glue, -1);
}

/**
 * dsps_musb_disable - disable HDRC and flush interrupts
 */
static void dsps_musb_disable(struct musb *musb)
{
	struct device *dev = musb->controller;
	struct platform_device *pdev = to_platform_device(dev->parent);
	struct dsps_glue *glue = platform_get_drvdata(pdev);
	const struct dsps_musb_wrapper *wrp = glue->wrp;
	void __iomem *reg_base = musb->ctrl_base;

	musb_writel(reg_base, wrp->coreintr_clear, wrp->usb_bitmap);
	musb_writel(reg_base, wrp->epintr_clear,
			 wrp->txep_bitmap | wrp->rxep_bitmap);
	del_timer_sync(&glue->timer);
}

/* Caller must take musb->lock */
static int dsps_check_status(struct musb *musb, void *unused)
{
	void __iomem *mregs = musb->mregs;
	struct device *dev = musb->controller;
	struct dsps_glue *glue = dev_get_drvdata(dev->parent);
	const struct dsps_musb_wrapper *wrp = glue->wrp;
	u8 devctl;
	int skip_session = 0;

	if (glue->vbus_irq)
		del_timer(&glue->timer);

	/*
	 * We poll because DSPS IP's won't expose several OTG-critical
	 * status change events (from the transceiver) otherwise.
	 */
	devctl = musb_readb(mregs, MUSB_DEVCTL);
	dev_dbg(musb->controller, "Poll devctl %02x (%s)\n", devctl,
				usb_otg_state_string(musb->xceiv->otg->state));

	switch (musb->xceiv->otg->state) {
	case OTG_STATE_A_WAIT_VRISE:
		dsps_mod_timer_optional(glue);
		break;
	case OTG_STATE_A_WAIT_BCON:
		musb_writeb(musb->mregs, MUSB_DEVCTL, 0);
		skip_session = 1;
		/* fall */

	case OTG_STATE_A_IDLE:
	case OTG_STATE_B_IDLE:
		if (!glue->vbus_irq) {
			if (devctl & MUSB_DEVCTL_BDEVICE) {
				musb->xceiv->otg->state = OTG_STATE_B_IDLE;
				MUSB_DEV_MODE(musb);
			} else {
				musb->xceiv->otg->state = OTG_STATE_A_IDLE;
				MUSB_HST_MODE(musb);
			}
			if (!(devctl & MUSB_DEVCTL_SESSION) && !skip_session)
				musb_writeb(mregs, MUSB_DEVCTL,
					    MUSB_DEVCTL_SESSION);
		}
		dsps_mod_timer_optional(glue);
		break;
	case OTG_STATE_A_WAIT_VFALL:
		musb->xceiv->otg->state = OTG_STATE_A_WAIT_VRISE;
		musb_writel(musb->ctrl_base, wrp->coreintr_set,
			    MUSB_INTR_VBUSERROR << wrp->usb_shift);
		break;
	default:
		break;
	}

	return 0;
}

static void otg_timer(unsigned long _musb)
{
	struct musb *musb = (void *)_musb;
	struct device *dev = musb->controller;
	unsigned long flags;
	int err;

	err = pm_runtime_get(dev);
	if ((err != -EINPROGRESS) && err < 0) {
		dev_err(dev, "Poll could not pm_runtime_get: %i\n", err);
		pm_runtime_put_noidle(dev);

		return;
	}

	spin_lock_irqsave(&musb->lock, flags);
	err = musb_queue_resume_work(musb, dsps_check_status, NULL);
	if (err < 0)
		dev_err(dev, "%s resume work: %i\n", __func__, err);
	spin_unlock_irqrestore(&musb->lock, flags);
	pm_runtime_mark_last_busy(dev);
	pm_runtime_put_autosuspend(dev);
}

static void dsps_musb_clear_ep_rxintr(struct musb *musb, int epnum)
{
	u32 epintr;
	struct dsps_glue *glue = dev_get_drvdata(musb->controller->parent);
	const struct dsps_musb_wrapper *wrp = glue->wrp;

	/* musb->lock might already been held */
	epintr = (1 << epnum) << wrp->rxep_shift;
	musb_writel(musb->ctrl_base, wrp->epintr_status, epintr);
}

static irqreturn_t dsps_interrupt(int irq, void *hci)
{
	struct musb  *musb = hci;
	void __iomem *reg_base = musb->ctrl_base;
	struct device *dev = musb->controller;
	struct dsps_glue *glue = dev_get_drvdata(dev->parent);
	const struct dsps_musb_wrapper *wrp = glue->wrp;
	unsigned long flags;
	irqreturn_t ret = IRQ_NONE;
	u32 epintr, usbintr;

	spin_lock_irqsave(&musb->lock, flags);

	/* Get endpoint interrupts */
	epintr = musb_readl(reg_base, wrp->epintr_status);
	musb->int_rx = (epintr & wrp->rxep_bitmap) >> wrp->rxep_shift;
	musb->int_tx = (epintr & wrp->txep_bitmap) >> wrp->txep_shift;

	if (epintr)
		musb_writel(reg_base, wrp->epintr_status, epintr);

	/* Get usb core interrupts */
	usbintr = musb_readl(reg_base, wrp->coreintr_status);
	if (!usbintr && !epintr)
		goto out;

	musb->int_usb =	(usbintr & wrp->usb_bitmap) >> wrp->usb_shift;
	if (usbintr)
		musb_writel(reg_base, wrp->coreintr_status, usbintr);

	dev_dbg(musb->controller, "usbintr (%x) epintr(%x)\n",
			usbintr, epintr);

	if (usbintr & ((1 << wrp->drvvbus) << wrp->usb_shift)) {
		int drvvbus = musb_readl(reg_base, wrp->status);
		void __iomem *mregs = musb->mregs;
		u8 devctl = musb_readb(mregs, MUSB_DEVCTL);
		int err;

		err = musb->int_usb & MUSB_INTR_VBUSERROR;
		if (err) {
			/*
			 * The Mentor core doesn't debounce VBUS as needed
			 * to cope with device connect current spikes. This
			 * means it's not uncommon for bus-powered devices
			 * to get VBUS errors during enumeration.
			 *
			 * This is a workaround, but newer RTL from Mentor
			 * seems to allow a better one: "re"-starting sessions
			 * without waiting for VBUS to stop registering in
			 * devctl.
			 */
			musb->int_usb &= ~MUSB_INTR_VBUSERROR;
			musb->xceiv->otg->state = OTG_STATE_A_WAIT_VFALL;
			dsps_mod_timer_optional(glue);
			WARNING("VBUS error workaround (delay coming)\n");
		} else if (drvvbus) {
			MUSB_HST_MODE(musb);
			musb->xceiv->otg->default_a = 1;
			musb->xceiv->otg->state = OTG_STATE_A_WAIT_VRISE;
			dsps_mod_timer_optional(glue);
		} else {
			musb->is_active = 0;
			MUSB_DEV_MODE(musb);
			musb->xceiv->otg->default_a = 0;
			musb->xceiv->otg->state = OTG_STATE_B_IDLE;
		}

		/* NOTE: this must complete power-on within 100 ms. */
		dev_dbg(musb->controller, "VBUS %s (%s)%s, devctl %02x\n",
				drvvbus ? "on" : "off",
				usb_otg_state_string(musb->xceiv->otg->state),
				err ? " ERROR" : "",
				devctl);
		ret = IRQ_HANDLED;
	}

	if (musb->int_tx || musb->int_rx || musb->int_usb)
		ret |= musb_interrupt(musb);

	/* Poll for ID change and connect */
	switch (musb->xceiv->otg->state) {
	case OTG_STATE_B_IDLE:
	case OTG_STATE_A_WAIT_BCON:
		dsps_mod_timer_optional(glue);
		break;
	default:
		break;
	}

out:
	spin_unlock_irqrestore(&musb->lock, flags);

	return ret;
}

static int dsps_musb_dbg_init(struct musb *musb, struct dsps_glue *glue)
{
	struct dentry *root;
	struct dentry *file;
	char buf[128];

	sprintf(buf, "%s.dsps", dev_name(musb->controller));
	root = debugfs_create_dir(buf, NULL);
	if (!root)
		return -ENOMEM;
	glue->dbgfs_root = root;

	glue->regset.regs = dsps_musb_regs;
	glue->regset.nregs = ARRAY_SIZE(dsps_musb_regs);
	glue->regset.base = musb->ctrl_base;

	file = debugfs_create_regset32("regdump", S_IRUGO, root, &glue->regset);
	if (!file) {
		debugfs_remove_recursive(root);
		return -ENOMEM;
	}
	return 0;
}

static int dsps_musb_init(struct musb *musb)
{
	struct device *dev = musb->controller;
	struct dsps_glue *glue = dev_get_drvdata(dev->parent);
	struct platform_device *parent = to_platform_device(dev->parent);
	const struct dsps_musb_wrapper *wrp = glue->wrp;
	void __iomem *reg_base;
	struct resource *r;
	u32 rev, val;
	int ret;

	r = platform_get_resource_byname(parent, IORESOURCE_MEM, "control");
	reg_base = devm_ioremap_resource(dev, r);
	if (IS_ERR(reg_base))
		return PTR_ERR(reg_base);
	musb->ctrl_base = reg_base;

	/* NOP driver needs change if supporting dual instance */
	musb->xceiv = devm_usb_get_phy_by_phandle(dev->parent, "phys", 0);
	if (IS_ERR(musb->xceiv))
		return PTR_ERR(musb->xceiv);

	musb->phy = devm_phy_get(dev->parent, "usb2-phy");

	/* Returns zero if e.g. not clocked */
	rev = musb_readl(reg_base, wrp->revision);
	if (!rev)
		return -ENODEV;

	usb_phy_init(musb->xceiv);
	if (IS_ERR(musb->phy))  {
		musb->phy = NULL;
	} else {
		ret = phy_init(musb->phy);
		if (ret < 0)
			return ret;
		ret = phy_power_on(musb->phy);
		if (ret) {
			phy_exit(musb->phy);
			return ret;
		}
	}

	setup_timer(&glue->timer, otg_timer, (unsigned long) musb);

	/* Reset the musb */
	musb_writel(reg_base, wrp->control, (1 << wrp->reset));

	musb->isr = dsps_interrupt;

	/* reset the otgdisable bit, needed for host mode to work */
	val = musb_readl(reg_base, wrp->phy_utmi);
	val &= ~(1 << wrp->otg_disable);
	musb_writel(musb->ctrl_base, wrp->phy_utmi, val);

	/*
	 *  Check whether the dsps version has babble control enabled.
	 * In latest silicon revision the babble control logic is enabled.
	 * If MUSB_BABBLE_CTL returns 0x4 then we have the babble control
	 * logic enabled.
	 */
	val = musb_readb(musb->mregs, MUSB_BABBLE_CTL);
	if (val & MUSB_BABBLE_RCV_DISABLE) {
		glue->sw_babble_enabled = true;
		val |= MUSB_BABBLE_SW_SESSION_CTRL;
		musb_writeb(musb->mregs, MUSB_BABBLE_CTL, val);
	}

	dsps_mod_timer(glue, -1);

	return dsps_musb_dbg_init(musb, glue);
}

static int dsps_musb_exit(struct musb *musb)
{
	struct device *dev = musb->controller;
	struct dsps_glue *glue = dev_get_drvdata(dev->parent);

	del_timer_sync(&glue->timer);
	usb_phy_shutdown(musb->xceiv);
	phy_power_off(musb->phy);
	phy_exit(musb->phy);
	debugfs_remove_recursive(glue->dbgfs_root);

	return 0;
}

static int dsps_musb_set_mode(struct musb *musb, u8 mode)
{
	struct device *dev = musb->controller;
	struct dsps_glue *glue = dev_get_drvdata(dev->parent);
	const struct dsps_musb_wrapper *wrp = glue->wrp;
	void __iomem *ctrl_base = musb->ctrl_base;
	u32 reg;

	reg = musb_readl(ctrl_base, wrp->mode);

	switch (mode) {
	case MUSB_HOST:
		reg &= ~(1 << wrp->iddig);

		/*
		 * if we're setting mode to host-only or device-only, we're
		 * going to ignore whatever the PHY sends us and just force
		 * ID pin status by SW
		 */
		reg |= (1 << wrp->iddig_mux);

		musb_writel(ctrl_base, wrp->mode, reg);
		musb_writel(ctrl_base, wrp->phy_utmi, 0x02);
		break;
	case MUSB_PERIPHERAL:
		reg |= (1 << wrp->iddig);

		/*
		 * if we're setting mode to host-only or device-only, we're
		 * going to ignore whatever the PHY sends us and just force
		 * ID pin status by SW
		 */
		reg |= (1 << wrp->iddig_mux);

		musb_writel(ctrl_base, wrp->mode, reg);
		break;
	case MUSB_OTG:
		musb_writel(ctrl_base, wrp->phy_utmi, 0x02);
		break;
	default:
		dev_err(glue->dev, "unsupported mode %d\n", mode);
		return -EINVAL;
	}

	return 0;
}

static bool dsps_sw_babble_control(struct musb *musb)
{
	u8 babble_ctl;
	bool session_restart =  false;

	babble_ctl = musb_readb(musb->mregs, MUSB_BABBLE_CTL);
	dev_dbg(musb->controller, "babble: MUSB_BABBLE_CTL value %x\n",
		babble_ctl);
	/*
	 * check line monitor flag to check whether babble is
	 * due to noise
	 */
	dev_dbg(musb->controller, "STUCK_J is %s\n",
		babble_ctl & MUSB_BABBLE_STUCK_J ? "set" : "reset");

	if (babble_ctl & MUSB_BABBLE_STUCK_J) {
		int timeout = 10;

		/*
		 * babble is due to noise, then set transmit idle (d7 bit)
		 * to resume normal operation
		 */
		babble_ctl = musb_readb(musb->mregs, MUSB_BABBLE_CTL);
		babble_ctl |= MUSB_BABBLE_FORCE_TXIDLE;
		musb_writeb(musb->mregs, MUSB_BABBLE_CTL, babble_ctl);

		/* wait till line monitor flag cleared */
		dev_dbg(musb->controller, "Set TXIDLE, wait J to clear\n");
		do {
			babble_ctl = musb_readb(musb->mregs, MUSB_BABBLE_CTL);
			udelay(1);
		} while ((babble_ctl & MUSB_BABBLE_STUCK_J) && timeout--);

		/* check whether stuck_at_j bit cleared */
		if (babble_ctl & MUSB_BABBLE_STUCK_J) {
			/*
			 * real babble condition has occurred
			 * restart the controller to start the
			 * session again
			 */
			dev_dbg(musb->controller, "J not cleared, misc (%x)\n",
				babble_ctl);
			session_restart = true;
		}
	} else {
		session_restart = true;
	}

	return session_restart;
}

static int dsps_musb_recover(struct musb *musb)
{
	struct device *dev = musb->controller;
	struct dsps_glue *glue = dev_get_drvdata(dev->parent);
	int session_restart = 0;

	if (glue->sw_babble_enabled)
		session_restart = dsps_sw_babble_control(musb);
	else
		session_restart = 1;

	return session_restart ? 0 : -EPIPE;
}

/* Similar to am35x, dm81xx support only 32-bit read operation */
static void dsps_read_fifo32(struct musb_hw_ep *hw_ep, u16 len, u8 *dst)
{
	void __iomem *fifo = hw_ep->fifo;

	if (len >= 4) {
		ioread32_rep(fifo, dst, len >> 2);
		dst += len & ~0x03;
		len &= 0x03;
	}

	/* Read any remaining 1 to 3 bytes */
	if (len > 0) {
		u32 val = musb_readl(fifo, 0);
		memcpy(dst, &val, len);
	}
}

#ifdef CONFIG_USB_TI_CPPI41_DMA
static void dsps_dma_controller_callback(struct dma_controller *c)
{
	struct musb *musb = c->musb;
	struct dsps_glue *glue = dev_get_drvdata(musb->controller->parent);
	void __iomem *usbss_base = glue->usbss_base;
	u32 status;

	status = musb_readl(usbss_base, USBSS_IRQ_STATUS);
	if (status & USBSS_IRQ_PD_COMP)
		musb_writel(usbss_base, USBSS_IRQ_STATUS, USBSS_IRQ_PD_COMP);
}

static struct dma_controller *
dsps_dma_controller_create(struct musb *musb, void __iomem *base)
{
	struct dma_controller *controller;
	struct dsps_glue *glue = dev_get_drvdata(musb->controller->parent);
	void __iomem *usbss_base = glue->usbss_base;

	controller = cppi41_dma_controller_create(musb, base);
	if (IS_ERR_OR_NULL(controller))
		return controller;

	musb_writel(usbss_base, USBSS_IRQ_ENABLER, USBSS_IRQ_PD_COMP);
	controller->dma_callback = dsps_dma_controller_callback;

	return controller;
}

static void dsps_dma_controller_destroy(struct dma_controller *c)
{
	struct musb *musb = c->musb;
	struct dsps_glue *glue = dev_get_drvdata(musb->controller->parent);
	void __iomem *usbss_base = glue->usbss_base;

	musb_writel(usbss_base, USBSS_IRQ_CLEARR, USBSS_IRQ_PD_COMP);
	cppi41_dma_controller_destroy(c);
}

#ifdef CONFIG_PM_SLEEP
static void dsps_dma_controller_suspend(struct dsps_glue *glue)
{
	void __iomem *usbss_base = glue->usbss_base;

	musb_writel(usbss_base, USBSS_IRQ_CLEARR, USBSS_IRQ_PD_COMP);
}

static void dsps_dma_controller_resume(struct dsps_glue *glue)
{
	void __iomem *usbss_base = glue->usbss_base;

	musb_writel(usbss_base, USBSS_IRQ_ENABLER, USBSS_IRQ_PD_COMP);
}
#endif
#else /* CONFIG_USB_TI_CPPI41_DMA */
#ifdef CONFIG_PM_SLEEP
static void dsps_dma_controller_suspend(struct dsps_glue *glue) {}
static void dsps_dma_controller_resume(struct dsps_glue *glue) {}
#endif
#endif /* CONFIG_USB_TI_CPPI41_DMA */

static struct musb_platform_ops dsps_ops = {
	.quirks		= MUSB_DMA_CPPI41 | MUSB_INDEXED_EP,
	.init		= dsps_musb_init,
	.exit		= dsps_musb_exit,

#ifdef CONFIG_USB_TI_CPPI41_DMA
	.dma_init	= dsps_dma_controller_create,
	.dma_exit	= dsps_dma_controller_destroy,
#endif
	.enable		= dsps_musb_enable,
	.disable	= dsps_musb_disable,

	.set_mode	= dsps_musb_set_mode,
	.recover	= dsps_musb_recover,
	.clear_ep_rxintr = dsps_musb_clear_ep_rxintr,
};

static u64 musb_dmamask = DMA_BIT_MASK(32);

static int get_int_prop(struct device_node *dn, const char *s)
{
	int ret;
	u32 val;

	ret = of_property_read_u32(dn, s, &val);
	if (ret)
		return 0;
	return val;
}

static int get_musb_port_mode(struct device *dev)
{
	enum usb_dr_mode mode;

	mode = usb_get_dr_mode(dev);
	switch (mode) {
	case USB_DR_MODE_HOST:
		return MUSB_PORT_MODE_HOST;

	case USB_DR_MODE_PERIPHERAL:
		return MUSB_PORT_MODE_GADGET;

	case USB_DR_MODE_UNKNOWN:
	case USB_DR_MODE_OTG:
	default:
		return MUSB_PORT_MODE_DUAL_ROLE;
	}
}

static int dsps_create_musb_pdev(struct dsps_glue *glue,
		struct platform_device *parent)
{
	struct musb_hdrc_platform_data pdata;
	struct resource	resources[2];
	struct resource	*res;
	struct device *dev = &parent->dev;
	struct musb_hdrc_config	*config;
	struct platform_device *musb;
	struct device_node *dn = parent->dev.of_node;
	int ret, val;

	memset(resources, 0, sizeof(resources));
	res = platform_get_resource_byname(parent, IORESOURCE_MEM, "mc");
	if (!res) {
		dev_err(dev, "failed to get memory.\n");
		return -EINVAL;
	}
	resources[0] = *res;

	res = platform_get_resource_byname(parent, IORESOURCE_IRQ, "mc");
	if (!res) {
		dev_err(dev, "failed to get irq.\n");
		return -EINVAL;
	}
	resources[1] = *res;

	/* allocate the child platform device */
	musb = platform_device_alloc("musb-hdrc",
			(resources[0].start & 0xFFF) == 0x400 ? 0 : 1);
	if (!musb) {
		dev_err(dev, "failed to allocate musb device\n");
		return -ENOMEM;
	}

	musb->dev.parent		= dev;
	musb->dev.dma_mask		= &musb_dmamask;
	musb->dev.coherent_dma_mask	= musb_dmamask;

	glue->musb = musb;

	ret = platform_device_add_resources(musb, resources,
			ARRAY_SIZE(resources));
	if (ret) {
		dev_err(dev, "failed to add resources\n");
		goto err;
	}

	config = devm_kzalloc(&parent->dev, sizeof(*config), GFP_KERNEL);
	if (!config) {
		ret = -ENOMEM;
		goto err;
	}
	pdata.config = config;
	pdata.platform_ops = &dsps_ops;

	config->num_eps = get_int_prop(dn, "mentor,num-eps");
	config->ram_bits = get_int_prop(dn, "mentor,ram-bits");
	config->host_port_deassert_reset_at_resume = 1;
	pdata.mode = get_musb_port_mode(dev);
	/* DT keeps this entry in mA, musb expects it as per USB spec */
	pdata.power = get_int_prop(dn, "mentor,power") / 2;

	ret = of_property_read_u32(dn, "mentor,multipoint", &val);
	if (!ret && val)
		config->multipoint = true;

	config->maximum_speed = usb_get_maximum_speed(&parent->dev);
	switch (config->maximum_speed) {
	case USB_SPEED_LOW:
	case USB_SPEED_FULL:
		break;
	case USB_SPEED_SUPER:
		dev_warn(dev, "ignore incorrect maximum_speed "
				"(super-speed) setting in dts");
		/* fall through */
	default:
		config->maximum_speed = USB_SPEED_HIGH;
	}

	ret = platform_device_add_data(musb, &pdata, sizeof(pdata));
	if (ret) {
		dev_err(dev, "failed to add platform_data\n");
		goto err;
	}

	ret = platform_device_add(musb);
	if (ret) {
		dev_err(dev, "failed to register musb device\n");
		goto err;
	}
	return 0;

err:
	platform_device_put(musb);
	return ret;
}

static irqreturn_t dsps_vbus_threaded_irq(int irq, void *priv)
{
	struct dsps_glue *glue = priv;
	struct musb *musb = platform_get_drvdata(glue->musb);

	if (!musb)
		return IRQ_NONE;

	dev_dbg(glue->dev, "VBUS interrupt\n");
	dsps_mod_timer(glue, 0);

	return IRQ_HANDLED;
}

static int dsps_setup_optional_vbus_irq(struct platform_device *pdev,
					struct dsps_glue *glue)
{
	int error;

	glue->vbus_irq = platform_get_irq_byname(pdev, "vbus");
	if (glue->vbus_irq == -EPROBE_DEFER)
		return -EPROBE_DEFER;

	if (glue->vbus_irq <= 0) {
		glue->vbus_irq = 0;
		return 0;
	}

	error = devm_request_threaded_irq(glue->dev, glue->vbus_irq,
					  NULL, dsps_vbus_threaded_irq,
					  IRQF_ONESHOT,
					  "vbus", glue);
	if (error) {
		glue->vbus_irq = 0;
		return error;
	}
	dev_dbg(glue->dev, "VBUS irq %i configured\n", glue->vbus_irq);

	return 0;
}

static int dsps_probe(struct platform_device *pdev)
{
	const struct of_device_id *match;
	const struct dsps_musb_wrapper *wrp;
	struct dsps_glue *glue;
	int ret;

	if (!strcmp(pdev->name, "musb-hdrc"))
		return -ENODEV;

	match = of_match_node(musb_dsps_of_match, pdev->dev.of_node);
	if (!match) {
		dev_err(&pdev->dev, "fail to get matching of_match struct\n");
		return -EINVAL;
	}
	wrp = match->data;

	if (of_device_is_compatible(pdev->dev.of_node, "ti,musb-dm816"))
		dsps_ops.read_fifo = dsps_read_fifo32;

	/* allocate glue */
	glue = devm_kzalloc(&pdev->dev, sizeof(*glue), GFP_KERNEL);
	if (!glue)
		return -ENOMEM;

	glue->dev = &pdev->dev;
	glue->wrp = wrp;
	glue->usbss_base = of_iomap(pdev->dev.parent->of_node, 0);
	if (!glue->usbss_base)
		return -ENXIO;

	if (usb_get_dr_mode(&pdev->dev) == USB_DR_MODE_PERIPHERAL) {
		ret = dsps_setup_optional_vbus_irq(pdev, glue);
		if (ret)
<<<<<<< HEAD
			return ret;
=======
			goto err_iounmap;
>>>>>>> 2ac97f0f
	}

	platform_set_drvdata(pdev, glue);
	pm_runtime_enable(&pdev->dev);
	ret = dsps_create_musb_pdev(glue, pdev);
	if (ret)
		goto err;

	return 0;

err:
	pm_runtime_disable(&pdev->dev);
err_iounmap:
	iounmap(glue->usbss_base);
	return ret;
}

static int dsps_remove(struct platform_device *pdev)
{
	struct dsps_glue *glue = platform_get_drvdata(pdev);

	platform_device_unregister(glue->musb);

	pm_runtime_disable(&pdev->dev);
	iounmap(glue->usbss_base);

	return 0;
}

static const struct dsps_musb_wrapper am33xx_driver_data = {
	.revision		= 0x00,
	.control		= 0x14,
	.status			= 0x18,
	.epintr_set		= 0x38,
	.epintr_clear		= 0x40,
	.epintr_status		= 0x30,
	.coreintr_set		= 0x3c,
	.coreintr_clear		= 0x44,
	.coreintr_status	= 0x34,
	.phy_utmi		= 0xe0,
	.mode			= 0xe8,
	.tx_mode		= 0x70,
	.rx_mode		= 0x74,
	.reset			= 0,
	.otg_disable		= 21,
	.iddig			= 8,
	.iddig_mux		= 7,
	.usb_shift		= 0,
	.usb_mask		= 0x1ff,
	.usb_bitmap		= (0x1ff << 0),
	.drvvbus		= 8,
	.txep_shift		= 0,
	.txep_mask		= 0xffff,
	.txep_bitmap		= (0xffff << 0),
	.rxep_shift		= 16,
	.rxep_mask		= 0xfffe,
	.rxep_bitmap		= (0xfffe << 16),
	.poll_timeout		= 2000, /* ms */
};

static const struct of_device_id musb_dsps_of_match[] = {
	{ .compatible = "ti,musb-am33xx",
		.data = &am33xx_driver_data, },
	{ .compatible = "ti,musb-dm816",
		.data = &am33xx_driver_data, },
	{  },
};
MODULE_DEVICE_TABLE(of, musb_dsps_of_match);

#ifdef CONFIG_PM_SLEEP
static int dsps_suspend(struct device *dev)
{
	struct dsps_glue *glue = dev_get_drvdata(dev);
	const struct dsps_musb_wrapper *wrp = glue->wrp;
	struct musb *musb = platform_get_drvdata(glue->musb);
	void __iomem *mbase;

	del_timer_sync(&glue->timer);

	if (!musb)
		/* This can happen if the musb device is in -EPROBE_DEFER */
		return 0;

	mbase = musb->ctrl_base;
	glue->context.control = musb_readl(mbase, wrp->control);
	glue->context.epintr = musb_readl(mbase, wrp->epintr_set);
	glue->context.coreintr = musb_readl(mbase, wrp->coreintr_set);
	glue->context.phy_utmi = musb_readl(mbase, wrp->phy_utmi);
	glue->context.mode = musb_readl(mbase, wrp->mode);
	glue->context.tx_mode = musb_readl(mbase, wrp->tx_mode);
	glue->context.rx_mode = musb_readl(mbase, wrp->rx_mode);

	dsps_dma_controller_suspend(glue);

	return 0;
}

static int dsps_resume(struct device *dev)
{
	struct dsps_glue *glue = dev_get_drvdata(dev);
	const struct dsps_musb_wrapper *wrp = glue->wrp;
	struct musb *musb = platform_get_drvdata(glue->musb);
	void __iomem *mbase;

	if (!musb)
		return 0;

	dsps_dma_controller_resume(glue);

	mbase = musb->ctrl_base;
	musb_writel(mbase, wrp->control, glue->context.control);
	musb_writel(mbase, wrp->epintr_set, glue->context.epintr);
	musb_writel(mbase, wrp->coreintr_set, glue->context.coreintr);
	musb_writel(mbase, wrp->phy_utmi, glue->context.phy_utmi);
	musb_writel(mbase, wrp->mode, glue->context.mode);
	musb_writel(mbase, wrp->tx_mode, glue->context.tx_mode);
	musb_writel(mbase, wrp->rx_mode, glue->context.rx_mode);
	if (musb->xceiv->otg->state == OTG_STATE_B_IDLE &&
	    musb->port_mode == MUSB_PORT_MODE_DUAL_ROLE)
		dsps_mod_timer(glue, -1);

	return 0;
}
#endif

static SIMPLE_DEV_PM_OPS(dsps_pm_ops, dsps_suspend, dsps_resume);

static struct platform_driver dsps_usbss_driver = {
	.probe		= dsps_probe,
	.remove         = dsps_remove,
	.driver         = {
		.name   = "musb-dsps",
		.pm	= &dsps_pm_ops,
		.of_match_table	= musb_dsps_of_match,
	},
};

MODULE_DESCRIPTION("TI DSPS MUSB Glue Layer");
MODULE_AUTHOR("Ravi B <ravibabu@ti.com>");
MODULE_AUTHOR("Ajay Kumar Gupta <ajay.gupta@ti.com>");
MODULE_LICENSE("GPL v2");

module_platform_driver(dsps_usbss_driver);<|MERGE_RESOLUTION|>--- conflicted
+++ resolved
@@ -933,11 +933,7 @@
 	if (usb_get_dr_mode(&pdev->dev) == USB_DR_MODE_PERIPHERAL) {
 		ret = dsps_setup_optional_vbus_irq(pdev, glue);
 		if (ret)
-<<<<<<< HEAD
-			return ret;
-=======
 			goto err_iounmap;
->>>>>>> 2ac97f0f
 	}
 
 	platform_set_drvdata(pdev, glue);
