/*
 * linux/drivers/video/backlight/pwm_bl.c
 *
 * simple PWM based backlight control, board code has to setup
 * 1) pin configuration so PWM waveforms can output
 * 2) platform_data being correctly configured
 *
 * This program is free software; you can redistribute it and/or modify
 * it under the terms of the GNU General Public License version 2 as
 * published by the Free Software Foundation.
 */

#include <linux/gpio/consumer.h>
#include <linux/gpio.h>
#include <linux/module.h>
#include <linux/kernel.h>
#include <linux/init.h>
#include <linux/platform_device.h>
#include <linux/fb.h>
#include <linux/backlight.h>
#include <linux/err.h>
#include <linux/pwm.h>
#include <linux/pwm_backlight.h>
#include <linux/regulator/consumer.h>
#include <linux/slab.h>

struct pwm_bl_data {
	struct pwm_device	*pwm;
	struct device		*dev;
	unsigned int		period;
	unsigned int		lth_brightness;
	unsigned int		*levels;
	bool			enabled;
	struct regulator	*power_supply;
	struct gpio_desc	*enable_gpio;
	unsigned int		scale;
	bool			legacy;
	int			(*notify)(struct device *,
					  int brightness);
	void			(*notify_after)(struct device *,
					int brightness);
	int			(*check_fb)(struct device *, struct fb_info *);
	void			(*exit)(struct device *);
};

static void pwm_backlight_power_on(struct pwm_bl_data *pb, int brightness)
{
	int err;

	if (pb->enabled)
		return;

	err = regulator_enable(pb->power_supply);
	if (err < 0)
		dev_err(pb->dev, "failed to enable power supply\n");

	if (pb->enable_gpio)
		gpiod_set_value_cansleep(pb->enable_gpio, 1);

	pwm_enable(pb->pwm);
	pb->enabled = true;
}

static void pwm_backlight_power_off(struct pwm_bl_data *pb)
{
	if (!pb->enabled)
		return;

	pwm_config(pb->pwm, 0, pb->period);
	pwm_disable(pb->pwm);

	if (pb->enable_gpio)
		gpiod_set_value_cansleep(pb->enable_gpio, 0);

	regulator_disable(pb->power_supply);
	pb->enabled = false;
}

static int compute_duty_cycle(struct pwm_bl_data *pb, int brightness)
{
	unsigned int lth = pb->lth_brightness;
	int duty_cycle;

	if (pb->levels)
		duty_cycle = pb->levels[brightness];
	else
		duty_cycle = brightness;

	return (duty_cycle * (pb->period - lth) / pb->scale) + lth;
}

static int pwm_backlight_update_status(struct backlight_device *bl)
{
	struct pwm_bl_data *pb = bl_get_data(bl);
	int brightness = bl->props.brightness;
	int duty_cycle;

	if (bl->props.power != FB_BLANK_UNBLANK ||
	    bl->props.fb_blank != FB_BLANK_UNBLANK ||
	    bl->props.state & BL_CORE_FBBLANK)
		brightness = 0;

	if (pb->notify)
		brightness = pb->notify(pb->dev, brightness);

	if (brightness > 0) {
		duty_cycle = compute_duty_cycle(pb, brightness);
		pwm_config(pb->pwm, duty_cycle, pb->period);
		pwm_backlight_power_on(pb, brightness);
	} else
		pwm_backlight_power_off(pb);

	if (pb->notify_after)
		pb->notify_after(pb->dev, brightness);

	return 0;
}

static int pwm_backlight_check_fb(struct backlight_device *bl,
				  struct fb_info *info)
{
	struct pwm_bl_data *pb = bl_get_data(bl);

	return !pb->check_fb || pb->check_fb(pb->dev, info);
}

static const struct backlight_ops pwm_backlight_ops = {
	.update_status	= pwm_backlight_update_status,
	.check_fb	= pwm_backlight_check_fb,
};

#ifdef CONFIG_OF
static int pwm_backlight_parse_dt(struct device *dev,
				  struct platform_pwm_backlight_data *data)
{
	struct device_node *node = dev->of_node;
	struct property *prop;
	int length;
	u32 value;
	int ret;

	if (!node)
		return -ENODEV;

	memset(data, 0, sizeof(*data));

	/* determine the number of brightness levels */
	prop = of_find_property(node, "brightness-levels", &length);
	if (!prop)
		return -EINVAL;

	data->max_brightness = length / sizeof(u32);

	/* read brightness levels from DT property */
	if (data->max_brightness > 0) {
		size_t size = sizeof(*data->levels) * data->max_brightness;

		data->levels = devm_kzalloc(dev, size, GFP_KERNEL);
		if (!data->levels)
			return -ENOMEM;

		ret = of_property_read_u32_array(node, "brightness-levels",
						 data->levels,
						 data->max_brightness);
		if (ret < 0)
			return ret;

		ret = of_property_read_u32(node, "default-brightness-level",
					   &value);
		if (ret < 0)
			return ret;

		data->dft_brightness = value;
		data->max_brightness--;
	}

	data->enable_gpio = -EINVAL;
	return 0;
}

static struct of_device_id pwm_backlight_of_match[] = {
	{ .compatible = "pwm-backlight" },
	{ }
};

MODULE_DEVICE_TABLE(of, pwm_backlight_of_match);
#else
static int pwm_backlight_parse_dt(struct device *dev,
				  struct platform_pwm_backlight_data *data)
{
	return -ENODEV;
}
#endif

static int pwm_backlight_initial_power_state(const struct pwm_bl_data *pb)
{
	struct device_node *node = pb->dev->of_node;

	/* Not booted with device tree or no phandle link to the node */
	if (!node || !node->phandle)
		return FB_BLANK_UNBLANK;

	/*
	 * If the driver is probed from the device tree and there is a
	 * phandle link pointing to the backlight node, it is safe to
	 * assume that another driver will enable the backlight at the
	 * appropriate time. Therefore, if it is disabled, keep it so.
	 */

	/* if the enable GPIO is disabled, do not enable the backlight */
	if (pb->enable_gpio && gpiod_get_value(pb->enable_gpio) == 0)
		return FB_BLANK_POWERDOWN;

	/* The regulator is disabled, do not enable the backlight */
	if (!regulator_is_enabled(pb->power_supply))
		return FB_BLANK_POWERDOWN;

	/* The PWM is disabled, keep it like this */
	if (!pwm_is_enabled(pb->pwm))
		return FB_BLANK_POWERDOWN;

	return FB_BLANK_UNBLANK;
}

static int pwm_backlight_probe(struct platform_device *pdev)
{
	struct platform_pwm_backlight_data *data = dev_get_platdata(&pdev->dev);
	struct platform_pwm_backlight_data defdata;
	struct backlight_properties props;
	struct backlight_device *bl;
	struct device_node *node = pdev->dev.of_node;
	struct pwm_bl_data *pb;
	struct pwm_args pargs;
	int ret;

	if (!data) {
		ret = pwm_backlight_parse_dt(&pdev->dev, &defdata);
		if (ret < 0) {
			dev_err(&pdev->dev, "failed to find platform data\n");
			return ret;
		}

		data = &defdata;
	}

	if (data->init) {
		ret = data->init(&pdev->dev);
		if (ret < 0)
			return ret;
	}

	pb = devm_kzalloc(&pdev->dev, sizeof(*pb), GFP_KERNEL);
	if (!pb) {
		ret = -ENOMEM;
		goto err_alloc;
	}

	if (data->levels) {
		unsigned int i;

		for (i = 0; i <= data->max_brightness; i++)
			if (data->levels[i] > pb->scale)
				pb->scale = data->levels[i];

		pb->levels = data->levels;
	} else
		pb->scale = data->max_brightness;

	pb->notify = data->notify;
	pb->notify_after = data->notify_after;
	pb->check_fb = data->check_fb;
	pb->exit = data->exit;
	pb->dev = &pdev->dev;
	pb->enabled = false;

	pb->enable_gpio = devm_gpiod_get_optional(&pdev->dev, "enable",
						  GPIOD_ASIS);
	if (IS_ERR(pb->enable_gpio)) {
		ret = PTR_ERR(pb->enable_gpio);
		goto err_alloc;
	}

	/*
	 * Compatibility fallback for drivers still using the integer GPIO
	 * platform data. Must go away soon.
	 */
	if (!pb->enable_gpio && gpio_is_valid(data->enable_gpio)) {
		ret = devm_gpio_request_one(&pdev->dev, data->enable_gpio,
					    GPIOF_OUT_INIT_HIGH, "enable");
		if (ret < 0) {
			dev_err(&pdev->dev, "failed to request GPIO#%d: %d\n",
				data->enable_gpio, ret);
			goto err_alloc;
		}

		pb->enable_gpio = gpio_to_desc(data->enable_gpio);
	}

	/*
<<<<<<< HEAD
	 * If the GPIO is configured as input, change the direction to output
	 * and set the GPIO as active.
=======
	 * If the GPIO is not known to be already configured as output, that
	 * is, if gpiod_get_direction returns either GPIOF_DIR_IN or -EINVAL,
	 * change the direction to output and set the GPIO as active.
>>>>>>> 2ac97f0f
	 * Do not force the GPIO to active when it was already output as it
	 * could cause backlight flickering or we would enable the backlight too
	 * early. Leave the decision of the initial backlight state for later.
	 */
	if (pb->enable_gpio &&
<<<<<<< HEAD
	    gpiod_get_direction(pb->enable_gpio) == GPIOF_DIR_IN)
=======
	    gpiod_get_direction(pb->enable_gpio) != GPIOF_DIR_OUT)
>>>>>>> 2ac97f0f
		gpiod_direction_output(pb->enable_gpio, 1);

	pb->power_supply = devm_regulator_get(&pdev->dev, "power");
	if (IS_ERR(pb->power_supply)) {
		ret = PTR_ERR(pb->power_supply);
		goto err_alloc;
	}

	pb->pwm = devm_pwm_get(&pdev->dev, NULL);
	if (IS_ERR(pb->pwm) && PTR_ERR(pb->pwm) != -EPROBE_DEFER && !node) {
		dev_err(&pdev->dev, "unable to request PWM, trying legacy API\n");
		pb->legacy = true;
		pb->pwm = pwm_request(data->pwm_id, "pwm-backlight");
	}

	if (IS_ERR(pb->pwm)) {
		ret = PTR_ERR(pb->pwm);
		if (ret != -EPROBE_DEFER)
			dev_err(&pdev->dev, "unable to request PWM\n");
		goto err_alloc;
	}

	dev_dbg(&pdev->dev, "got pwm for backlight\n");

	/*
	 * FIXME: pwm_apply_args() should be removed when switching to
	 * the atomic PWM API.
	 */
	pwm_apply_args(pb->pwm);

	/*
	 * The DT case will set the pwm_period_ns field to 0 and store the
	 * period, parsed from the DT, in the PWM device. For the non-DT case,
	 * set the period from platform data if it has not already been set
	 * via the PWM lookup table.
	 */
	pwm_get_args(pb->pwm, &pargs);
	pb->period = pargs.period;
	if (!pb->period && (data->pwm_period_ns > 0))
		pb->period = data->pwm_period_ns;

	pb->lth_brightness = data->lth_brightness * (pb->period / pb->scale);

	memset(&props, 0, sizeof(struct backlight_properties));
	props.type = BACKLIGHT_RAW;
	props.max_brightness = data->max_brightness;
	bl = backlight_device_register(dev_name(&pdev->dev), &pdev->dev, pb,
				       &pwm_backlight_ops, &props);
	if (IS_ERR(bl)) {
		dev_err(&pdev->dev, "failed to register backlight\n");
		ret = PTR_ERR(bl);
		if (pb->legacy)
			pwm_free(pb->pwm);
		goto err_alloc;
	}

	if (data->dft_brightness > data->max_brightness) {
		dev_warn(&pdev->dev,
			 "invalid default brightness level: %u, using %u\n",
			 data->dft_brightness, data->max_brightness);
		data->dft_brightness = data->max_brightness;
	}

	bl->props.brightness = data->dft_brightness;
	bl->props.power = pwm_backlight_initial_power_state(pb);
	backlight_update_status(bl);

	platform_set_drvdata(pdev, bl);
	return 0;

err_alloc:
	if (data->exit)
		data->exit(&pdev->dev);
	return ret;
}

static int pwm_backlight_remove(struct platform_device *pdev)
{
	struct backlight_device *bl = platform_get_drvdata(pdev);
	struct pwm_bl_data *pb = bl_get_data(bl);

	backlight_device_unregister(bl);
	pwm_backlight_power_off(pb);

	if (pb->exit)
		pb->exit(&pdev->dev);
	if (pb->legacy)
		pwm_free(pb->pwm);

	return 0;
}

static void pwm_backlight_shutdown(struct platform_device *pdev)
{
	struct backlight_device *bl = platform_get_drvdata(pdev);
	struct pwm_bl_data *pb = bl_get_data(bl);

	pwm_backlight_power_off(pb);
}

#ifdef CONFIG_PM_SLEEP
static int pwm_backlight_suspend(struct device *dev)
{
	struct backlight_device *bl = dev_get_drvdata(dev);
	struct pwm_bl_data *pb = bl_get_data(bl);

	if (pb->notify)
		pb->notify(pb->dev, 0);

	pwm_backlight_power_off(pb);

	if (pb->notify_after)
		pb->notify_after(pb->dev, 0);

	return 0;
}

static int pwm_backlight_resume(struct device *dev)
{
	struct backlight_device *bl = dev_get_drvdata(dev);

	backlight_update_status(bl);

	return 0;
}
#endif

static const struct dev_pm_ops pwm_backlight_pm_ops = {
#ifdef CONFIG_PM_SLEEP
	.suspend = pwm_backlight_suspend,
	.resume = pwm_backlight_resume,
	.poweroff = pwm_backlight_suspend,
	.restore = pwm_backlight_resume,
#endif
};

static struct platform_driver pwm_backlight_driver = {
	.driver		= {
		.name		= "pwm-backlight",
		.pm		= &pwm_backlight_pm_ops,
		.of_match_table	= of_match_ptr(pwm_backlight_of_match),
	},
	.probe		= pwm_backlight_probe,
	.remove		= pwm_backlight_remove,
	.shutdown	= pwm_backlight_shutdown,
};

module_platform_driver(pwm_backlight_driver);

MODULE_DESCRIPTION("PWM based Backlight Driver");
MODULE_LICENSE("GPL");
MODULE_ALIAS("platform:pwm-backlight");<|MERGE_RESOLUTION|>--- conflicted
+++ resolved
@@ -297,24 +297,15 @@
 	}
 
 	/*
-<<<<<<< HEAD
-	 * If the GPIO is configured as input, change the direction to output
-	 * and set the GPIO as active.
-=======
 	 * If the GPIO is not known to be already configured as output, that
 	 * is, if gpiod_get_direction returns either GPIOF_DIR_IN or -EINVAL,
 	 * change the direction to output and set the GPIO as active.
->>>>>>> 2ac97f0f
 	 * Do not force the GPIO to active when it was already output as it
 	 * could cause backlight flickering or we would enable the backlight too
 	 * early. Leave the decision of the initial backlight state for later.
 	 */
 	if (pb->enable_gpio &&
-<<<<<<< HEAD
-	    gpiod_get_direction(pb->enable_gpio) == GPIOF_DIR_IN)
-=======
 	    gpiod_get_direction(pb->enable_gpio) != GPIOF_DIR_OUT)
->>>>>>> 2ac97f0f
 		gpiod_direction_output(pb->enable_gpio, 1);
 
 	pb->power_supply = devm_regulator_get(&pdev->dev, "power");
