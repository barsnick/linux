--- conflicted
+++ resolved
@@ -504,11 +504,7 @@
 	if (!cmd)
 		return -ENOMEM;
 
-<<<<<<< HEAD
-	nvme_nvm_rqtocmd(rq, rqd, ns, cmd);
-=======
 	nvme_nvm_rqtocmd(rqd, ns, cmd);
->>>>>>> c6a7788e
 
 	rq = nvme_alloc_request(q, (struct nvme_command *)cmd, 0, NVME_QID_ANY);
 	if (IS_ERR(rq)) {
