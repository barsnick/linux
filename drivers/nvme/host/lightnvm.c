/*
 * nvme-lightnvm.c - LightNVM NVMe device
 *
 * Copyright (C) 2014-2015 IT University of Copenhagen
 * Initial release: Matias Bjorling <mb@lightnvm.io>
 *
 * This program is free software; you can redistribute it and/or
 * modify it under the terms of the GNU General Public License version
 * 2 as published by the Free Software Foundation.
 *
 * This program is distributed in the hope that it will be useful, but
 * WITHOUT ANY WARRANTY; without even the implied warranty of
 * MERCHANTABILITY or FITNESS FOR A PARTICULAR PURPOSE.  See the GNU
 * General Public License for more details.
 *
 * You should have received a copy of the GNU General Public License
 * along with this program; see the file COPYING.  If not, write to
 * the Free Software Foundation, 675 Mass Ave, Cambridge, MA 02139,
 * USA.
 *
 */

#include "nvme.h"

#include <linux/nvme.h>
#include <linux/bitops.h>
#include <linux/lightnvm.h>
#include <linux/vmalloc.h>
#include <linux/sched/sysctl.h>
#include <uapi/linux/lightnvm.h>

enum nvme_nvm_admin_opcode {
	nvme_nvm_admin_identity		= 0xe2,
	nvme_nvm_admin_get_l2p_tbl	= 0xea,
	nvme_nvm_admin_get_bb_tbl	= 0xf2,
	nvme_nvm_admin_set_bb_tbl	= 0xf1,
};

struct nvme_nvm_hb_rw {
	__u8			opcode;
	__u8			flags;
	__u16			command_id;
	__le32			nsid;
	__u64			rsvd2;
	__le64			metadata;
	__le64			prp1;
	__le64			prp2;
	__le64			spba;
	__le16			length;
	__le16			control;
	__le32			dsmgmt;
	__le64			slba;
};

struct nvme_nvm_ph_rw {
	__u8			opcode;
	__u8			flags;
	__u16			command_id;
	__le32			nsid;
	__u64			rsvd2;
	__le64			metadata;
	__le64			prp1;
	__le64			prp2;
	__le64			spba;
	__le16			length;
	__le16			control;
	__le32			dsmgmt;
	__le64			resv;
};

struct nvme_nvm_identity {
	__u8			opcode;
	__u8			flags;
	__u16			command_id;
	__le32			nsid;
	__u64			rsvd[2];
	__le64			prp1;
	__le64			prp2;
	__le32			chnl_off;
	__u32			rsvd11[5];
};

struct nvme_nvm_l2ptbl {
	__u8			opcode;
	__u8			flags;
	__u16			command_id;
	__le32			nsid;
	__le32			cdw2[4];
	__le64			prp1;
	__le64			prp2;
	__le64			slba;
	__le32			nlb;
	__le16			cdw14[6];
};

struct nvme_nvm_getbbtbl {
	__u8			opcode;
	__u8			flags;
	__u16			command_id;
	__le32			nsid;
	__u64			rsvd[2];
	__le64			prp1;
	__le64			prp2;
	__le64			spba;
	__u32			rsvd4[4];
};

struct nvme_nvm_setbbtbl {
	__u8			opcode;
	__u8			flags;
	__u16			command_id;
	__le32			nsid;
	__le64			rsvd[2];
	__le64			prp1;
	__le64			prp2;
	__le64			spba;
	__le16			nlb;
	__u8			value;
	__u8			rsvd3;
	__u32			rsvd4[3];
};

struct nvme_nvm_erase_blk {
	__u8			opcode;
	__u8			flags;
	__u16			command_id;
	__le32			nsid;
	__u64			rsvd[2];
	__le64			prp1;
	__le64			prp2;
	__le64			spba;
	__le16			length;
	__le16			control;
	__le32			dsmgmt;
	__le64			resv;
};

struct nvme_nvm_command {
	union {
		struct nvme_common_command common;
		struct nvme_nvm_identity identity;
		struct nvme_nvm_hb_rw hb_rw;
		struct nvme_nvm_ph_rw ph_rw;
		struct nvme_nvm_l2ptbl l2p;
		struct nvme_nvm_getbbtbl get_bb;
		struct nvme_nvm_setbbtbl set_bb;
		struct nvme_nvm_erase_blk erase;
	};
};

#define NVME_NVM_LP_MLC_PAIRS 886
struct nvme_nvm_lp_mlc {
	__le16			num_pairs;
	__u8			pairs[NVME_NVM_LP_MLC_PAIRS];
};

struct nvme_nvm_lp_tbl {
	__u8			id[8];
	struct nvme_nvm_lp_mlc	mlc;
};

struct nvme_nvm_id_group {
	__u8			mtype;
	__u8			fmtype;
	__le16			res16;
	__u8			num_ch;
	__u8			num_lun;
	__u8			num_pln;
	__u8			rsvd1;
	__le16			num_blk;
	__le16			num_pg;
	__le16			fpg_sz;
	__le16			csecs;
	__le16			sos;
	__le16			rsvd2;
	__le32			trdt;
	__le32			trdm;
	__le32			tprt;
	__le32			tprm;
	__le32			tbet;
	__le32			tbem;
	__le32			mpos;
	__le32			mccap;
	__le16			cpar;
	__u8			reserved[10];
	struct nvme_nvm_lp_tbl lptbl;
} __packed;

struct nvme_nvm_addr_format {
	__u8			ch_offset;
	__u8			ch_len;
	__u8			lun_offset;
	__u8			lun_len;
	__u8			pln_offset;
	__u8			pln_len;
	__u8			blk_offset;
	__u8			blk_len;
	__u8			pg_offset;
	__u8			pg_len;
	__u8			sect_offset;
	__u8			sect_len;
	__u8			res[4];
} __packed;

struct nvme_nvm_id {
	__u8			ver_id;
	__u8			vmnt;
	__u8			cgrps;
	__u8			res;
	__le32			cap;
	__le32			dom;
	struct nvme_nvm_addr_format ppaf;
	__u8			resv[228];
	struct nvme_nvm_id_group groups[4];
} __packed;

struct nvme_nvm_bb_tbl {
	__u8	tblid[4];
	__le16	verid;
	__le16	revid;
	__le32	rvsd1;
	__le32	tblks;
	__le32	tfact;
	__le32	tgrown;
	__le32	tdresv;
	__le32	thresv;
	__le32	rsvd2[8];
	__u8	blk[0];
};

/*
 * Check we didn't inadvertently grow the command struct
 */
static inline void _nvme_nvm_check_size(void)
{
	BUILD_BUG_ON(sizeof(struct nvme_nvm_identity) != 64);
	BUILD_BUG_ON(sizeof(struct nvme_nvm_hb_rw) != 64);
	BUILD_BUG_ON(sizeof(struct nvme_nvm_ph_rw) != 64);
	BUILD_BUG_ON(sizeof(struct nvme_nvm_getbbtbl) != 64);
	BUILD_BUG_ON(sizeof(struct nvme_nvm_setbbtbl) != 64);
	BUILD_BUG_ON(sizeof(struct nvme_nvm_l2ptbl) != 64);
	BUILD_BUG_ON(sizeof(struct nvme_nvm_erase_blk) != 64);
	BUILD_BUG_ON(sizeof(struct nvme_nvm_id_group) != 960);
	BUILD_BUG_ON(sizeof(struct nvme_nvm_addr_format) != 16);
	BUILD_BUG_ON(sizeof(struct nvme_nvm_id) != 4096);
	BUILD_BUG_ON(sizeof(struct nvme_nvm_bb_tbl) != 64);
}

static int init_grps(struct nvm_id *nvm_id, struct nvme_nvm_id *nvme_nvm_id)
{
	struct nvme_nvm_id_group *src;
	struct nvm_id_group *dst;

	if (nvme_nvm_id->cgrps != 1)
		return -EINVAL;

	src = &nvme_nvm_id->groups[0];
	dst = &nvm_id->grp;

	dst->mtype = src->mtype;
	dst->fmtype = src->fmtype;
	dst->num_ch = src->num_ch;
	dst->num_lun = src->num_lun;
	dst->num_pln = src->num_pln;

	dst->num_pg = le16_to_cpu(src->num_pg);
	dst->num_blk = le16_to_cpu(src->num_blk);
	dst->fpg_sz = le16_to_cpu(src->fpg_sz);
	dst->csecs = le16_to_cpu(src->csecs);
	dst->sos = le16_to_cpu(src->sos);

	dst->trdt = le32_to_cpu(src->trdt);
	dst->trdm = le32_to_cpu(src->trdm);
	dst->tprt = le32_to_cpu(src->tprt);
	dst->tprm = le32_to_cpu(src->tprm);
	dst->tbet = le32_to_cpu(src->tbet);
	dst->tbem = le32_to_cpu(src->tbem);
	dst->mpos = le32_to_cpu(src->mpos);
	dst->mccap = le32_to_cpu(src->mccap);

	dst->cpar = le16_to_cpu(src->cpar);

	if (dst->fmtype == NVM_ID_FMTYPE_MLC) {
		memcpy(dst->lptbl.id, src->lptbl.id, 8);
		dst->lptbl.mlc.num_pairs =
				le16_to_cpu(src->lptbl.mlc.num_pairs);

		if (dst->lptbl.mlc.num_pairs > NVME_NVM_LP_MLC_PAIRS) {
			pr_err("nvm: number of MLC pairs not supported\n");
			return -EINVAL;
		}

		memcpy(dst->lptbl.mlc.pairs, src->lptbl.mlc.pairs,
					dst->lptbl.mlc.num_pairs);
	}

	return 0;
}

static int nvme_nvm_identity(struct nvm_dev *nvmdev, struct nvm_id *nvm_id)
{
	struct nvme_ns *ns = nvmdev->q->queuedata;
	struct nvme_nvm_id *nvme_nvm_id;
	struct nvme_nvm_command c = {};
	int ret;

	c.identity.opcode = nvme_nvm_admin_identity;
	c.identity.nsid = cpu_to_le32(ns->ns_id);
	c.identity.chnl_off = 0;

	nvme_nvm_id = kmalloc(sizeof(struct nvme_nvm_id), GFP_KERNEL);
	if (!nvme_nvm_id)
		return -ENOMEM;

	ret = nvme_submit_sync_cmd(ns->ctrl->admin_q, (struct nvme_command *)&c,
				nvme_nvm_id, sizeof(struct nvme_nvm_id));
	if (ret) {
		ret = -EIO;
		goto out;
	}

	nvm_id->ver_id = nvme_nvm_id->ver_id;
	nvm_id->vmnt = nvme_nvm_id->vmnt;
	nvm_id->cap = le32_to_cpu(nvme_nvm_id->cap);
	nvm_id->dom = le32_to_cpu(nvme_nvm_id->dom);
	memcpy(&nvm_id->ppaf, &nvme_nvm_id->ppaf,
					sizeof(struct nvm_addr_format));

	ret = init_grps(nvm_id, nvme_nvm_id);
out:
	kfree(nvme_nvm_id);
	return ret;
}

static int nvme_nvm_get_l2p_tbl(struct nvm_dev *nvmdev, u64 slba, u32 nlb,
				nvm_l2p_update_fn *update_l2p, void *priv)
{
	struct nvme_ns *ns = nvmdev->q->queuedata;
	struct nvme_nvm_command c = {};
	u32 len = queue_max_hw_sectors(ns->ctrl->admin_q) << 9;
	u32 nlb_pr_rq = len / sizeof(u64);
	u64 cmd_slba = slba;
	void *entries;
	int ret = 0;

	c.l2p.opcode = nvme_nvm_admin_get_l2p_tbl;
	c.l2p.nsid = cpu_to_le32(ns->ns_id);
	entries = kmalloc(len, GFP_KERNEL);
	if (!entries)
		return -ENOMEM;

	while (nlb) {
		u32 cmd_nlb = min(nlb_pr_rq, nlb);
		u64 elba = slba + cmd_nlb;

		c.l2p.slba = cpu_to_le64(cmd_slba);
		c.l2p.nlb = cpu_to_le32(cmd_nlb);

		ret = nvme_submit_sync_cmd(ns->ctrl->admin_q,
				(struct nvme_command *)&c, entries, len);
		if (ret) {
			dev_err(ns->ctrl->device,
				"L2P table transfer failed (%d)\n", ret);
			ret = -EIO;
			goto out;
		}

		if (unlikely(elba > nvmdev->total_secs)) {
			pr_err("nvm: L2P data from device is out of bounds!\n");
			return -EINVAL;
		}

		/* Transform physical address to target address space */
		nvm_part_to_tgt(nvmdev, entries, cmd_nlb);

		if (update_l2p(cmd_slba, cmd_nlb, entries, priv)) {
			ret = -EINTR;
			goto out;
		}

		cmd_slba += cmd_nlb;
		nlb -= cmd_nlb;
	}

out:
	kfree(entries);
	return ret;
}

static int nvme_nvm_get_bb_tbl(struct nvm_dev *nvmdev, struct ppa_addr ppa,
								u8 *blks)
{
	struct request_queue *q = nvmdev->q;
	struct nvm_geo *geo = &nvmdev->geo;
	struct nvme_ns *ns = q->queuedata;
	struct nvme_ctrl *ctrl = ns->ctrl;
	struct nvme_nvm_command c = {};
	struct nvme_nvm_bb_tbl *bb_tbl;
	int nr_blks = geo->blks_per_lun * geo->plane_mode;
	int tblsz = sizeof(struct nvme_nvm_bb_tbl) + nr_blks;
	int ret = 0;

	c.get_bb.opcode = nvme_nvm_admin_get_bb_tbl;
	c.get_bb.nsid = cpu_to_le32(ns->ns_id);
	c.get_bb.spba = cpu_to_le64(ppa.ppa);

	bb_tbl = kzalloc(tblsz, GFP_KERNEL);
	if (!bb_tbl)
		return -ENOMEM;

	ret = nvme_submit_sync_cmd(ctrl->admin_q, (struct nvme_command *)&c,
								bb_tbl, tblsz);
	if (ret) {
		dev_err(ctrl->device, "get bad block table failed (%d)\n", ret);
		ret = -EIO;
		goto out;
	}

	if (bb_tbl->tblid[0] != 'B' || bb_tbl->tblid[1] != 'B' ||
		bb_tbl->tblid[2] != 'L' || bb_tbl->tblid[3] != 'T') {
		dev_err(ctrl->device, "bbt format mismatch\n");
		ret = -EINVAL;
		goto out;
	}

	if (le16_to_cpu(bb_tbl->verid) != 1) {
		ret = -EINVAL;
		dev_err(ctrl->device, "bbt version not supported\n");
		goto out;
	}

	if (le32_to_cpu(bb_tbl->tblks) != nr_blks) {
		ret = -EINVAL;
		dev_err(ctrl->device,
				"bbt unsuspected blocks returned (%u!=%u)",
				le32_to_cpu(bb_tbl->tblks), nr_blks);
		goto out;
	}

	memcpy(blks, bb_tbl->blk, geo->blks_per_lun * geo->plane_mode);
out:
	kfree(bb_tbl);
	return ret;
}

static int nvme_nvm_set_bb_tbl(struct nvm_dev *nvmdev, struct ppa_addr *ppas,
							int nr_ppas, int type)
{
	struct nvme_ns *ns = nvmdev->q->queuedata;
	struct nvme_nvm_command c = {};
	int ret = 0;

	c.set_bb.opcode = nvme_nvm_admin_set_bb_tbl;
	c.set_bb.nsid = cpu_to_le32(ns->ns_id);
	c.set_bb.spba = cpu_to_le64(ppas->ppa);
	c.set_bb.nlb = cpu_to_le16(nr_ppas - 1);
	c.set_bb.value = type;

	ret = nvme_submit_sync_cmd(ns->ctrl->admin_q, (struct nvme_command *)&c,
								NULL, 0);
	if (ret)
		dev_err(ns->ctrl->device, "set bad block table failed (%d)\n",
									ret);
	return ret;
}

static inline void nvme_nvm_rqtocmd(struct request *rq, struct nvm_rq *rqd,
				struct nvme_ns *ns, struct nvme_nvm_command *c)
{
	c->ph_rw.opcode = rqd->opcode;
	c->ph_rw.nsid = cpu_to_le32(ns->ns_id);
	c->ph_rw.spba = cpu_to_le64(rqd->ppa_addr.ppa);
	c->ph_rw.metadata = cpu_to_le64(rqd->dma_meta_list);
	c->ph_rw.control = cpu_to_le16(rqd->flags);
	c->ph_rw.length = cpu_to_le16(rqd->nr_ppas - 1);

	if (rqd->opcode == NVM_OP_HBWRITE || rqd->opcode == NVM_OP_HBREAD)
		c->hb_rw.slba = cpu_to_le64(nvme_block_nr(ns,
					rqd->bio->bi_iter.bi_sector));
}

static void nvme_nvm_end_io(struct request *rq, int error)
{
	struct nvm_rq *rqd = rq->end_io_data;

<<<<<<< HEAD
	rqd->ppa_status = nvme_req(rq)->result.u64;
	rqd->error = error;
=======
	rqd->ppa_status = le64_to_cpu(nvme_req(rq)->result.u64);
	rqd->error = nvme_req(rq)->status;
>>>>>>> 2ac97f0f
	nvm_end_io(rqd);

	kfree(nvme_req(rq)->cmd);
	blk_mq_free_request(rq);
}

static int nvme_nvm_submit_io(struct nvm_dev *dev, struct nvm_rq *rqd)
{
	struct request_queue *q = dev->q;
	struct nvme_ns *ns = q->queuedata;
	struct request *rq;
	struct bio *bio = rqd->bio;
	struct nvme_nvm_command *cmd;

	cmd = kzalloc(sizeof(struct nvme_nvm_command), GFP_KERNEL);
	if (!cmd)
		return -ENOMEM;

	rq = nvme_alloc_request(q, (struct nvme_command *)cmd, 0, NVME_QID_ANY);
	if (IS_ERR(rq)) {
		kfree(cmd);
		return -ENOMEM;
	}
	rq->cmd_flags &= ~REQ_FAILFAST_DRIVER;

	if (bio) {
		blk_init_request_from_bio(rq, bio);
	} else {
		rq->ioprio = IOPRIO_PRIO_VALUE(IOPRIO_CLASS_BE, IOPRIO_NORM);
		rq->__data_len = 0;
	}

	nvme_nvm_rqtocmd(rq, rqd, ns, cmd);

	rq->end_io_data = rqd;

	blk_execute_rq_nowait(q, NULL, rq, 0, nvme_nvm_end_io);

	return 0;
}

static void *nvme_nvm_create_dma_pool(struct nvm_dev *nvmdev, char *name)
{
	struct nvme_ns *ns = nvmdev->q->queuedata;

	return dma_pool_create(name, ns->ctrl->dev, PAGE_SIZE, PAGE_SIZE, 0);
}

static void nvme_nvm_destroy_dma_pool(void *pool)
{
	struct dma_pool *dma_pool = pool;

	dma_pool_destroy(dma_pool);
}

static void *nvme_nvm_dev_dma_alloc(struct nvm_dev *dev, void *pool,
				    gfp_t mem_flags, dma_addr_t *dma_handler)
{
	return dma_pool_alloc(pool, mem_flags, dma_handler);
}

static void nvme_nvm_dev_dma_free(void *pool, void *addr,
							dma_addr_t dma_handler)
{
	dma_pool_free(pool, addr, dma_handler);
}

static struct nvm_dev_ops nvme_nvm_dev_ops = {
	.identity		= nvme_nvm_identity,

	.get_l2p_tbl		= nvme_nvm_get_l2p_tbl,

	.get_bb_tbl		= nvme_nvm_get_bb_tbl,
	.set_bb_tbl		= nvme_nvm_set_bb_tbl,

	.submit_io		= nvme_nvm_submit_io,

	.create_dma_pool	= nvme_nvm_create_dma_pool,
	.destroy_dma_pool	= nvme_nvm_destroy_dma_pool,
	.dev_dma_alloc		= nvme_nvm_dev_dma_alloc,
	.dev_dma_free		= nvme_nvm_dev_dma_free,

	.max_phys_sect		= 64,
};

static void nvme_nvm_end_user_vio(struct request *rq, int error)
{
	struct completion *waiting = rq->end_io_data;

	complete(waiting);
}

static int nvme_nvm_submit_user_cmd(struct request_queue *q,
				struct nvme_ns *ns,
				struct nvme_nvm_command *vcmd,
				void __user *ubuf, unsigned int bufflen,
				void __user *meta_buf, unsigned int meta_len,
				void __user *ppa_buf, unsigned int ppa_len,
				u32 *result, u64 *status, unsigned int timeout)
{
	bool write = nvme_is_write((struct nvme_command *)vcmd);
	struct nvm_dev *dev = ns->ndev;
	struct gendisk *disk = ns->disk;
	struct request *rq;
	struct bio *bio = NULL;
	__le64 *ppa_list = NULL;
	dma_addr_t ppa_dma;
	__le64 *metadata = NULL;
	dma_addr_t metadata_dma;
	DECLARE_COMPLETION_ONSTACK(wait);
<<<<<<< HEAD
	int ret;
=======
	int ret = 0;
>>>>>>> 2ac97f0f

	rq = nvme_alloc_request(q, (struct nvme_command *)vcmd, 0,
			NVME_QID_ANY);
	if (IS_ERR(rq)) {
		ret = -ENOMEM;
		goto err_cmd;
	}

	rq->timeout = timeout ? timeout : ADMIN_TIMEOUT;

	rq->cmd_flags &= ~REQ_FAILFAST_DRIVER;
	rq->end_io_data = &wait;

	if (ppa_buf && ppa_len) {
		ppa_list = dma_pool_alloc(dev->dma_pool, GFP_KERNEL, &ppa_dma);
		if (!ppa_list) {
			ret = -ENOMEM;
			goto err_rq;
		}
		if (copy_from_user(ppa_list, (void __user *)ppa_buf,
						sizeof(u64) * (ppa_len + 1))) {
			ret = -EFAULT;
			goto err_ppa;
		}
		vcmd->ph_rw.spba = cpu_to_le64(ppa_dma);
	} else {
		vcmd->ph_rw.spba = cpu_to_le64((uintptr_t)ppa_buf);
	}

	if (ubuf && bufflen) {
		ret = blk_rq_map_user(q, rq, NULL, ubuf, bufflen, GFP_KERNEL);
		if (ret)
			goto err_ppa;
		bio = rq->bio;

		if (meta_buf && meta_len) {
			metadata = dma_pool_alloc(dev->dma_pool, GFP_KERNEL,
								&metadata_dma);
			if (!metadata) {
				ret = -ENOMEM;
				goto err_map;
			}

			if (write) {
				if (copy_from_user(metadata,
						(void __user *)meta_buf,
						meta_len)) {
					ret = -EFAULT;
					goto err_meta;
				}
			}
			vcmd->ph_rw.metadata = cpu_to_le64(metadata_dma);
		}

		if (!disk)
			goto submit;

		bio->bi_bdev = bdget_disk(disk, 0);
		if (!bio->bi_bdev) {
			ret = -ENODEV;
			goto err_meta;
		}
	}

submit:
	blk_execute_rq_nowait(q, NULL, rq, 0, nvme_nvm_end_user_vio);

	wait_for_completion_io(&wait);

<<<<<<< HEAD
	ret = nvme_error_status(rq->errors);
	if (result)
		*result = rq->errors & 0x7ff;
=======
	if (nvme_req(rq)->flags & NVME_REQ_CANCELLED)
		ret = -EINTR;
	else if (nvme_req(rq)->status & 0x7ff)
		ret = -EIO;
	if (result)
		*result = nvme_req(rq)->status & 0x7ff;
>>>>>>> 2ac97f0f
	if (status)
		*status = le64_to_cpu(nvme_req(rq)->result.u64);

	if (metadata && !ret && !write) {
		if (copy_to_user(meta_buf, (void *)metadata, meta_len))
			ret = -EFAULT;
	}
err_meta:
	if (meta_buf && meta_len)
		dma_pool_free(dev->dma_pool, metadata, metadata_dma);
err_map:
	if (bio) {
		if (disk && bio->bi_bdev)
			bdput(bio->bi_bdev);
		blk_rq_unmap_user(bio);
	}
err_ppa:
	if (ppa_buf && ppa_len)
		dma_pool_free(dev->dma_pool, ppa_list, ppa_dma);
err_rq:
	blk_mq_free_request(rq);
err_cmd:
	return ret;
}

static int nvme_nvm_submit_vio(struct nvme_ns *ns,
					struct nvm_user_vio __user *uvio)
{
	struct nvm_user_vio vio;
	struct nvme_nvm_command c;
	unsigned int length;
	int ret;

	if (copy_from_user(&vio, uvio, sizeof(vio)))
		return -EFAULT;
	if (vio.flags)
		return -EINVAL;

	memset(&c, 0, sizeof(c));
	c.ph_rw.opcode = vio.opcode;
	c.ph_rw.nsid = cpu_to_le32(ns->ns_id);
	c.ph_rw.control = cpu_to_le16(vio.control);
	c.ph_rw.length = cpu_to_le16(vio.nppas);

	length = (vio.nppas + 1) << ns->lba_shift;

	ret = nvme_nvm_submit_user_cmd(ns->queue, ns, &c,
			(void __user *)(uintptr_t)vio.addr, length,
			(void __user *)(uintptr_t)vio.metadata,
							vio.metadata_len,
			(void __user *)(uintptr_t)vio.ppa_list, vio.nppas,
			&vio.result, &vio.status, 0);

	if (ret && copy_to_user(uvio, &vio, sizeof(vio)))
		return -EFAULT;

	return ret;
}

static int nvme_nvm_user_vcmd(struct nvme_ns *ns, int admin,
					struct nvm_passthru_vio __user *uvcmd)
{
	struct nvm_passthru_vio vcmd;
	struct nvme_nvm_command c;
	struct request_queue *q;
	unsigned int timeout = 0;
	int ret;

	if (copy_from_user(&vcmd, uvcmd, sizeof(vcmd)))
		return -EFAULT;
	if ((vcmd.opcode != 0xF2) && (!capable(CAP_SYS_ADMIN)))
		return -EACCES;
	if (vcmd.flags)
		return -EINVAL;

	memset(&c, 0, sizeof(c));
	c.common.opcode = vcmd.opcode;
	c.common.nsid = cpu_to_le32(ns->ns_id);
	c.common.cdw2[0] = cpu_to_le32(vcmd.cdw2);
	c.common.cdw2[1] = cpu_to_le32(vcmd.cdw3);
	/* cdw11-12 */
	c.ph_rw.length = cpu_to_le16(vcmd.nppas);
<<<<<<< HEAD
	c.ph_rw.control  = cpu_to_le32(vcmd.control);
=======
	c.ph_rw.control  = cpu_to_le16(vcmd.control);
>>>>>>> 2ac97f0f
	c.common.cdw10[3] = cpu_to_le32(vcmd.cdw13);
	c.common.cdw10[4] = cpu_to_le32(vcmd.cdw14);
	c.common.cdw10[5] = cpu_to_le32(vcmd.cdw15);

	if (vcmd.timeout_ms)
		timeout = msecs_to_jiffies(vcmd.timeout_ms);

	q = admin ? ns->ctrl->admin_q : ns->queue;

	ret = nvme_nvm_submit_user_cmd(q, ns,
			(struct nvme_nvm_command *)&c,
			(void __user *)(uintptr_t)vcmd.addr, vcmd.data_len,
			(void __user *)(uintptr_t)vcmd.metadata,
							vcmd.metadata_len,
			(void __user *)(uintptr_t)vcmd.ppa_list, vcmd.nppas,
			&vcmd.result, &vcmd.status, timeout);

	if (ret && copy_to_user(uvcmd, &vcmd, sizeof(vcmd)))
		return -EFAULT;

	return ret;
}

int nvme_nvm_ioctl(struct nvme_ns *ns, unsigned int cmd, unsigned long arg)
{
	switch (cmd) {
	case NVME_NVM_IOCTL_ADMIN_VIO:
		return nvme_nvm_user_vcmd(ns, 1, (void __user *)arg);
	case NVME_NVM_IOCTL_IO_VIO:
		return nvme_nvm_user_vcmd(ns, 0, (void __user *)arg);
	case NVME_NVM_IOCTL_SUBMIT_VIO:
		return nvme_nvm_submit_vio(ns, (void __user *)arg);
	default:
		return -ENOTTY;
	}
}

int nvme_nvm_register(struct nvme_ns *ns, char *disk_name, int node)
{
	struct request_queue *q = ns->queue;
	struct nvm_dev *dev;

	_nvme_nvm_check_size();

	dev = nvm_alloc_dev(node);
	if (!dev)
		return -ENOMEM;

	dev->q = q;
	memcpy(dev->name, disk_name, DISK_NAME_LEN);
	dev->ops = &nvme_nvm_dev_ops;
	dev->private_data = ns;
	ns->ndev = dev;

	return nvm_register(dev);
}

void nvme_nvm_unregister(struct nvme_ns *ns)
{
	nvm_unregister(ns->ndev);
}

static ssize_t nvm_dev_attr_show(struct device *dev,
				 struct device_attribute *dattr, char *page)
{
	struct nvme_ns *ns = nvme_get_ns_from_dev(dev);
	struct nvm_dev *ndev = ns->ndev;
	struct nvm_id *id;
	struct nvm_id_group *grp;
	struct attribute *attr;

	if (!ndev)
		return 0;

	id = &ndev->identity;
	grp = &id->grp;
	attr = &dattr->attr;

	if (strcmp(attr->name, "version") == 0) {
		return scnprintf(page, PAGE_SIZE, "%u\n", id->ver_id);
	} else if (strcmp(attr->name, "vendor_opcode") == 0) {
		return scnprintf(page, PAGE_SIZE, "%u\n", id->vmnt);
	} else if (strcmp(attr->name, "capabilities") == 0) {
		return scnprintf(page, PAGE_SIZE, "%u\n", id->cap);
	} else if (strcmp(attr->name, "device_mode") == 0) {
		return scnprintf(page, PAGE_SIZE, "%u\n", id->dom);
	/* kept for compatibility */
	} else if (strcmp(attr->name, "media_manager") == 0) {
		return scnprintf(page, PAGE_SIZE, "%s\n", "gennvm");
	} else if (strcmp(attr->name, "ppa_format") == 0) {
		return scnprintf(page, PAGE_SIZE,
			"0x%02x%02x%02x%02x%02x%02x%02x%02x%02x%02x%02x%02x\n",
			id->ppaf.ch_offset, id->ppaf.ch_len,
			id->ppaf.lun_offset, id->ppaf.lun_len,
			id->ppaf.pln_offset, id->ppaf.pln_len,
			id->ppaf.blk_offset, id->ppaf.blk_len,
			id->ppaf.pg_offset, id->ppaf.pg_len,
			id->ppaf.sect_offset, id->ppaf.sect_len);
	} else if (strcmp(attr->name, "media_type") == 0) {	/* u8 */
		return scnprintf(page, PAGE_SIZE, "%u\n", grp->mtype);
	} else if (strcmp(attr->name, "flash_media_type") == 0) {
		return scnprintf(page, PAGE_SIZE, "%u\n", grp->fmtype);
	} else if (strcmp(attr->name, "num_channels") == 0) {
		return scnprintf(page, PAGE_SIZE, "%u\n", grp->num_ch);
	} else if (strcmp(attr->name, "num_luns") == 0) {
		return scnprintf(page, PAGE_SIZE, "%u\n", grp->num_lun);
	} else if (strcmp(attr->name, "num_planes") == 0) {
		return scnprintf(page, PAGE_SIZE, "%u\n", grp->num_pln);
	} else if (strcmp(attr->name, "num_blocks") == 0) {	/* u16 */
		return scnprintf(page, PAGE_SIZE, "%u\n", grp->num_blk);
	} else if (strcmp(attr->name, "num_pages") == 0) {
		return scnprintf(page, PAGE_SIZE, "%u\n", grp->num_pg);
	} else if (strcmp(attr->name, "page_size") == 0) {
		return scnprintf(page, PAGE_SIZE, "%u\n", grp->fpg_sz);
	} else if (strcmp(attr->name, "hw_sector_size") == 0) {
		return scnprintf(page, PAGE_SIZE, "%u\n", grp->csecs);
	} else if (strcmp(attr->name, "oob_sector_size") == 0) {/* u32 */
		return scnprintf(page, PAGE_SIZE, "%u\n", grp->sos);
	} else if (strcmp(attr->name, "read_typ") == 0) {
		return scnprintf(page, PAGE_SIZE, "%u\n", grp->trdt);
	} else if (strcmp(attr->name, "read_max") == 0) {
		return scnprintf(page, PAGE_SIZE, "%u\n", grp->trdm);
	} else if (strcmp(attr->name, "prog_typ") == 0) {
		return scnprintf(page, PAGE_SIZE, "%u\n", grp->tprt);
	} else if (strcmp(attr->name, "prog_max") == 0) {
		return scnprintf(page, PAGE_SIZE, "%u\n", grp->tprm);
	} else if (strcmp(attr->name, "erase_typ") == 0) {
		return scnprintf(page, PAGE_SIZE, "%u\n", grp->tbet);
	} else if (strcmp(attr->name, "erase_max") == 0) {
		return scnprintf(page, PAGE_SIZE, "%u\n", grp->tbem);
	} else if (strcmp(attr->name, "multiplane_modes") == 0) {
		return scnprintf(page, PAGE_SIZE, "0x%08x\n", grp->mpos);
	} else if (strcmp(attr->name, "media_capabilities") == 0) {
		return scnprintf(page, PAGE_SIZE, "0x%08x\n", grp->mccap);
	} else if (strcmp(attr->name, "max_phys_secs") == 0) {
		return scnprintf(page, PAGE_SIZE, "%u\n",
				ndev->ops->max_phys_sect);
	} else {
		return scnprintf(page,
				 PAGE_SIZE,
				 "Unhandled attr(%s) in `nvm_dev_attr_show`\n",
				 attr->name);
	}
}

#define NVM_DEV_ATTR_RO(_name)						\
	DEVICE_ATTR(_name, S_IRUGO, nvm_dev_attr_show, NULL)

static NVM_DEV_ATTR_RO(version);
static NVM_DEV_ATTR_RO(vendor_opcode);
static NVM_DEV_ATTR_RO(capabilities);
static NVM_DEV_ATTR_RO(device_mode);
static NVM_DEV_ATTR_RO(ppa_format);
static NVM_DEV_ATTR_RO(media_manager);

static NVM_DEV_ATTR_RO(media_type);
static NVM_DEV_ATTR_RO(flash_media_type);
static NVM_DEV_ATTR_RO(num_channels);
static NVM_DEV_ATTR_RO(num_luns);
static NVM_DEV_ATTR_RO(num_planes);
static NVM_DEV_ATTR_RO(num_blocks);
static NVM_DEV_ATTR_RO(num_pages);
static NVM_DEV_ATTR_RO(page_size);
static NVM_DEV_ATTR_RO(hw_sector_size);
static NVM_DEV_ATTR_RO(oob_sector_size);
static NVM_DEV_ATTR_RO(read_typ);
static NVM_DEV_ATTR_RO(read_max);
static NVM_DEV_ATTR_RO(prog_typ);
static NVM_DEV_ATTR_RO(prog_max);
static NVM_DEV_ATTR_RO(erase_typ);
static NVM_DEV_ATTR_RO(erase_max);
static NVM_DEV_ATTR_RO(multiplane_modes);
static NVM_DEV_ATTR_RO(media_capabilities);
static NVM_DEV_ATTR_RO(max_phys_secs);

static struct attribute *nvm_dev_attrs[] = {
	&dev_attr_version.attr,
	&dev_attr_vendor_opcode.attr,
	&dev_attr_capabilities.attr,
	&dev_attr_device_mode.attr,
	&dev_attr_media_manager.attr,

	&dev_attr_ppa_format.attr,
	&dev_attr_media_type.attr,
	&dev_attr_flash_media_type.attr,
	&dev_attr_num_channels.attr,
	&dev_attr_num_luns.attr,
	&dev_attr_num_planes.attr,
	&dev_attr_num_blocks.attr,
	&dev_attr_num_pages.attr,
	&dev_attr_page_size.attr,
	&dev_attr_hw_sector_size.attr,
	&dev_attr_oob_sector_size.attr,
	&dev_attr_read_typ.attr,
	&dev_attr_read_max.attr,
	&dev_attr_prog_typ.attr,
	&dev_attr_prog_max.attr,
	&dev_attr_erase_typ.attr,
	&dev_attr_erase_max.attr,
	&dev_attr_multiplane_modes.attr,
	&dev_attr_media_capabilities.attr,
	&dev_attr_max_phys_secs.attr,
	NULL,
};

static const struct attribute_group nvm_dev_attr_group = {
	.name		= "lightnvm",
	.attrs		= nvm_dev_attrs,
};

int nvme_nvm_register_sysfs(struct nvme_ns *ns)
{
	return sysfs_create_group(&disk_to_dev(ns->disk)->kobj,
					&nvm_dev_attr_group);
}

void nvme_nvm_unregister_sysfs(struct nvme_ns *ns)
{
	sysfs_remove_group(&disk_to_dev(ns->disk)->kobj,
					&nvm_dev_attr_group);
}

/* move to shared place when used in multiple places. */
#define PCI_VENDOR_ID_CNEX 0x1d1d
#define PCI_DEVICE_ID_CNEX_WL 0x2807
#define PCI_DEVICE_ID_CNEX_QEMU 0x1f1f

int nvme_nvm_ns_supported(struct nvme_ns *ns, struct nvme_id_ns *id)
{
	struct nvme_ctrl *ctrl = ns->ctrl;
	/* XXX: this is poking into PCI structures from generic code! */
	struct pci_dev *pdev = to_pci_dev(ctrl->dev);

	/* QEMU NVMe simulator - PCI ID + Vendor specific bit */
	if (pdev->vendor == PCI_VENDOR_ID_CNEX &&
				pdev->device == PCI_DEVICE_ID_CNEX_QEMU &&
							id->vs[0] == 0x1)
		return 1;

	/* CNEX Labs - PCI ID + Vendor specific bit */
	if (pdev->vendor == PCI_VENDOR_ID_CNEX &&
				pdev->device == PCI_DEVICE_ID_CNEX_WL &&
							id->vs[0] == 0x1)
		return 1;

	return 0;
}<|MERGE_RESOLUTION|>--- conflicted
+++ resolved
@@ -483,13 +483,8 @@
 {
 	struct nvm_rq *rqd = rq->end_io_data;
 
-<<<<<<< HEAD
-	rqd->ppa_status = nvme_req(rq)->result.u64;
-	rqd->error = error;
-=======
 	rqd->ppa_status = le64_to_cpu(nvme_req(rq)->result.u64);
 	rqd->error = nvme_req(rq)->status;
->>>>>>> 2ac97f0f
 	nvm_end_io(rqd);
 
 	kfree(nvme_req(rq)->cmd);
@@ -600,11 +595,7 @@
 	__le64 *metadata = NULL;
 	dma_addr_t metadata_dma;
 	DECLARE_COMPLETION_ONSTACK(wait);
-<<<<<<< HEAD
-	int ret;
-=======
 	int ret = 0;
->>>>>>> 2ac97f0f
 
 	rq = nvme_alloc_request(q, (struct nvme_command *)vcmd, 0,
 			NVME_QID_ANY);
@@ -674,18 +665,12 @@
 
 	wait_for_completion_io(&wait);
 
-<<<<<<< HEAD
-	ret = nvme_error_status(rq->errors);
-	if (result)
-		*result = rq->errors & 0x7ff;
-=======
 	if (nvme_req(rq)->flags & NVME_REQ_CANCELLED)
 		ret = -EINTR;
 	else if (nvme_req(rq)->status & 0x7ff)
 		ret = -EIO;
 	if (result)
 		*result = nvme_req(rq)->status & 0x7ff;
->>>>>>> 2ac97f0f
 	if (status)
 		*status = le64_to_cpu(nvme_req(rq)->result.u64);
 
@@ -768,11 +753,7 @@
 	c.common.cdw2[1] = cpu_to_le32(vcmd.cdw3);
 	/* cdw11-12 */
 	c.ph_rw.length = cpu_to_le16(vcmd.nppas);
-<<<<<<< HEAD
-	c.ph_rw.control  = cpu_to_le32(vcmd.control);
-=======
 	c.ph_rw.control  = cpu_to_le16(vcmd.control);
->>>>>>> 2ac97f0f
 	c.common.cdw10[3] = cpu_to_le32(vcmd.cdw13);
 	c.common.cdw10[4] = cpu_to_le32(vcmd.cdw14);
 	c.common.cdw10[5] = cpu_to_le32(vcmd.cdw15);
