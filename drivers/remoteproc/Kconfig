menu "Remoteproc drivers"

config REMOTEPROC
	tristate "Support for Remote Processor subsystem"
	depends on HAS_DMA
	select CRC32
	select FW_LOADER
	select VIRTIO
	select VIRTUALIZATION
	help
	  Support for remote processors (such as DSP coprocessors). These
	  are mainly used on embedded systems.

if REMOTEPROC

config OMAP_REMOTEPROC
	tristate "OMAP remoteproc support"
	depends on HAS_DMA
	depends on ARCH_OMAP4 || SOC_OMAP5
	depends on OMAP_IOMMU
	depends on REMOTEPROC
	select MAILBOX
	select OMAP2PLUS_MBOX
	select RPMSG_VIRTIO
	help
	  Say y here to support OMAP's remote processors (dual M3
	  and DSP on OMAP4) via the remote processor framework.

	  Currently only supported on OMAP4.

	  Usually you want to say Y here, in order to enable multimedia
	  use-cases to run on your platform (multimedia codecs are
	  offloaded to remote DSP processors using this framework).

	  It's safe to say N here if you're not interested in multimedia
	  offloading or just want a bare minimum kernel.

config WKUP_M3_RPROC
	tristate "AMx3xx Wakeup M3 remoteproc support"
	depends on SOC_AM33XX || SOC_AM43XX
	depends on REMOTEPROC
	help
	  Say y here to support Wakeup M3 remote processor on TI AM33xx
	  and AM43xx family of SoCs.

	  Required for Suspend-to-RAM on AM33xx and AM43xx SoCs. Also needed
	  for deep CPUIdle states on AM33xx SoCs. Allows for loading of the
	  firmware onto these remote processors.
	  If unsure say N.

config DA8XX_REMOTEPROC
	tristate "DA8xx/OMAP-L13x remoteproc support"
	depends on ARCH_DAVINCI_DA8XX
	depends on REMOTEPROC
	select CMA if MMU
	select RPMSG_VIRTIO
	help
	  Say y here to support DA8xx/OMAP-L13x remote processors via the
	  remote processor framework.

	  You want to say y here in order to enable AMP
	  use-cases to run on your platform (multimedia codecs are
	  offloaded to remote DSP processors using this framework).

	  This module controls the name of the firmware file that gets
	  loaded on the DSP.  This file must reside in the /lib/firmware
	  directory.  It can be specified via the module parameter
	  da8xx_fw_name=<filename>, and if not specified will default to
	  "rproc-dsp-fw".

	  It's safe to say n here if you're not interested in multimedia
	  offloading.

config QCOM_ADSP_PIL
	tristate "Qualcomm ADSP Peripheral Image Loader"
	depends on OF && ARCH_QCOM
	depends on REMOTEPROC
	depends on QCOM_SMEM
<<<<<<< HEAD
	depends on RPMSG_QCOM_SMD || QCOM_SMD || (COMPILE_TEST && QCOM_SMD=n && RPMSG_QCOM_SMD=n)
=======
	depends on RPMSG_QCOM_SMD || (COMPILE_TEST && RPMSG_QCOM_SMD=n)
>>>>>>> 2ac97f0f
	select MFD_SYSCON
	select QCOM_MDT_LOADER
	select QCOM_RPROC_COMMON
	select QCOM_SCM
	help
	  Say y here to support the TrustZone based Peripherial Image Loader
	  for the Qualcomm ADSP remote processors.

config QCOM_RPROC_COMMON
	tristate

config QCOM_Q6V5_PIL
	tristate "Qualcomm Hexagon V5 Peripherial Image Loader"
	depends on OF && ARCH_QCOM
	depends on QCOM_SMEM
	depends on REMOTEPROC
<<<<<<< HEAD
	depends on RPMSG_QCOM_SMD || QCOM_SMD || (COMPILE_TEST && QCOM_SMD=n && RPMSG_QCOM_SMD=n)
=======
	depends on RPMSG_QCOM_SMD || (COMPILE_TEST && RPMSG_QCOM_SMD=n)
>>>>>>> 2ac97f0f
	select MFD_SYSCON
	select QCOM_RPROC_COMMON
	select QCOM_SCM
	help
	  Say y here to support the Qualcomm Peripherial Image Loader for the
	  Hexagon V5 based remote processors.

config QCOM_WCNSS_PIL
	tristate "Qualcomm WCNSS Peripheral Image Loader"
	depends on OF && ARCH_QCOM
<<<<<<< HEAD
	depends on RPMSG_QCOM_SMD || QCOM_SMD || (COMPILE_TEST && QCOM_SMD=n && RPMSG_QCOM_SMD=n)
=======
	depends on RPMSG_QCOM_SMD || (COMPILE_TEST && RPMSG_QCOM_SMD=n)
>>>>>>> 2ac97f0f
	depends on QCOM_SMEM
	depends on REMOTEPROC
	select QCOM_MDT_LOADER
	select QCOM_RPROC_COMMON
	select QCOM_SCM
	help
	  Say y here to support the Peripheral Image Loader for the Qualcomm
	  Wireless Connectivity Subsystem.

config ST_REMOTEPROC
	tristate "ST remoteproc support"
	depends on ARCH_STI
	depends on REMOTEPROC
	select MAILBOX
	select STI_MBOX
	select RPMSG_VIRTIO
	help
	  Say y here to support ST's adjunct processors via the remote
	  processor framework.
	  This can be either built-in or a loadable module.

config ST_SLIM_REMOTEPROC
	tristate
	depends on REMOTEPROC

endif # REMOTEPROC

endmenu<|MERGE_RESOLUTION|>--- conflicted
+++ resolved
@@ -76,11 +76,7 @@
 	depends on OF && ARCH_QCOM
 	depends on REMOTEPROC
 	depends on QCOM_SMEM
-<<<<<<< HEAD
-	depends on RPMSG_QCOM_SMD || QCOM_SMD || (COMPILE_TEST && QCOM_SMD=n && RPMSG_QCOM_SMD=n)
-=======
 	depends on RPMSG_QCOM_SMD || (COMPILE_TEST && RPMSG_QCOM_SMD=n)
->>>>>>> 2ac97f0f
 	select MFD_SYSCON
 	select QCOM_MDT_LOADER
 	select QCOM_RPROC_COMMON
@@ -97,11 +93,7 @@
 	depends on OF && ARCH_QCOM
 	depends on QCOM_SMEM
 	depends on REMOTEPROC
-<<<<<<< HEAD
-	depends on RPMSG_QCOM_SMD || QCOM_SMD || (COMPILE_TEST && QCOM_SMD=n && RPMSG_QCOM_SMD=n)
-=======
 	depends on RPMSG_QCOM_SMD || (COMPILE_TEST && RPMSG_QCOM_SMD=n)
->>>>>>> 2ac97f0f
 	select MFD_SYSCON
 	select QCOM_RPROC_COMMON
 	select QCOM_SCM
@@ -112,11 +104,7 @@
 config QCOM_WCNSS_PIL
 	tristate "Qualcomm WCNSS Peripheral Image Loader"
 	depends on OF && ARCH_QCOM
-<<<<<<< HEAD
-	depends on RPMSG_QCOM_SMD || QCOM_SMD || (COMPILE_TEST && QCOM_SMD=n && RPMSG_QCOM_SMD=n)
-=======
 	depends on RPMSG_QCOM_SMD || (COMPILE_TEST && RPMSG_QCOM_SMD=n)
->>>>>>> 2ac97f0f
 	depends on QCOM_SMEM
 	depends on REMOTEPROC
 	select QCOM_MDT_LOADER
