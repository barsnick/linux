--- conflicted
+++ resolved
@@ -1430,11 +1430,8 @@
 int
 mwifiex_reinit_sw(struct mwifiex_adapter *adapter)
 {
-<<<<<<< HEAD
-=======
 	int ret;
 
->>>>>>> 2ac97f0f
 	mwifiex_init_lock_list(adapter);
 	if (adapter->if_ops.up_dev)
 		adapter->if_ops.up_dev(adapter);
@@ -1482,8 +1479,6 @@
 			    "%s: firmware init failed\n", __func__);
 		goto err_init_fw;
 	}
-<<<<<<< HEAD
-=======
 
 	/* _mwifiex_fw_dpc() does its own cleanup */
 	ret = _mwifiex_fw_dpc(adapter->firmware, adapter);
@@ -1491,7 +1486,6 @@
 		pr_err("Failed to bring up adapter: %d\n", ret);
 		return ret;
 	}
->>>>>>> 2ac97f0f
 	mwifiex_dbg(adapter, INFO, "%s, successful\n", __func__);
 
 	return 0;
