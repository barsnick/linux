--- conflicted
+++ resolved
@@ -3352,11 +3352,6 @@
 		goto out_err;
 	}
 
-<<<<<<< HEAD
-	netinfo_start = brcmf_get_netinfo_array(pfn_result);
-
-=======
->>>>>>> 2ac97f0f
 	for (i = 0; i < result_count; i++) {
 		netinfo = &netinfo_start[i];
 
