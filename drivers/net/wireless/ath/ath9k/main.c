--- conflicted
+++ resolved
@@ -1709,12 +1709,8 @@
 		flush = true;
 	case IEEE80211_AMPDU_TX_STOP_CONT:
 		ath9k_ps_wakeup(sc);
-<<<<<<< HEAD
-		if (ath_tx_aggr_stop(sc, sta, tid, flush))
-=======
 		ath_tx_aggr_stop(sc, sta, tid);
 		if (!flush)
->>>>>>> 45853507
 			ieee80211_stop_tx_ba_cb_irqsafe(vif, sta->addr, tid);
 		ath9k_ps_restore(sc);
 		break;
