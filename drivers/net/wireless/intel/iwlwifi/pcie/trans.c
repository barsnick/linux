--- conflicted
+++ resolved
@@ -994,11 +994,7 @@
 					       &first_ucode_section);
 }
 
-<<<<<<< HEAD
-static bool iwl_trans_check_hw_rf_kill(struct iwl_trans *trans)
-=======
 bool iwl_trans_check_hw_rf_kill(struct iwl_trans *trans)
->>>>>>> 2ac97f0f
 {
 	bool hw_rfkill = iwl_is_rfkill_set(trans);
 
@@ -1083,11 +1079,7 @@
 		iwl_write8(trans, CSR_MSIX_RX_IVAR(1), val);
 }
 
-<<<<<<< HEAD
-static void iwl_pcie_conf_msix_hw(struct iwl_trans_pcie *trans_pcie)
-=======
 void iwl_pcie_conf_msix_hw(struct iwl_trans_pcie *trans_pcie)
->>>>>>> 2ac97f0f
 {
 	struct iwl_trans *trans = trans_pcie->trans;
 
