/* QLogic qed NIC Driver
 * Copyright (c) 2015-2017  QLogic Corporation
 *
 * This software is available to you under a choice of one of two
 * licenses.  You may choose to be licensed under the terms of the GNU
 * General Public License (GPL) Version 2, available from the file
 * COPYING in the main directory of this source tree, or the
 * OpenIB.org BSD license below:
 *
 *     Redistribution and use in source and binary forms, with or
 *     without modification, are permitted provided that the following
 *     conditions are met:
 *
 *      - Redistributions of source code must retain the above
 *        copyright notice, this list of conditions and the following
 *        disclaimer.
 *
 *      - Redistributions in binary form must reproduce the above
 *        copyright notice, this list of conditions and the following
 *        disclaimer in the documentation and /or other materials
 *        provided with the distribution.
 *
 * THE SOFTWARE IS PROVIDED "AS IS", WITHOUT WARRANTY OF ANY KIND,
 * EXPRESS OR IMPLIED, INCLUDING BUT NOT LIMITED TO THE WARRANTIES OF
 * MERCHANTABILITY, FITNESS FOR A PARTICULAR PURPOSE AND
 * NONINFRINGEMENT. IN NO EVENT SHALL THE AUTHORS OR COPYRIGHT HOLDERS
 * BE LIABLE FOR ANY CLAIM, DAMAGES OR OTHER LIABILITY, WHETHER IN AN
 * ACTION OF CONTRACT, TORT OR OTHERWISE, ARISING FROM, OUT OF OR IN
 * CONNECTION WITH THE SOFTWARE OR THE USE OR OTHER DEALINGS IN THE
 * SOFTWARE.
 */

#include <linux/etherdevice.h>
#include <linux/crc32.h>
#include <linux/vmalloc.h>
#include <linux/qed/qed_iov_if.h>
#include "qed_cxt.h"
#include "qed_hsi.h"
#include "qed_hw.h"
#include "qed_init_ops.h"
#include "qed_int.h"
#include "qed_mcp.h"
#include "qed_reg_addr.h"
#include "qed_sp.h"
#include "qed_sriov.h"
#include "qed_vf.h"

/* IOV ramrods */
static int qed_sp_vf_start(struct qed_hwfn *p_hwfn, struct qed_vf_info *p_vf)
{
	struct vf_start_ramrod_data *p_ramrod = NULL;
	struct qed_spq_entry *p_ent = NULL;
	struct qed_sp_init_data init_data;
	int rc = -EINVAL;
	u8 fp_minor;

	/* Get SPQ entry */
	memset(&init_data, 0, sizeof(init_data));
	init_data.cid = qed_spq_get_cid(p_hwfn);
	init_data.opaque_fid = p_vf->opaque_fid;
	init_data.comp_mode = QED_SPQ_MODE_EBLOCK;

	rc = qed_sp_init_request(p_hwfn, &p_ent,
				 COMMON_RAMROD_VF_START,
				 PROTOCOLID_COMMON, &init_data);
	if (rc)
		return rc;

	p_ramrod = &p_ent->ramrod.vf_start;

	p_ramrod->vf_id = GET_FIELD(p_vf->concrete_fid, PXP_CONCRETE_FID_VFID);
	p_ramrod->opaque_fid = cpu_to_le16(p_vf->opaque_fid);

	switch (p_hwfn->hw_info.personality) {
	case QED_PCI_ETH:
		p_ramrod->personality = PERSONALITY_ETH;
		break;
	case QED_PCI_ETH_ROCE:
		p_ramrod->personality = PERSONALITY_RDMA_AND_ETH;
		break;
	default:
		DP_NOTICE(p_hwfn, "Unknown VF personality %d\n",
			  p_hwfn->hw_info.personality);
		return -EINVAL;
	}

	fp_minor = p_vf->acquire.vfdev_info.eth_fp_hsi_minor;
	if (fp_minor > ETH_HSI_VER_MINOR &&
	    fp_minor != ETH_HSI_VER_NO_PKT_LEN_TUNN) {
		DP_VERBOSE(p_hwfn,
			   QED_MSG_IOV,
			   "VF [%d] - Requested fp hsi %02x.%02x which is slightly newer than PF's %02x.%02x; Configuring PFs version\n",
			   p_vf->abs_vf_id,
			   ETH_HSI_VER_MAJOR,
			   fp_minor, ETH_HSI_VER_MAJOR, ETH_HSI_VER_MINOR);
		fp_minor = ETH_HSI_VER_MINOR;
	}

	p_ramrod->hsi_fp_ver.major_ver_arr[ETH_VER_KEY] = ETH_HSI_VER_MAJOR;
	p_ramrod->hsi_fp_ver.minor_ver_arr[ETH_VER_KEY] = fp_minor;

	DP_VERBOSE(p_hwfn, QED_MSG_IOV,
		   "VF[%d] - Starting using HSI %02x.%02x\n",
		   p_vf->abs_vf_id, ETH_HSI_VER_MAJOR, fp_minor);

	return qed_spq_post(p_hwfn, p_ent, NULL);
}

static int qed_sp_vf_stop(struct qed_hwfn *p_hwfn,
			  u32 concrete_vfid, u16 opaque_vfid)
{
	struct vf_stop_ramrod_data *p_ramrod = NULL;
	struct qed_spq_entry *p_ent = NULL;
	struct qed_sp_init_data init_data;
	int rc = -EINVAL;

	/* Get SPQ entry */
	memset(&init_data, 0, sizeof(init_data));
	init_data.cid = qed_spq_get_cid(p_hwfn);
	init_data.opaque_fid = opaque_vfid;
	init_data.comp_mode = QED_SPQ_MODE_EBLOCK;

	rc = qed_sp_init_request(p_hwfn, &p_ent,
				 COMMON_RAMROD_VF_STOP,
				 PROTOCOLID_COMMON, &init_data);
	if (rc)
		return rc;

	p_ramrod = &p_ent->ramrod.vf_stop;

	p_ramrod->vf_id = GET_FIELD(concrete_vfid, PXP_CONCRETE_FID_VFID);

	return qed_spq_post(p_hwfn, p_ent, NULL);
}

static bool qed_iov_is_valid_vfid(struct qed_hwfn *p_hwfn,
				  int rel_vf_id,
				  bool b_enabled_only, bool b_non_malicious)
{
	if (!p_hwfn->pf_iov_info) {
		DP_NOTICE(p_hwfn->cdev, "No iov info\n");
		return false;
	}

	if ((rel_vf_id >= p_hwfn->cdev->p_iov_info->total_vfs) ||
	    (rel_vf_id < 0))
		return false;

	if ((!p_hwfn->pf_iov_info->vfs_array[rel_vf_id].b_init) &&
	    b_enabled_only)
		return false;

	if ((p_hwfn->pf_iov_info->vfs_array[rel_vf_id].b_malicious) &&
	    b_non_malicious)
		return false;

	return true;
}

static struct qed_vf_info *qed_iov_get_vf_info(struct qed_hwfn *p_hwfn,
					       u16 relative_vf_id,
					       bool b_enabled_only)
{
	struct qed_vf_info *vf = NULL;

	if (!p_hwfn->pf_iov_info) {
		DP_NOTICE(p_hwfn->cdev, "No iov info\n");
		return NULL;
	}

	if (qed_iov_is_valid_vfid(p_hwfn, relative_vf_id,
				  b_enabled_only, false))
		vf = &p_hwfn->pf_iov_info->vfs_array[relative_vf_id];
	else
		DP_ERR(p_hwfn, "qed_iov_get_vf_info: VF[%d] is not enabled\n",
		       relative_vf_id);

	return vf;
}

enum qed_iov_validate_q_mode {
	QED_IOV_VALIDATE_Q_NA,
	QED_IOV_VALIDATE_Q_ENABLE,
	QED_IOV_VALIDATE_Q_DISABLE,
};

static bool qed_iov_validate_queue_mode(struct qed_hwfn *p_hwfn,
					struct qed_vf_info *p_vf,
					u16 qid,
					enum qed_iov_validate_q_mode mode,
					bool b_is_tx)
{
	if (mode == QED_IOV_VALIDATE_Q_NA)
		return true;

	if ((b_is_tx && p_vf->vf_queues[qid].p_tx_cid) ||
	    (!b_is_tx && p_vf->vf_queues[qid].p_rx_cid))
		return mode == QED_IOV_VALIDATE_Q_ENABLE;

	/* In case we haven't found any valid cid, then its disabled */
	return mode == QED_IOV_VALIDATE_Q_DISABLE;
}

static bool qed_iov_validate_rxq(struct qed_hwfn *p_hwfn,
				 struct qed_vf_info *p_vf,
				 u16 rx_qid,
				 enum qed_iov_validate_q_mode mode)
{
	if (rx_qid >= p_vf->num_rxqs) {
		DP_VERBOSE(p_hwfn,
			   QED_MSG_IOV,
			   "VF[0x%02x] - can't touch Rx queue[%04x]; Only 0x%04x are allocated\n",
			   p_vf->abs_vf_id, rx_qid, p_vf->num_rxqs);
		return false;
	}

	return qed_iov_validate_queue_mode(p_hwfn, p_vf, rx_qid, mode, false);
}

static bool qed_iov_validate_txq(struct qed_hwfn *p_hwfn,
				 struct qed_vf_info *p_vf,
				 u16 tx_qid,
				 enum qed_iov_validate_q_mode mode)
{
	if (tx_qid >= p_vf->num_txqs) {
		DP_VERBOSE(p_hwfn,
			   QED_MSG_IOV,
			   "VF[0x%02x] - can't touch Tx queue[%04x]; Only 0x%04x are allocated\n",
			   p_vf->abs_vf_id, tx_qid, p_vf->num_txqs);
		return false;
	}

	return qed_iov_validate_queue_mode(p_hwfn, p_vf, tx_qid, mode, true);
}

static bool qed_iov_validate_sb(struct qed_hwfn *p_hwfn,
				struct qed_vf_info *p_vf, u16 sb_idx)
{
	int i;

	for (i = 0; i < p_vf->num_sbs; i++)
		if (p_vf->igu_sbs[i] == sb_idx)
			return true;

	DP_VERBOSE(p_hwfn,
		   QED_MSG_IOV,
		   "VF[0%02x] - tried using sb_idx %04x which doesn't exist as one of its 0x%02x SBs\n",
		   p_vf->abs_vf_id, sb_idx, p_vf->num_sbs);

	return false;
}

static bool qed_iov_validate_active_rxq(struct qed_hwfn *p_hwfn,
					struct qed_vf_info *p_vf)
{
	u8 i;

	for (i = 0; i < p_vf->num_rxqs; i++)
		if (qed_iov_validate_queue_mode(p_hwfn, p_vf, i,
						QED_IOV_VALIDATE_Q_ENABLE,
						false))
			return true;

	return false;
}

static bool qed_iov_validate_active_txq(struct qed_hwfn *p_hwfn,
					struct qed_vf_info *p_vf)
{
	u8 i;

	for (i = 0; i < p_vf->num_txqs; i++)
		if (qed_iov_validate_queue_mode(p_hwfn, p_vf, i,
						QED_IOV_VALIDATE_Q_ENABLE,
						true))
			return true;

	return false;
}

static int qed_iov_post_vf_bulletin(struct qed_hwfn *p_hwfn,
				    int vfid, struct qed_ptt *p_ptt)
{
	struct qed_bulletin_content *p_bulletin;
	int crc_size = sizeof(p_bulletin->crc);
	struct qed_dmae_params params;
	struct qed_vf_info *p_vf;

	p_vf = qed_iov_get_vf_info(p_hwfn, (u16) vfid, true);
	if (!p_vf)
		return -EINVAL;

	if (!p_vf->vf_bulletin)
		return -EINVAL;

	p_bulletin = p_vf->bulletin.p_virt;

	/* Increment bulletin board version and compute crc */
	p_bulletin->version++;
	p_bulletin->crc = crc32(0, (u8 *)p_bulletin + crc_size,
				p_vf->bulletin.size - crc_size);

	DP_VERBOSE(p_hwfn, QED_MSG_IOV,
		   "Posting Bulletin 0x%08x to VF[%d] (CRC 0x%08x)\n",
		   p_bulletin->version, p_vf->relative_vf_id, p_bulletin->crc);

	/* propagate bulletin board via dmae to vm memory */
	memset(&params, 0, sizeof(params));
	params.flags = QED_DMAE_FLAG_VF_DST;
	params.dst_vfid = p_vf->abs_vf_id;
	return qed_dmae_host2host(p_hwfn, p_ptt, p_vf->bulletin.phys,
				  p_vf->vf_bulletin, p_vf->bulletin.size / 4,
				  &params);
}

static int qed_iov_pci_cfg_info(struct qed_dev *cdev)
{
	struct qed_hw_sriov_info *iov = cdev->p_iov_info;
	int pos = iov->pos;

	DP_VERBOSE(cdev, QED_MSG_IOV, "sriov ext pos %d\n", pos);
	pci_read_config_word(cdev->pdev, pos + PCI_SRIOV_CTRL, &iov->ctrl);

	pci_read_config_word(cdev->pdev,
			     pos + PCI_SRIOV_TOTAL_VF, &iov->total_vfs);
	pci_read_config_word(cdev->pdev,
			     pos + PCI_SRIOV_INITIAL_VF, &iov->initial_vfs);

	pci_read_config_word(cdev->pdev, pos + PCI_SRIOV_NUM_VF, &iov->num_vfs);
	if (iov->num_vfs) {
		DP_VERBOSE(cdev,
			   QED_MSG_IOV,
			   "Number of VFs are already set to non-zero value. Ignoring PCI configuration value\n");
		iov->num_vfs = 0;
	}

	pci_read_config_word(cdev->pdev,
			     pos + PCI_SRIOV_VF_OFFSET, &iov->offset);

	pci_read_config_word(cdev->pdev,
			     pos + PCI_SRIOV_VF_STRIDE, &iov->stride);

	pci_read_config_word(cdev->pdev,
			     pos + PCI_SRIOV_VF_DID, &iov->vf_device_id);

	pci_read_config_dword(cdev->pdev,
			      pos + PCI_SRIOV_SUP_PGSIZE, &iov->pgsz);

	pci_read_config_dword(cdev->pdev, pos + PCI_SRIOV_CAP, &iov->cap);

	pci_read_config_byte(cdev->pdev, pos + PCI_SRIOV_FUNC_LINK, &iov->link);

	DP_VERBOSE(cdev,
		   QED_MSG_IOV,
		   "IOV info: nres %d, cap 0x%x, ctrl 0x%x, total %d, initial %d, num vfs %d, offset %d, stride %d, page size 0x%x\n",
		   iov->nres,
		   iov->cap,
		   iov->ctrl,
		   iov->total_vfs,
		   iov->initial_vfs,
		   iov->nr_virtfn, iov->offset, iov->stride, iov->pgsz);

	/* Some sanity checks */
	if (iov->num_vfs > NUM_OF_VFS(cdev) ||
	    iov->total_vfs > NUM_OF_VFS(cdev)) {
		/* This can happen only due to a bug. In this case we set
		 * num_vfs to zero to avoid memory corruption in the code that
		 * assumes max number of vfs
		 */
		DP_NOTICE(cdev,
			  "IOV: Unexpected number of vfs set: %d setting num_vf to zero\n",
			  iov->num_vfs);

		iov->num_vfs = 0;
		iov->total_vfs = 0;
	}

	return 0;
}

static void qed_iov_clear_vf_igu_blocks(struct qed_hwfn *p_hwfn,
					struct qed_ptt *p_ptt)
{
	struct qed_igu_block *p_sb;
	u16 sb_id;
	u32 val;

	if (!p_hwfn->hw_info.p_igu_info) {
		DP_ERR(p_hwfn,
		       "qed_iov_clear_vf_igu_blocks IGU Info not initialized\n");
		return;
	}

	for (sb_id = 0; sb_id < QED_MAPPING_MEMORY_SIZE(p_hwfn->cdev);
	     sb_id++) {
		p_sb = &p_hwfn->hw_info.p_igu_info->igu_map.igu_blocks[sb_id];
		if ((p_sb->status & QED_IGU_STATUS_FREE) &&
		    !(p_sb->status & QED_IGU_STATUS_PF)) {
			val = qed_rd(p_hwfn, p_ptt,
				     IGU_REG_MAPPING_MEMORY + sb_id * 4);
			SET_FIELD(val, IGU_MAPPING_LINE_VALID, 0);
			qed_wr(p_hwfn, p_ptt,
			       IGU_REG_MAPPING_MEMORY + 4 * sb_id, val);
		}
	}
}

static void qed_iov_setup_vfdb(struct qed_hwfn *p_hwfn)
{
	struct qed_hw_sriov_info *p_iov = p_hwfn->cdev->p_iov_info;
	struct qed_pf_iov *p_iov_info = p_hwfn->pf_iov_info;
	struct qed_bulletin_content *p_bulletin_virt;
	dma_addr_t req_p, rply_p, bulletin_p;
	union pfvf_tlvs *p_reply_virt_addr;
	union vfpf_tlvs *p_req_virt_addr;
	u8 idx = 0;

	memset(p_iov_info->vfs_array, 0, sizeof(p_iov_info->vfs_array));

	p_req_virt_addr = p_iov_info->mbx_msg_virt_addr;
	req_p = p_iov_info->mbx_msg_phys_addr;
	p_reply_virt_addr = p_iov_info->mbx_reply_virt_addr;
	rply_p = p_iov_info->mbx_reply_phys_addr;
	p_bulletin_virt = p_iov_info->p_bulletins;
	bulletin_p = p_iov_info->bulletins_phys;
	if (!p_req_virt_addr || !p_reply_virt_addr || !p_bulletin_virt) {
		DP_ERR(p_hwfn,
		       "qed_iov_setup_vfdb called without allocating mem first\n");
		return;
	}

	for (idx = 0; idx < p_iov->total_vfs; idx++) {
		struct qed_vf_info *vf = &p_iov_info->vfs_array[idx];
		u32 concrete;

		vf->vf_mbx.req_virt = p_req_virt_addr + idx;
		vf->vf_mbx.req_phys = req_p + idx * sizeof(union vfpf_tlvs);
		vf->vf_mbx.reply_virt = p_reply_virt_addr + idx;
		vf->vf_mbx.reply_phys = rply_p + idx * sizeof(union pfvf_tlvs);

		vf->state = VF_STOPPED;
		vf->b_init = false;

		vf->bulletin.phys = idx *
				    sizeof(struct qed_bulletin_content) +
				    bulletin_p;
		vf->bulletin.p_virt = p_bulletin_virt + idx;
		vf->bulletin.size = sizeof(struct qed_bulletin_content);

		vf->relative_vf_id = idx;
		vf->abs_vf_id = idx + p_iov->first_vf_in_pf;
		concrete = qed_vfid_to_concrete(p_hwfn, vf->abs_vf_id);
		vf->concrete_fid = concrete;
		vf->opaque_fid = (p_hwfn->hw_info.opaque_fid & 0xff) |
				 (vf->abs_vf_id << 8);
		vf->vport_id = idx + 1;

		vf->num_mac_filters = QED_ETH_VF_NUM_MAC_FILTERS;
		vf->num_vlan_filters = QED_ETH_VF_NUM_VLAN_FILTERS;
	}
}

static int qed_iov_allocate_vfdb(struct qed_hwfn *p_hwfn)
{
	struct qed_pf_iov *p_iov_info = p_hwfn->pf_iov_info;
	void **p_v_addr;
	u16 num_vfs = 0;

	num_vfs = p_hwfn->cdev->p_iov_info->total_vfs;

	DP_VERBOSE(p_hwfn, QED_MSG_IOV,
		   "qed_iov_allocate_vfdb for %d VFs\n", num_vfs);

	/* Allocate PF Mailbox buffer (per-VF) */
	p_iov_info->mbx_msg_size = sizeof(union vfpf_tlvs) * num_vfs;
	p_v_addr = &p_iov_info->mbx_msg_virt_addr;
	*p_v_addr = dma_alloc_coherent(&p_hwfn->cdev->pdev->dev,
				       p_iov_info->mbx_msg_size,
				       &p_iov_info->mbx_msg_phys_addr,
				       GFP_KERNEL);
	if (!*p_v_addr)
		return -ENOMEM;

	/* Allocate PF Mailbox Reply buffer (per-VF) */
	p_iov_info->mbx_reply_size = sizeof(union pfvf_tlvs) * num_vfs;
	p_v_addr = &p_iov_info->mbx_reply_virt_addr;
	*p_v_addr = dma_alloc_coherent(&p_hwfn->cdev->pdev->dev,
				       p_iov_info->mbx_reply_size,
				       &p_iov_info->mbx_reply_phys_addr,
				       GFP_KERNEL);
	if (!*p_v_addr)
		return -ENOMEM;

	p_iov_info->bulletins_size = sizeof(struct qed_bulletin_content) *
				     num_vfs;
	p_v_addr = &p_iov_info->p_bulletins;
	*p_v_addr = dma_alloc_coherent(&p_hwfn->cdev->pdev->dev,
				       p_iov_info->bulletins_size,
				       &p_iov_info->bulletins_phys,
				       GFP_KERNEL);
	if (!*p_v_addr)
		return -ENOMEM;

	DP_VERBOSE(p_hwfn,
		   QED_MSG_IOV,
		   "PF's Requests mailbox [%p virt 0x%llx phys],  Response mailbox [%p virt 0x%llx phys] Bulletins [%p virt 0x%llx phys]\n",
		   p_iov_info->mbx_msg_virt_addr,
		   (u64) p_iov_info->mbx_msg_phys_addr,
		   p_iov_info->mbx_reply_virt_addr,
		   (u64) p_iov_info->mbx_reply_phys_addr,
		   p_iov_info->p_bulletins, (u64) p_iov_info->bulletins_phys);

	return 0;
}

static void qed_iov_free_vfdb(struct qed_hwfn *p_hwfn)
{
	struct qed_pf_iov *p_iov_info = p_hwfn->pf_iov_info;

	if (p_hwfn->pf_iov_info->mbx_msg_virt_addr)
		dma_free_coherent(&p_hwfn->cdev->pdev->dev,
				  p_iov_info->mbx_msg_size,
				  p_iov_info->mbx_msg_virt_addr,
				  p_iov_info->mbx_msg_phys_addr);

	if (p_hwfn->pf_iov_info->mbx_reply_virt_addr)
		dma_free_coherent(&p_hwfn->cdev->pdev->dev,
				  p_iov_info->mbx_reply_size,
				  p_iov_info->mbx_reply_virt_addr,
				  p_iov_info->mbx_reply_phys_addr);

	if (p_iov_info->p_bulletins)
		dma_free_coherent(&p_hwfn->cdev->pdev->dev,
				  p_iov_info->bulletins_size,
				  p_iov_info->p_bulletins,
				  p_iov_info->bulletins_phys);
}

int qed_iov_alloc(struct qed_hwfn *p_hwfn)
{
	struct qed_pf_iov *p_sriov;

	if (!IS_PF_SRIOV(p_hwfn)) {
		DP_VERBOSE(p_hwfn, QED_MSG_IOV,
			   "No SR-IOV - no need for IOV db\n");
		return 0;
	}

	p_sriov = kzalloc(sizeof(*p_sriov), GFP_KERNEL);
	if (!p_sriov)
		return -ENOMEM;

	p_hwfn->pf_iov_info = p_sriov;

	return qed_iov_allocate_vfdb(p_hwfn);
}

void qed_iov_setup(struct qed_hwfn *p_hwfn, struct qed_ptt *p_ptt)
{
	if (!IS_PF_SRIOV(p_hwfn) || !IS_PF_SRIOV_ALLOC(p_hwfn))
		return;

	qed_iov_setup_vfdb(p_hwfn);
	qed_iov_clear_vf_igu_blocks(p_hwfn, p_ptt);
}

void qed_iov_free(struct qed_hwfn *p_hwfn)
{
	if (IS_PF_SRIOV_ALLOC(p_hwfn)) {
		qed_iov_free_vfdb(p_hwfn);
		kfree(p_hwfn->pf_iov_info);
	}
}

void qed_iov_free_hw_info(struct qed_dev *cdev)
{
	kfree(cdev->p_iov_info);
	cdev->p_iov_info = NULL;
}

int qed_iov_hw_info(struct qed_hwfn *p_hwfn)
{
	struct qed_dev *cdev = p_hwfn->cdev;
	int pos;
	int rc;

	if (IS_VF(p_hwfn->cdev))
		return 0;

	/* Learn the PCI configuration */
	pos = pci_find_ext_capability(p_hwfn->cdev->pdev,
				      PCI_EXT_CAP_ID_SRIOV);
	if (!pos) {
		DP_VERBOSE(p_hwfn, QED_MSG_IOV, "No PCIe IOV support\n");
		return 0;
	}

	/* Allocate a new struct for IOV information */
	cdev->p_iov_info = kzalloc(sizeof(*cdev->p_iov_info), GFP_KERNEL);
	if (!cdev->p_iov_info)
		return -ENOMEM;

	cdev->p_iov_info->pos = pos;

	rc = qed_iov_pci_cfg_info(cdev);
	if (rc)
		return rc;

	/* We want PF IOV to be synonemous with the existance of p_iov_info;
	 * In case the capability is published but there are no VFs, simply
	 * de-allocate the struct.
	 */
	if (!cdev->p_iov_info->total_vfs) {
		DP_VERBOSE(p_hwfn, QED_MSG_IOV,
			   "IOV capabilities, but no VFs are published\n");
		kfree(cdev->p_iov_info);
		cdev->p_iov_info = NULL;
		return 0;
	}

	/* First VF index based on offset is tricky:
	 *  - If ARI is supported [likely], offset - (16 - pf_id) would
	 *    provide the number for eng0. 2nd engine Vfs would begin
	 *    after the first engine's VFs.
	 *  - If !ARI, VFs would start on next device.
	 *    so offset - (256 - pf_id) would provide the number.
	 * Utilize the fact that (256 - pf_id) is achieved only by later
	 * to diffrentiate between the two.
	 */

	if (p_hwfn->cdev->p_iov_info->offset < (256 - p_hwfn->abs_pf_id)) {
		u32 first = p_hwfn->cdev->p_iov_info->offset +
			    p_hwfn->abs_pf_id - 16;

		cdev->p_iov_info->first_vf_in_pf = first;

		if (QED_PATH_ID(p_hwfn))
			cdev->p_iov_info->first_vf_in_pf -= MAX_NUM_VFS_BB;
	} else {
		u32 first = p_hwfn->cdev->p_iov_info->offset +
			    p_hwfn->abs_pf_id - 256;

		cdev->p_iov_info->first_vf_in_pf = first;
	}

	DP_VERBOSE(p_hwfn, QED_MSG_IOV,
		   "First VF in hwfn 0x%08x\n",
		   cdev->p_iov_info->first_vf_in_pf);

	return 0;
}

bool _qed_iov_pf_sanity_check(struct qed_hwfn *p_hwfn,
			      int vfid, bool b_fail_malicious)
{
	/* Check PF supports sriov */
	if (IS_VF(p_hwfn->cdev) || !IS_QED_SRIOV(p_hwfn->cdev) ||
	    !IS_PF_SRIOV_ALLOC(p_hwfn))
		return false;

	/* Check VF validity */
	if (!qed_iov_is_valid_vfid(p_hwfn, vfid, true, b_fail_malicious))
		return false;

	return true;
}

bool qed_iov_pf_sanity_check(struct qed_hwfn *p_hwfn, int vfid)
{
	return _qed_iov_pf_sanity_check(p_hwfn, vfid, true);
}

static void qed_iov_set_vf_to_disable(struct qed_dev *cdev,
				      u16 rel_vf_id, u8 to_disable)
{
	struct qed_vf_info *vf;
	int i;

	for_each_hwfn(cdev, i) {
		struct qed_hwfn *p_hwfn = &cdev->hwfns[i];

		vf = qed_iov_get_vf_info(p_hwfn, rel_vf_id, false);
		if (!vf)
			continue;

		vf->to_disable = to_disable;
	}
}

static void qed_iov_set_vfs_to_disable(struct qed_dev *cdev, u8 to_disable)
{
	u16 i;

	if (!IS_QED_SRIOV(cdev))
		return;

	for (i = 0; i < cdev->p_iov_info->total_vfs; i++)
		qed_iov_set_vf_to_disable(cdev, i, to_disable);
}

static void qed_iov_vf_pglue_clear_err(struct qed_hwfn *p_hwfn,
				       struct qed_ptt *p_ptt, u8 abs_vfid)
{
	qed_wr(p_hwfn, p_ptt,
	       PGLUE_B_REG_WAS_ERROR_VF_31_0_CLR + (abs_vfid >> 5) * 4,
	       1 << (abs_vfid & 0x1f));
}

static void qed_iov_vf_igu_reset(struct qed_hwfn *p_hwfn,
				 struct qed_ptt *p_ptt, struct qed_vf_info *vf)
{
	int i;

	/* Set VF masks and configuration - pretend */
	qed_fid_pretend(p_hwfn, p_ptt, (u16) vf->concrete_fid);

	qed_wr(p_hwfn, p_ptt, IGU_REG_STATISTIC_NUM_VF_MSG_SENT, 0);

	/* unpretend */
	qed_fid_pretend(p_hwfn, p_ptt, (u16) p_hwfn->hw_info.concrete_fid);

	/* iterate over all queues, clear sb consumer */
	for (i = 0; i < vf->num_sbs; i++)
		qed_int_igu_init_pure_rt_single(p_hwfn, p_ptt,
						vf->igu_sbs[i],
						vf->opaque_fid, true);
}

static void qed_iov_vf_igu_set_int(struct qed_hwfn *p_hwfn,
				   struct qed_ptt *p_ptt,
				   struct qed_vf_info *vf, bool enable)
{
	u32 igu_vf_conf;

	qed_fid_pretend(p_hwfn, p_ptt, (u16) vf->concrete_fid);

	igu_vf_conf = qed_rd(p_hwfn, p_ptt, IGU_REG_VF_CONFIGURATION);

	if (enable)
		igu_vf_conf |= IGU_VF_CONF_MSI_MSIX_EN;
	else
		igu_vf_conf &= ~IGU_VF_CONF_MSI_MSIX_EN;

	qed_wr(p_hwfn, p_ptt, IGU_REG_VF_CONFIGURATION, igu_vf_conf);

	/* unpretend */
	qed_fid_pretend(p_hwfn, p_ptt, (u16) p_hwfn->hw_info.concrete_fid);
}

static int qed_iov_enable_vf_access(struct qed_hwfn *p_hwfn,
				    struct qed_ptt *p_ptt,
				    struct qed_vf_info *vf)
{
	u32 igu_vf_conf = IGU_VF_CONF_FUNC_EN;
	int rc;

	/* It's possible VF was previously considered malicious -
	 * clear the indication even if we're only going to disable VF.
	 */
	vf->b_malicious = false;

	if (vf->to_disable)
		return 0;

	DP_VERBOSE(p_hwfn,
		   QED_MSG_IOV,
		   "Enable internal access for vf %x [abs %x]\n",
		   vf->abs_vf_id, QED_VF_ABS_ID(p_hwfn, vf));

	qed_iov_vf_pglue_clear_err(p_hwfn, p_ptt, QED_VF_ABS_ID(p_hwfn, vf));

	qed_iov_vf_igu_reset(p_hwfn, p_ptt, vf);

	rc = qed_mcp_config_vf_msix(p_hwfn, p_ptt, vf->abs_vf_id, vf->num_sbs);
	if (rc)
		return rc;

	qed_fid_pretend(p_hwfn, p_ptt, (u16) vf->concrete_fid);

	SET_FIELD(igu_vf_conf, IGU_VF_CONF_PARENT, p_hwfn->rel_pf_id);
	STORE_RT_REG(p_hwfn, IGU_REG_VF_CONFIGURATION_RT_OFFSET, igu_vf_conf);

	qed_init_run(p_hwfn, p_ptt, PHASE_VF, vf->abs_vf_id,
		     p_hwfn->hw_info.hw_mode);

	/* unpretend */
	qed_fid_pretend(p_hwfn, p_ptt, (u16) p_hwfn->hw_info.concrete_fid);

	vf->state = VF_FREE;

	return rc;
}

/**
 * @brief qed_iov_config_perm_table - configure the permission
 *      zone table.
 *      In E4, queue zone permission table size is 320x9. There
 *      are 320 VF queues for single engine device (256 for dual
 *      engine device), and each entry has the following format:
 *      {Valid, VF[7:0]}
 * @param p_hwfn
 * @param p_ptt
 * @param vf
 * @param enable
 */
static void qed_iov_config_perm_table(struct qed_hwfn *p_hwfn,
				      struct qed_ptt *p_ptt,
				      struct qed_vf_info *vf, u8 enable)
{
	u32 reg_addr, val;
	u16 qzone_id = 0;
	int qid;

	for (qid = 0; qid < vf->num_rxqs; qid++) {
		qed_fw_l2_queue(p_hwfn, vf->vf_queues[qid].fw_rx_qid,
				&qzone_id);

		reg_addr = PSWHST_REG_ZONE_PERMISSION_TABLE + qzone_id * 4;
		val = enable ? (vf->abs_vf_id | BIT(8)) : 0;
		qed_wr(p_hwfn, p_ptt, reg_addr, val);
	}
}

static void qed_iov_enable_vf_traffic(struct qed_hwfn *p_hwfn,
				      struct qed_ptt *p_ptt,
				      struct qed_vf_info *vf)
{
	/* Reset vf in IGU - interrupts are still disabled */
	qed_iov_vf_igu_reset(p_hwfn, p_ptt, vf);

	qed_iov_vf_igu_set_int(p_hwfn, p_ptt, vf, 1);

	/* Permission Table */
	qed_iov_config_perm_table(p_hwfn, p_ptt, vf, true);
}

static u8 qed_iov_alloc_vf_igu_sbs(struct qed_hwfn *p_hwfn,
				   struct qed_ptt *p_ptt,
				   struct qed_vf_info *vf, u16 num_rx_queues)
{
	struct qed_igu_block *igu_blocks;
	int qid = 0, igu_id = 0;
	u32 val = 0;

	igu_blocks = p_hwfn->hw_info.p_igu_info->igu_map.igu_blocks;

	if (num_rx_queues > p_hwfn->hw_info.p_igu_info->free_blks)
		num_rx_queues = p_hwfn->hw_info.p_igu_info->free_blks;
	p_hwfn->hw_info.p_igu_info->free_blks -= num_rx_queues;

	SET_FIELD(val, IGU_MAPPING_LINE_FUNCTION_NUMBER, vf->abs_vf_id);
	SET_FIELD(val, IGU_MAPPING_LINE_VALID, 1);
	SET_FIELD(val, IGU_MAPPING_LINE_PF_VALID, 0);

	while ((qid < num_rx_queues) &&
	       (igu_id < QED_MAPPING_MEMORY_SIZE(p_hwfn->cdev))) {
		if (igu_blocks[igu_id].status & QED_IGU_STATUS_FREE) {
			struct cau_sb_entry sb_entry;

			vf->igu_sbs[qid] = (u16)igu_id;
			igu_blocks[igu_id].status &= ~QED_IGU_STATUS_FREE;

			SET_FIELD(val, IGU_MAPPING_LINE_VECTOR_NUMBER, qid);

			qed_wr(p_hwfn, p_ptt,
			       IGU_REG_MAPPING_MEMORY + sizeof(u32) * igu_id,
			       val);

			/* Configure igu sb in CAU which were marked valid */
			qed_init_cau_sb_entry(p_hwfn, &sb_entry,
					      p_hwfn->rel_pf_id,
					      vf->abs_vf_id, 1);
			qed_dmae_host2grc(p_hwfn, p_ptt,
					  (u64)(uintptr_t)&sb_entry,
					  CAU_REG_SB_VAR_MEMORY +
					  igu_id * sizeof(u64), 2, 0);
			qid++;
		}
		igu_id++;
	}

	vf->num_sbs = (u8) num_rx_queues;

	return vf->num_sbs;
}

static void qed_iov_free_vf_igu_sbs(struct qed_hwfn *p_hwfn,
				    struct qed_ptt *p_ptt,
				    struct qed_vf_info *vf)
{
	struct qed_igu_info *p_info = p_hwfn->hw_info.p_igu_info;
	int idx, igu_id;
	u32 addr, val;

	/* Invalidate igu CAM lines and mark them as free */
	for (idx = 0; idx < vf->num_sbs; idx++) {
		igu_id = vf->igu_sbs[idx];
		addr = IGU_REG_MAPPING_MEMORY + sizeof(u32) * igu_id;

		val = qed_rd(p_hwfn, p_ptt, addr);
		SET_FIELD(val, IGU_MAPPING_LINE_VALID, 0);
		qed_wr(p_hwfn, p_ptt, addr, val);

		p_info->igu_map.igu_blocks[igu_id].status |=
		    QED_IGU_STATUS_FREE;

		p_hwfn->hw_info.p_igu_info->free_blks++;
	}

	vf->num_sbs = 0;
}

static void qed_iov_set_link(struct qed_hwfn *p_hwfn,
			     u16 vfid,
			     struct qed_mcp_link_params *params,
			     struct qed_mcp_link_state *link,
			     struct qed_mcp_link_capabilities *p_caps)
{
	struct qed_vf_info *p_vf = qed_iov_get_vf_info(p_hwfn,
						       vfid,
						       false);
	struct qed_bulletin_content *p_bulletin;

	if (!p_vf)
		return;

	p_bulletin = p_vf->bulletin.p_virt;
	p_bulletin->req_autoneg = params->speed.autoneg;
	p_bulletin->req_adv_speed = params->speed.advertised_speeds;
	p_bulletin->req_forced_speed = params->speed.forced_speed;
	p_bulletin->req_autoneg_pause = params->pause.autoneg;
	p_bulletin->req_forced_rx = params->pause.forced_rx;
	p_bulletin->req_forced_tx = params->pause.forced_tx;
	p_bulletin->req_loopback = params->loopback_mode;

	p_bulletin->link_up = link->link_up;
	p_bulletin->speed = link->speed;
	p_bulletin->full_duplex = link->full_duplex;
	p_bulletin->autoneg = link->an;
	p_bulletin->autoneg_complete = link->an_complete;
	p_bulletin->parallel_detection = link->parallel_detection;
	p_bulletin->pfc_enabled = link->pfc_enabled;
	p_bulletin->partner_adv_speed = link->partner_adv_speed;
	p_bulletin->partner_tx_flow_ctrl_en = link->partner_tx_flow_ctrl_en;
	p_bulletin->partner_rx_flow_ctrl_en = link->partner_rx_flow_ctrl_en;
	p_bulletin->partner_adv_pause = link->partner_adv_pause;
	p_bulletin->sfp_tx_fault = link->sfp_tx_fault;

	p_bulletin->capability_speed = p_caps->speed_capabilities;
}

static int qed_iov_init_hw_for_vf(struct qed_hwfn *p_hwfn,
				  struct qed_ptt *p_ptt,
				  struct qed_iov_vf_init_params *p_params)
{
	struct qed_mcp_link_capabilities link_caps;
	struct qed_mcp_link_params link_params;
	struct qed_mcp_link_state link_state;
	u8 num_of_vf_avaiable_chains = 0;
	struct qed_vf_info *vf = NULL;
	u16 qid, num_irqs;
	int rc = 0;
	u32 cids;
	u8 i;

	vf = qed_iov_get_vf_info(p_hwfn, p_params->rel_vf_id, false);
	if (!vf) {
		DP_ERR(p_hwfn, "qed_iov_init_hw_for_vf : vf is NULL\n");
		return -EINVAL;
	}

	if (vf->b_init) {
		DP_NOTICE(p_hwfn, "VF[%d] is already active.\n",
			  p_params->rel_vf_id);
		return -EINVAL;
	}

	/* Perform sanity checking on the requested queue_id */
	for (i = 0; i < p_params->num_queues; i++) {
		u16 min_vf_qzone = FEAT_NUM(p_hwfn, QED_PF_L2_QUE);
		u16 max_vf_qzone = min_vf_qzone +
		    FEAT_NUM(p_hwfn, QED_VF_L2_QUE) - 1;

		qid = p_params->req_rx_queue[i];
		if (qid < min_vf_qzone || qid > max_vf_qzone) {
			DP_NOTICE(p_hwfn,
				  "Can't enable Rx qid [%04x] for VF[%d]: qids [0x%04x,...,0x%04x] available\n",
				  qid,
				  p_params->rel_vf_id,
				  min_vf_qzone, max_vf_qzone);
			return -EINVAL;
		}

		qid = p_params->req_tx_queue[i];
		if (qid > max_vf_qzone) {
			DP_NOTICE(p_hwfn,
				  "Can't enable Tx qid [%04x] for VF[%d]: max qid 0x%04x\n",
				  qid, p_params->rel_vf_id, max_vf_qzone);
			return -EINVAL;
		}

		/* If client *really* wants, Tx qid can be shared with PF */
		if (qid < min_vf_qzone)
			DP_VERBOSE(p_hwfn,
				   QED_MSG_IOV,
				   "VF[%d] is using PF qid [0x%04x] for Txq[0x%02x]\n",
				   p_params->rel_vf_id, qid, i);
	}

	/* Limit number of queues according to number of CIDs */
	qed_cxt_get_proto_cid_count(p_hwfn, PROTOCOLID_ETH, &cids);
	DP_VERBOSE(p_hwfn,
		   QED_MSG_IOV,
		   "VF[%d] - requesting to initialize for 0x%04x queues [0x%04x CIDs available]\n",
		   vf->relative_vf_id, p_params->num_queues, (u16)cids);
	num_irqs = min_t(u16, p_params->num_queues, ((u16)cids));

	num_of_vf_avaiable_chains = qed_iov_alloc_vf_igu_sbs(p_hwfn,
							     p_ptt,
							     vf, num_irqs);
	if (!num_of_vf_avaiable_chains) {
		DP_ERR(p_hwfn, "no available igu sbs\n");
		return -ENOMEM;
	}

	/* Choose queue number and index ranges */
	vf->num_rxqs = num_of_vf_avaiable_chains;
	vf->num_txqs = num_of_vf_avaiable_chains;

	for (i = 0; i < vf->num_rxqs; i++) {
		struct qed_vf_q_info *p_queue = &vf->vf_queues[i];

		p_queue->fw_rx_qid = p_params->req_rx_queue[i];
		p_queue->fw_tx_qid = p_params->req_tx_queue[i];

		/* CIDs are per-VF, so no problem having them 0-based. */
		p_queue->fw_cid = i;

		DP_VERBOSE(p_hwfn, QED_MSG_IOV,
			   "VF[%d] - Q[%d] SB %04x, qid [Rx %04x Tx %04x]  CID %04x\n",
			   vf->relative_vf_id,
			   i, vf->igu_sbs[i],
			   p_queue->fw_rx_qid,
			   p_queue->fw_tx_qid, p_queue->fw_cid);
	}

	/* Update the link configuration in bulletin */
	memcpy(&link_params, qed_mcp_get_link_params(p_hwfn),
	       sizeof(link_params));
	memcpy(&link_state, qed_mcp_get_link_state(p_hwfn), sizeof(link_state));
	memcpy(&link_caps, qed_mcp_get_link_capabilities(p_hwfn),
	       sizeof(link_caps));
	qed_iov_set_link(p_hwfn, p_params->rel_vf_id,
			 &link_params, &link_state, &link_caps);

	rc = qed_iov_enable_vf_access(p_hwfn, p_ptt, vf);
	if (!rc) {
		vf->b_init = true;

		if (IS_LEAD_HWFN(p_hwfn))
			p_hwfn->cdev->p_iov_info->num_vfs++;
	}

	return rc;
}

static int qed_iov_release_hw_for_vf(struct qed_hwfn *p_hwfn,
				     struct qed_ptt *p_ptt, u16 rel_vf_id)
{
	struct qed_mcp_link_capabilities caps;
	struct qed_mcp_link_params params;
	struct qed_mcp_link_state link;
	struct qed_vf_info *vf = NULL;

	vf = qed_iov_get_vf_info(p_hwfn, rel_vf_id, true);
	if (!vf) {
		DP_ERR(p_hwfn, "qed_iov_release_hw_for_vf : vf is NULL\n");
		return -EINVAL;
	}

	if (vf->bulletin.p_virt)
		memset(vf->bulletin.p_virt, 0, sizeof(*vf->bulletin.p_virt));

	memset(&vf->p_vf_info, 0, sizeof(vf->p_vf_info));

	/* Get the link configuration back in bulletin so
	 * that when VFs are re-enabled they get the actual
	 * link configuration.
	 */
	memcpy(&params, qed_mcp_get_link_params(p_hwfn), sizeof(params));
	memcpy(&link, qed_mcp_get_link_state(p_hwfn), sizeof(link));
	memcpy(&caps, qed_mcp_get_link_capabilities(p_hwfn), sizeof(caps));
	qed_iov_set_link(p_hwfn, rel_vf_id, &params, &link, &caps);

	/* Forget the VF's acquisition message */
	memset(&vf->acquire, 0, sizeof(vf->acquire));

	/* disablng interrupts and resetting permission table was done during
	 * vf-close, however, we could get here without going through vf_close
	 */
	/* Disable Interrupts for VF */
	qed_iov_vf_igu_set_int(p_hwfn, p_ptt, vf, 0);

	/* Reset Permission table */
	qed_iov_config_perm_table(p_hwfn, p_ptt, vf, 0);

	vf->num_rxqs = 0;
	vf->num_txqs = 0;
	qed_iov_free_vf_igu_sbs(p_hwfn, p_ptt, vf);

	if (vf->b_init) {
		vf->b_init = false;

		if (IS_LEAD_HWFN(p_hwfn))
			p_hwfn->cdev->p_iov_info->num_vfs--;
	}

	return 0;
}

static bool qed_iov_tlv_supported(u16 tlvtype)
{
	return CHANNEL_TLV_NONE < tlvtype && tlvtype < CHANNEL_TLV_MAX;
}

/* place a given tlv on the tlv buffer, continuing current tlv list */
void *qed_add_tlv(struct qed_hwfn *p_hwfn, u8 **offset, u16 type, u16 length)
{
	struct channel_tlv *tl = (struct channel_tlv *)*offset;

	tl->type = type;
	tl->length = length;

	/* Offset should keep pointing to next TLV (the end of the last) */
	*offset += length;

	/* Return a pointer to the start of the added tlv */
	return *offset - length;
}

/* list the types and lengths of the tlvs on the buffer */
void qed_dp_tlv_list(struct qed_hwfn *p_hwfn, void *tlvs_list)
{
	u16 i = 1, total_length = 0;
	struct channel_tlv *tlv;

	do {
		tlv = (struct channel_tlv *)((u8 *)tlvs_list + total_length);

		/* output tlv */
		DP_VERBOSE(p_hwfn, QED_MSG_IOV,
			   "TLV number %d: type %d, length %d\n",
			   i, tlv->type, tlv->length);

		if (tlv->type == CHANNEL_TLV_LIST_END)
			return;

		/* Validate entry - protect against malicious VFs */
		if (!tlv->length) {
			DP_NOTICE(p_hwfn, "TLV of length 0 found\n");
			return;
		}

		total_length += tlv->length;

		if (total_length >= sizeof(struct tlv_buffer_size)) {
			DP_NOTICE(p_hwfn, "TLV ==> Buffer overflow\n");
			return;
		}

		i++;
	} while (1);
}

static void qed_iov_send_response(struct qed_hwfn *p_hwfn,
				  struct qed_ptt *p_ptt,
				  struct qed_vf_info *p_vf,
				  u16 length, u8 status)
{
	struct qed_iov_vf_mbx *mbx = &p_vf->vf_mbx;
	struct qed_dmae_params params;
	u8 eng_vf_id;

	mbx->reply_virt->default_resp.hdr.status = status;

	qed_dp_tlv_list(p_hwfn, mbx->reply_virt);

	eng_vf_id = p_vf->abs_vf_id;

	memset(&params, 0, sizeof(struct qed_dmae_params));
	params.flags = QED_DMAE_FLAG_VF_DST;
	params.dst_vfid = eng_vf_id;

	qed_dmae_host2host(p_hwfn, p_ptt, mbx->reply_phys + sizeof(u64),
			   mbx->req_virt->first_tlv.reply_address +
			   sizeof(u64),
			   (sizeof(union pfvf_tlvs) - sizeof(u64)) / 4,
			   &params);

	/* Once PF copies the rc to the VF, the latter can continue
	 * and send an additional message. So we have to make sure the
	 * channel would be re-set to ready prior to that.
	 */
	REG_WR(p_hwfn,
	       GTT_BAR0_MAP_REG_USDM_RAM +
	       USTORM_VF_PF_CHANNEL_READY_OFFSET(eng_vf_id), 1);

	qed_dmae_host2host(p_hwfn, p_ptt, mbx->reply_phys,
			   mbx->req_virt->first_tlv.reply_address,
			   sizeof(u64) / 4, &params);
}

static u16 qed_iov_vport_to_tlv(struct qed_hwfn *p_hwfn,
				enum qed_iov_vport_update_flag flag)
{
	switch (flag) {
	case QED_IOV_VP_UPDATE_ACTIVATE:
		return CHANNEL_TLV_VPORT_UPDATE_ACTIVATE;
	case QED_IOV_VP_UPDATE_VLAN_STRIP:
		return CHANNEL_TLV_VPORT_UPDATE_VLAN_STRIP;
	case QED_IOV_VP_UPDATE_TX_SWITCH:
		return CHANNEL_TLV_VPORT_UPDATE_TX_SWITCH;
	case QED_IOV_VP_UPDATE_MCAST:
		return CHANNEL_TLV_VPORT_UPDATE_MCAST;
	case QED_IOV_VP_UPDATE_ACCEPT_PARAM:
		return CHANNEL_TLV_VPORT_UPDATE_ACCEPT_PARAM;
	case QED_IOV_VP_UPDATE_RSS:
		return CHANNEL_TLV_VPORT_UPDATE_RSS;
	case QED_IOV_VP_UPDATE_ACCEPT_ANY_VLAN:
		return CHANNEL_TLV_VPORT_UPDATE_ACCEPT_ANY_VLAN;
	case QED_IOV_VP_UPDATE_SGE_TPA:
		return CHANNEL_TLV_VPORT_UPDATE_SGE_TPA;
	default:
		return 0;
	}
}

static u16 qed_iov_prep_vp_update_resp_tlvs(struct qed_hwfn *p_hwfn,
					    struct qed_vf_info *p_vf,
					    struct qed_iov_vf_mbx *p_mbx,
					    u8 status,
					    u16 tlvs_mask, u16 tlvs_accepted)
{
	struct pfvf_def_resp_tlv *resp;
	u16 size, total_len, i;

	memset(p_mbx->reply_virt, 0, sizeof(union pfvf_tlvs));
	p_mbx->offset = (u8 *)p_mbx->reply_virt;
	size = sizeof(struct pfvf_def_resp_tlv);
	total_len = size;

	qed_add_tlv(p_hwfn, &p_mbx->offset, CHANNEL_TLV_VPORT_UPDATE, size);

	/* Prepare response for all extended tlvs if they are found by PF */
	for (i = 0; i < QED_IOV_VP_UPDATE_MAX; i++) {
		if (!(tlvs_mask & BIT(i)))
			continue;

		resp = qed_add_tlv(p_hwfn, &p_mbx->offset,
				   qed_iov_vport_to_tlv(p_hwfn, i), size);

		if (tlvs_accepted & BIT(i))
			resp->hdr.status = status;
		else
			resp->hdr.status = PFVF_STATUS_NOT_SUPPORTED;

		DP_VERBOSE(p_hwfn,
			   QED_MSG_IOV,
			   "VF[%d] - vport_update response: TLV %d, status %02x\n",
			   p_vf->relative_vf_id,
			   qed_iov_vport_to_tlv(p_hwfn, i), resp->hdr.status);

		total_len += size;
	}

	qed_add_tlv(p_hwfn, &p_mbx->offset, CHANNEL_TLV_LIST_END,
		    sizeof(struct channel_list_end_tlv));

	return total_len;
}

static void qed_iov_prepare_resp(struct qed_hwfn *p_hwfn,
				 struct qed_ptt *p_ptt,
				 struct qed_vf_info *vf_info,
				 u16 type, u16 length, u8 status)
{
	struct qed_iov_vf_mbx *mbx = &vf_info->vf_mbx;

	mbx->offset = (u8 *)mbx->reply_virt;

	qed_add_tlv(p_hwfn, &mbx->offset, type, length);
	qed_add_tlv(p_hwfn, &mbx->offset, CHANNEL_TLV_LIST_END,
		    sizeof(struct channel_list_end_tlv));

	qed_iov_send_response(p_hwfn, p_ptt, vf_info, length, status);
}

static struct
qed_public_vf_info *qed_iov_get_public_vf_info(struct qed_hwfn *p_hwfn,
					       u16 relative_vf_id,
					       bool b_enabled_only)
{
	struct qed_vf_info *vf = NULL;

	vf = qed_iov_get_vf_info(p_hwfn, relative_vf_id, b_enabled_only);
	if (!vf)
		return NULL;

	return &vf->p_vf_info;
}

static void qed_iov_clean_vf(struct qed_hwfn *p_hwfn, u8 vfid)
{
	struct qed_public_vf_info *vf_info;

	vf_info = qed_iov_get_public_vf_info(p_hwfn, vfid, false);

	if (!vf_info)
		return;

	/* Clear the VF mac */
	eth_zero_addr(vf_info->mac);

	vf_info->rx_accept_mode = 0;
	vf_info->tx_accept_mode = 0;
}

static void qed_iov_vf_cleanup(struct qed_hwfn *p_hwfn,
			       struct qed_vf_info *p_vf)
{
	u32 i;

	p_vf->vf_bulletin = 0;
	p_vf->vport_instance = 0;
	p_vf->configured_features = 0;

	/* If VF previously requested less resources, go back to default */
	p_vf->num_rxqs = p_vf->num_sbs;
	p_vf->num_txqs = p_vf->num_sbs;

	p_vf->num_active_rxqs = 0;

	for (i = 0; i < QED_MAX_VF_CHAINS_PER_PF; i++) {
		struct qed_vf_q_info *p_queue = &p_vf->vf_queues[i];

		if (p_queue->p_rx_cid) {
			qed_eth_queue_cid_release(p_hwfn, p_queue->p_rx_cid);
			p_queue->p_rx_cid = NULL;
		}

		if (p_queue->p_tx_cid) {
			qed_eth_queue_cid_release(p_hwfn, p_queue->p_tx_cid);
			p_queue->p_tx_cid = NULL;
		}
	}

	memset(&p_vf->shadow_config, 0, sizeof(p_vf->shadow_config));
	memset(&p_vf->acquire, 0, sizeof(p_vf->acquire));
	qed_iov_clean_vf(p_hwfn, p_vf->relative_vf_id);
}

static u8 qed_iov_vf_mbx_acquire_resc(struct qed_hwfn *p_hwfn,
				      struct qed_ptt *p_ptt,
				      struct qed_vf_info *p_vf,
				      struct vf_pf_resc_request *p_req,
				      struct pf_vf_resc *p_resp)
{
	int i;

	/* Queue related information */
	p_resp->num_rxqs = p_vf->num_rxqs;
	p_resp->num_txqs = p_vf->num_txqs;
	p_resp->num_sbs = p_vf->num_sbs;

	for (i = 0; i < p_resp->num_sbs; i++) {
		p_resp->hw_sbs[i].hw_sb_id = p_vf->igu_sbs[i];
		p_resp->hw_sbs[i].sb_qid = 0;
	}

	/* These fields are filled for backward compatibility.
	 * Unused by modern vfs.
	 */
	for (i = 0; i < p_resp->num_rxqs; i++) {
		qed_fw_l2_queue(p_hwfn, p_vf->vf_queues[i].fw_rx_qid,
				(u16 *)&p_resp->hw_qid[i]);
		p_resp->cid[i] = p_vf->vf_queues[i].fw_cid;
	}

	/* Filter related information */
	p_resp->num_mac_filters = min_t(u8, p_vf->num_mac_filters,
					p_req->num_mac_filters);
	p_resp->num_vlan_filters = min_t(u8, p_vf->num_vlan_filters,
					 p_req->num_vlan_filters);

	/* This isn't really needed/enforced, but some legacy VFs might depend
	 * on the correct filling of this field.
	 */
	p_resp->num_mc_filters = QED_MAX_MC_ADDRS;

	/* Validate sufficient resources for VF */
	if (p_resp->num_rxqs < p_req->num_rxqs ||
	    p_resp->num_txqs < p_req->num_txqs ||
	    p_resp->num_sbs < p_req->num_sbs ||
	    p_resp->num_mac_filters < p_req->num_mac_filters ||
	    p_resp->num_vlan_filters < p_req->num_vlan_filters ||
	    p_resp->num_mc_filters < p_req->num_mc_filters) {
		DP_VERBOSE(p_hwfn,
			   QED_MSG_IOV,
			   "VF[%d] - Insufficient resources: rxq [%02x/%02x] txq [%02x/%02x] sbs [%02x/%02x] mac [%02x/%02x] vlan [%02x/%02x] mc [%02x/%02x]\n",
			   p_vf->abs_vf_id,
			   p_req->num_rxqs,
			   p_resp->num_rxqs,
			   p_req->num_rxqs,
			   p_resp->num_txqs,
			   p_req->num_sbs,
			   p_resp->num_sbs,
			   p_req->num_mac_filters,
			   p_resp->num_mac_filters,
			   p_req->num_vlan_filters,
			   p_resp->num_vlan_filters,
			   p_req->num_mc_filters, p_resp->num_mc_filters);

		/* Some legacy OSes are incapable of correctly handling this
		 * failure.
		 */
		if ((p_vf->acquire.vfdev_info.eth_fp_hsi_minor ==
		     ETH_HSI_VER_NO_PKT_LEN_TUNN) &&
		    (p_vf->acquire.vfdev_info.os_type ==
		     VFPF_ACQUIRE_OS_WINDOWS))
			return PFVF_STATUS_SUCCESS;

		return PFVF_STATUS_NO_RESOURCE;
	}

	return PFVF_STATUS_SUCCESS;
}

static void qed_iov_vf_mbx_acquire_stats(struct qed_hwfn *p_hwfn,
					 struct pfvf_stats_info *p_stats)
{
	p_stats->mstats.address = PXP_VF_BAR0_START_MSDM_ZONE_B +
				  offsetof(struct mstorm_vf_zone,
					   non_trigger.eth_queue_stat);
	p_stats->mstats.len = sizeof(struct eth_mstorm_per_queue_stat);
	p_stats->ustats.address = PXP_VF_BAR0_START_USDM_ZONE_B +
				  offsetof(struct ustorm_vf_zone,
					   non_trigger.eth_queue_stat);
	p_stats->ustats.len = sizeof(struct eth_ustorm_per_queue_stat);
	p_stats->pstats.address = PXP_VF_BAR0_START_PSDM_ZONE_B +
				  offsetof(struct pstorm_vf_zone,
					   non_trigger.eth_queue_stat);
	p_stats->pstats.len = sizeof(struct eth_pstorm_per_queue_stat);
	p_stats->tstats.address = 0;
	p_stats->tstats.len = 0;
}

static void qed_iov_vf_mbx_acquire(struct qed_hwfn *p_hwfn,
				   struct qed_ptt *p_ptt,
				   struct qed_vf_info *vf)
{
	struct qed_iov_vf_mbx *mbx = &vf->vf_mbx;
	struct pfvf_acquire_resp_tlv *resp = &mbx->reply_virt->acquire_resp;
	struct pf_vf_pfdev_info *pfdev_info = &resp->pfdev_info;
	struct vfpf_acquire_tlv *req = &mbx->req_virt->acquire;
	u8 vfpf_status = PFVF_STATUS_NOT_SUPPORTED;
	struct pf_vf_resc *resc = &resp->resc;
	int rc;

	memset(resp, 0, sizeof(*resp));

	/* Write the PF version so that VF would know which version
	 * is supported - might be later overriden. This guarantees that
	 * VF could recognize legacy PF based on lack of versions in reply.
	 */
	pfdev_info->major_fp_hsi = ETH_HSI_VER_MAJOR;
	pfdev_info->minor_fp_hsi = ETH_HSI_VER_MINOR;

	if (vf->state != VF_FREE && vf->state != VF_STOPPED) {
		DP_VERBOSE(p_hwfn,
			   QED_MSG_IOV,
			   "VF[%d] sent ACQUIRE but is already in state %d - fail request\n",
			   vf->abs_vf_id, vf->state);
		goto out;
	}

	/* Validate FW compatibility */
	if (req->vfdev_info.eth_fp_hsi_major != ETH_HSI_VER_MAJOR) {
		if (req->vfdev_info.capabilities &
		    VFPF_ACQUIRE_CAP_PRE_FP_HSI) {
			struct vf_pf_vfdev_info *p_vfdev = &req->vfdev_info;

			DP_VERBOSE(p_hwfn, QED_MSG_IOV,
				   "VF[%d] is pre-fastpath HSI\n",
				   vf->abs_vf_id);
			p_vfdev->eth_fp_hsi_major = ETH_HSI_VER_MAJOR;
			p_vfdev->eth_fp_hsi_minor = ETH_HSI_VER_NO_PKT_LEN_TUNN;
		} else {
			DP_INFO(p_hwfn,
				"VF[%d] needs fastpath HSI %02x.%02x, which is incompatible with loaded FW's faspath HSI %02x.%02x\n",
				vf->abs_vf_id,
				req->vfdev_info.eth_fp_hsi_major,
				req->vfdev_info.eth_fp_hsi_minor,
				ETH_HSI_VER_MAJOR, ETH_HSI_VER_MINOR);

			goto out;
		}
	}

	/* On 100g PFs, prevent old VFs from loading */
	if ((p_hwfn->cdev->num_hwfns > 1) &&
	    !(req->vfdev_info.capabilities & VFPF_ACQUIRE_CAP_100G)) {
		DP_INFO(p_hwfn,
			"VF[%d] is running an old driver that doesn't support 100g\n",
			vf->abs_vf_id);
		goto out;
	}

	/* Store the acquire message */
	memcpy(&vf->acquire, req, sizeof(vf->acquire));

	vf->opaque_fid = req->vfdev_info.opaque_fid;

	vf->vf_bulletin = req->bulletin_addr;
	vf->bulletin.size = (vf->bulletin.size < req->bulletin_size) ?
			    vf->bulletin.size : req->bulletin_size;

	/* fill in pfdev info */
	pfdev_info->chip_num = p_hwfn->cdev->chip_num;
	pfdev_info->db_size = 0;
	pfdev_info->indices_per_sb = PIS_PER_SB;

	pfdev_info->capabilities = PFVF_ACQUIRE_CAP_DEFAULT_UNTAGGED |
				   PFVF_ACQUIRE_CAP_POST_FW_OVERRIDE;
	if (p_hwfn->cdev->num_hwfns > 1)
		pfdev_info->capabilities |= PFVF_ACQUIRE_CAP_100G;

	qed_iov_vf_mbx_acquire_stats(p_hwfn, &pfdev_info->stats_info);

	memcpy(pfdev_info->port_mac, p_hwfn->hw_info.hw_mac_addr, ETH_ALEN);

	pfdev_info->fw_major = FW_MAJOR_VERSION;
	pfdev_info->fw_minor = FW_MINOR_VERSION;
	pfdev_info->fw_rev = FW_REVISION_VERSION;
	pfdev_info->fw_eng = FW_ENGINEERING_VERSION;

	/* Incorrect when legacy, but doesn't matter as legacy isn't reading
	 * this field.
	 */
	pfdev_info->minor_fp_hsi = min_t(u8, ETH_HSI_VER_MINOR,
					 req->vfdev_info.eth_fp_hsi_minor);
	pfdev_info->os_type = VFPF_ACQUIRE_OS_LINUX;
	qed_mcp_get_mfw_ver(p_hwfn, p_ptt, &pfdev_info->mfw_ver, NULL);

	pfdev_info->dev_type = p_hwfn->cdev->type;
	pfdev_info->chip_rev = p_hwfn->cdev->chip_rev;

	/* Fill resources available to VF; Make sure there are enough to
	 * satisfy the VF's request.
	 */
	vfpf_status = qed_iov_vf_mbx_acquire_resc(p_hwfn, p_ptt, vf,
						  &req->resc_request, resc);
	if (vfpf_status != PFVF_STATUS_SUCCESS)
		goto out;

	/* Start the VF in FW */
	rc = qed_sp_vf_start(p_hwfn, vf);
	if (rc) {
		DP_NOTICE(p_hwfn, "Failed to start VF[%02x]\n", vf->abs_vf_id);
		vfpf_status = PFVF_STATUS_FAILURE;
		goto out;
	}

	/* Fill agreed size of bulletin board in response */
	resp->bulletin_size = vf->bulletin.size;
	qed_iov_post_vf_bulletin(p_hwfn, vf->relative_vf_id, p_ptt);

	DP_VERBOSE(p_hwfn,
		   QED_MSG_IOV,
		   "VF[%d] ACQUIRE_RESPONSE: pfdev_info- chip_num=0x%x, db_size=%d, idx_per_sb=%d, pf_cap=0x%llx\n"
		   "resources- n_rxq-%d, n_txq-%d, n_sbs-%d, n_macs-%d, n_vlans-%d\n",
		   vf->abs_vf_id,
		   resp->pfdev_info.chip_num,
		   resp->pfdev_info.db_size,
		   resp->pfdev_info.indices_per_sb,
		   resp->pfdev_info.capabilities,
		   resc->num_rxqs,
		   resc->num_txqs,
		   resc->num_sbs,
		   resc->num_mac_filters,
		   resc->num_vlan_filters);
	vf->state = VF_ACQUIRED;

	/* Prepare Response */
out:
	qed_iov_prepare_resp(p_hwfn, p_ptt, vf, CHANNEL_TLV_ACQUIRE,
			     sizeof(struct pfvf_acquire_resp_tlv), vfpf_status);
}

static int __qed_iov_spoofchk_set(struct qed_hwfn *p_hwfn,
				  struct qed_vf_info *p_vf, bool val)
{
	struct qed_sp_vport_update_params params;
	int rc;

	if (val == p_vf->spoof_chk) {
		DP_VERBOSE(p_hwfn, QED_MSG_IOV,
			   "Spoofchk value[%d] is already configured\n", val);
		return 0;
	}

	memset(&params, 0, sizeof(struct qed_sp_vport_update_params));
	params.opaque_fid = p_vf->opaque_fid;
	params.vport_id = p_vf->vport_id;
	params.update_anti_spoofing_en_flg = 1;
	params.anti_spoofing_en = val;

	rc = qed_sp_vport_update(p_hwfn, &params, QED_SPQ_MODE_EBLOCK, NULL);
	if (!rc) {
		p_vf->spoof_chk = val;
		p_vf->req_spoofchk_val = p_vf->spoof_chk;
		DP_VERBOSE(p_hwfn, QED_MSG_IOV,
			   "Spoofchk val[%d] configured\n", val);
	} else {
		DP_VERBOSE(p_hwfn, QED_MSG_IOV,
			   "Spoofchk configuration[val:%d] failed for VF[%d]\n",
			   val, p_vf->relative_vf_id);
	}

	return rc;
}

static int qed_iov_reconfigure_unicast_vlan(struct qed_hwfn *p_hwfn,
					    struct qed_vf_info *p_vf)
{
	struct qed_filter_ucast filter;
	int rc = 0;
	int i;

	memset(&filter, 0, sizeof(filter));
	filter.is_rx_filter = 1;
	filter.is_tx_filter = 1;
	filter.vport_to_add_to = p_vf->vport_id;
	filter.opcode = QED_FILTER_ADD;

	/* Reconfigure vlans */
	for (i = 0; i < QED_ETH_VF_NUM_VLAN_FILTERS + 1; i++) {
		if (!p_vf->shadow_config.vlans[i].used)
			continue;

		filter.type = QED_FILTER_VLAN;
		filter.vlan = p_vf->shadow_config.vlans[i].vid;
		DP_VERBOSE(p_hwfn, QED_MSG_IOV,
			   "Reconfiguring VLAN [0x%04x] for VF [%04x]\n",
			   filter.vlan, p_vf->relative_vf_id);
		rc = qed_sp_eth_filter_ucast(p_hwfn, p_vf->opaque_fid,
					     &filter, QED_SPQ_MODE_CB, NULL);
		if (rc) {
			DP_NOTICE(p_hwfn,
				  "Failed to configure VLAN [%04x] to VF [%04x]\n",
				  filter.vlan, p_vf->relative_vf_id);
			break;
		}
	}

	return rc;
}

static int
qed_iov_reconfigure_unicast_shadow(struct qed_hwfn *p_hwfn,
				   struct qed_vf_info *p_vf, u64 events)
{
	int rc = 0;

	if ((events & BIT(VLAN_ADDR_FORCED)) &&
	    !(p_vf->configured_features & (1 << VLAN_ADDR_FORCED)))
		rc = qed_iov_reconfigure_unicast_vlan(p_hwfn, p_vf);

	return rc;
}

static int qed_iov_configure_vport_forced(struct qed_hwfn *p_hwfn,
					  struct qed_vf_info *p_vf, u64 events)
{
	int rc = 0;
	struct qed_filter_ucast filter;

	if (!p_vf->vport_instance)
		return -EINVAL;

	if (events & BIT(MAC_ADDR_FORCED)) {
		/* Since there's no way [currently] of removing the MAC,
		 * we can always assume this means we need to force it.
		 */
		memset(&filter, 0, sizeof(filter));
		filter.type = QED_FILTER_MAC;
		filter.opcode = QED_FILTER_REPLACE;
		filter.is_rx_filter = 1;
		filter.is_tx_filter = 1;
		filter.vport_to_add_to = p_vf->vport_id;
		ether_addr_copy(filter.mac, p_vf->bulletin.p_virt->mac);

		rc = qed_sp_eth_filter_ucast(p_hwfn, p_vf->opaque_fid,
					     &filter, QED_SPQ_MODE_CB, NULL);
		if (rc) {
			DP_NOTICE(p_hwfn,
				  "PF failed to configure MAC for VF\n");
			return rc;
		}

		p_vf->configured_features |= 1 << MAC_ADDR_FORCED;
	}

	if (events & BIT(VLAN_ADDR_FORCED)) {
		struct qed_sp_vport_update_params vport_update;
		u8 removal;
		int i;

		memset(&filter, 0, sizeof(filter));
		filter.type = QED_FILTER_VLAN;
		filter.is_rx_filter = 1;
		filter.is_tx_filter = 1;
		filter.vport_to_add_to = p_vf->vport_id;
		filter.vlan = p_vf->bulletin.p_virt->pvid;
		filter.opcode = filter.vlan ? QED_FILTER_REPLACE :
					      QED_FILTER_FLUSH;

		/* Send the ramrod */
		rc = qed_sp_eth_filter_ucast(p_hwfn, p_vf->opaque_fid,
					     &filter, QED_SPQ_MODE_CB, NULL);
		if (rc) {
			DP_NOTICE(p_hwfn,
				  "PF failed to configure VLAN for VF\n");
			return rc;
		}

		/* Update the default-vlan & silent vlan stripping */
		memset(&vport_update, 0, sizeof(vport_update));
		vport_update.opaque_fid = p_vf->opaque_fid;
		vport_update.vport_id = p_vf->vport_id;
		vport_update.update_default_vlan_enable_flg = 1;
		vport_update.default_vlan_enable_flg = filter.vlan ? 1 : 0;
		vport_update.update_default_vlan_flg = 1;
		vport_update.default_vlan = filter.vlan;

		vport_update.update_inner_vlan_removal_flg = 1;
		removal = filter.vlan ? 1
				      : p_vf->shadow_config.inner_vlan_removal;
		vport_update.inner_vlan_removal_flg = removal;
		vport_update.silent_vlan_removal_flg = filter.vlan ? 1 : 0;
		rc = qed_sp_vport_update(p_hwfn,
					 &vport_update,
					 QED_SPQ_MODE_EBLOCK, NULL);
		if (rc) {
			DP_NOTICE(p_hwfn,
				  "PF failed to configure VF vport for vlan\n");
			return rc;
		}

		/* Update all the Rx queues */
		for (i = 0; i < QED_MAX_VF_CHAINS_PER_PF; i++) {
			struct qed_queue_cid *p_cid;

			p_cid = p_vf->vf_queues[i].p_rx_cid;
			if (!p_cid)
				continue;

			rc = qed_sp_eth_rx_queues_update(p_hwfn,
							 (void **)&p_cid,
							 1, 0, 1,
							 QED_SPQ_MODE_EBLOCK,
							 NULL);
			if (rc) {
				DP_NOTICE(p_hwfn,
					  "Failed to send Rx update fo queue[0x%04x]\n",
					  p_cid->rel.queue_id);
				return rc;
			}
		}

		if (filter.vlan)
			p_vf->configured_features |= 1 << VLAN_ADDR_FORCED;
		else
			p_vf->configured_features &= ~BIT(VLAN_ADDR_FORCED);
	}

	/* If forced features are terminated, we need to configure the shadow
	 * configuration back again.
	 */
	if (events)
		qed_iov_reconfigure_unicast_shadow(p_hwfn, p_vf, events);

	return rc;
}

static void qed_iov_vf_mbx_start_vport(struct qed_hwfn *p_hwfn,
				       struct qed_ptt *p_ptt,
				       struct qed_vf_info *vf)
{
	struct qed_sp_vport_start_params params = { 0 };
	struct qed_iov_vf_mbx *mbx = &vf->vf_mbx;
	struct vfpf_vport_start_tlv *start;
	u8 status = PFVF_STATUS_SUCCESS;
	struct qed_vf_info *vf_info;
	u64 *p_bitmap;
	int sb_id;
	int rc;

	vf_info = qed_iov_get_vf_info(p_hwfn, (u16) vf->relative_vf_id, true);
	if (!vf_info) {
		DP_NOTICE(p_hwfn->cdev,
			  "Failed to get VF info, invalid vfid [%d]\n",
			  vf->relative_vf_id);
		return;
	}

	vf->state = VF_ENABLED;
	start = &mbx->req_virt->start_vport;

	qed_iov_enable_vf_traffic(p_hwfn, p_ptt, vf);

	/* Initialize Status block in CAU */
	for (sb_id = 0; sb_id < vf->num_sbs; sb_id++) {
		if (!start->sb_addr[sb_id]) {
			DP_VERBOSE(p_hwfn, QED_MSG_IOV,
				   "VF[%d] did not fill the address of SB %d\n",
				   vf->relative_vf_id, sb_id);
			break;
		}

		qed_int_cau_conf_sb(p_hwfn, p_ptt,
				    start->sb_addr[sb_id],
				    vf->igu_sbs[sb_id], vf->abs_vf_id, 1);
	}

	vf->mtu = start->mtu;
	vf->shadow_config.inner_vlan_removal = start->inner_vlan_removal;

	/* Take into consideration configuration forced by hypervisor;
	 * If none is configured, use the supplied VF values [for old
	 * vfs that would still be fine, since they passed '0' as padding].
	 */
	p_bitmap = &vf_info->bulletin.p_virt->valid_bitmap;
	if (!(*p_bitmap & BIT(VFPF_BULLETIN_UNTAGGED_DEFAULT_FORCED))) {
		u8 vf_req = start->only_untagged;

		vf_info->bulletin.p_virt->default_only_untagged = vf_req;
		*p_bitmap |= 1 << VFPF_BULLETIN_UNTAGGED_DEFAULT;
	}

	params.tpa_mode = start->tpa_mode;
	params.remove_inner_vlan = start->inner_vlan_removal;
	params.tx_switching = true;

	params.only_untagged = vf_info->bulletin.p_virt->default_only_untagged;
	params.drop_ttl0 = false;
	params.concrete_fid = vf->concrete_fid;
	params.opaque_fid = vf->opaque_fid;
	params.vport_id = vf->vport_id;
	params.max_buffers_per_cqe = start->max_buffers_per_cqe;
	params.mtu = vf->mtu;
	params.check_mac = true;

	rc = qed_sp_eth_vport_start(p_hwfn, &params);
	if (rc) {
		DP_ERR(p_hwfn,
		       "qed_iov_vf_mbx_start_vport returned error %d\n", rc);
		status = PFVF_STATUS_FAILURE;
	} else {
		vf->vport_instance++;

		/* Force configuration if needed on the newly opened vport */
		qed_iov_configure_vport_forced(p_hwfn, vf, *p_bitmap);

		__qed_iov_spoofchk_set(p_hwfn, vf, vf->req_spoofchk_val);
	}
	qed_iov_prepare_resp(p_hwfn, p_ptt, vf, CHANNEL_TLV_VPORT_START,
			     sizeof(struct pfvf_def_resp_tlv), status);
}

static void qed_iov_vf_mbx_stop_vport(struct qed_hwfn *p_hwfn,
				      struct qed_ptt *p_ptt,
				      struct qed_vf_info *vf)
{
	u8 status = PFVF_STATUS_SUCCESS;
	int rc;

	vf->vport_instance--;
	vf->spoof_chk = false;

	if ((qed_iov_validate_active_rxq(p_hwfn, vf)) ||
	    (qed_iov_validate_active_txq(p_hwfn, vf))) {
		vf->b_malicious = true;
		DP_NOTICE(p_hwfn,
			  "VF [%02x] - considered malicious; Unable to stop RX/TX queuess\n",
			  vf->abs_vf_id);
		status = PFVF_STATUS_MALICIOUS;
		goto out;
	}

	rc = qed_sp_vport_stop(p_hwfn, vf->opaque_fid, vf->vport_id);
	if (rc) {
		DP_ERR(p_hwfn, "qed_iov_vf_mbx_stop_vport returned error %d\n",
		       rc);
		status = PFVF_STATUS_FAILURE;
	}

	/* Forget the configuration on the vport */
	vf->configured_features = 0;
	memset(&vf->shadow_config, 0, sizeof(vf->shadow_config));

out:
	qed_iov_prepare_resp(p_hwfn, p_ptt, vf, CHANNEL_TLV_VPORT_TEARDOWN,
			     sizeof(struct pfvf_def_resp_tlv), status);
}

static void qed_iov_vf_mbx_start_rxq_resp(struct qed_hwfn *p_hwfn,
					  struct qed_ptt *p_ptt,
					  struct qed_vf_info *vf,
					  u8 status, bool b_legacy)
{
	struct qed_iov_vf_mbx *mbx = &vf->vf_mbx;
	struct pfvf_start_queue_resp_tlv *p_tlv;
	struct vfpf_start_rxq_tlv *req;
	u16 length;

	mbx->offset = (u8 *)mbx->reply_virt;

	/* Taking a bigger struct instead of adding a TLV to list was a
	 * mistake, but one which we're now stuck with, as some older
	 * clients assume the size of the previous response.
	 */
	if (!b_legacy)
		length = sizeof(*p_tlv);
	else
		length = sizeof(struct pfvf_def_resp_tlv);

	p_tlv = qed_add_tlv(p_hwfn, &mbx->offset, CHANNEL_TLV_START_RXQ,
			    length);
	qed_add_tlv(p_hwfn, &mbx->offset, CHANNEL_TLV_LIST_END,
		    sizeof(struct channel_list_end_tlv));

	/* Update the TLV with the response */
	if ((status == PFVF_STATUS_SUCCESS) && !b_legacy) {
		req = &mbx->req_virt->start_rxq;
		p_tlv->offset = PXP_VF_BAR0_START_MSDM_ZONE_B +
				offsetof(struct mstorm_vf_zone,
					 non_trigger.eth_rx_queue_producers) +
				sizeof(struct eth_rx_prod_data) * req->rx_qid;
	}

	qed_iov_send_response(p_hwfn, p_ptt, vf, length, status);
}

static void qed_iov_vf_mbx_start_rxq(struct qed_hwfn *p_hwfn,
				     struct qed_ptt *p_ptt,
				     struct qed_vf_info *vf)
{
	struct qed_queue_start_common_params params;
	struct qed_iov_vf_mbx *mbx = &vf->vf_mbx;
	u8 status = PFVF_STATUS_NO_RESOURCE;
	struct qed_vf_q_info *p_queue;
	struct vfpf_start_rxq_tlv *req;
	bool b_legacy_vf = false;
	int rc;

	req = &mbx->req_virt->start_rxq;

	if (!qed_iov_validate_rxq(p_hwfn, vf, req->rx_qid,
				  QED_IOV_VALIDATE_Q_DISABLE) ||
	    !qed_iov_validate_sb(p_hwfn, vf, req->hw_sb))
		goto out;

	/* Acquire a new queue-cid */
	p_queue = &vf->vf_queues[req->rx_qid];

	memset(&params, 0, sizeof(params));
	params.queue_id = p_queue->fw_rx_qid;
	params.vport_id = vf->vport_id;
	params.stats_id = vf->abs_vf_id + 0x10;
	params.sb = req->hw_sb;
	params.sb_idx = req->sb_index;

	p_queue->p_rx_cid = _qed_eth_queue_to_cid(p_hwfn,
						  vf->opaque_fid,
						  p_queue->fw_cid,
						  req->rx_qid, &params);
	if (!p_queue->p_rx_cid)
		goto out;

	/* Legacy VFs have their Producers in a different location, which they
	 * calculate on their own and clean the producer prior to this.
	 */
	if (vf->acquire.vfdev_info.eth_fp_hsi_minor ==
	    ETH_HSI_VER_NO_PKT_LEN_TUNN) {
		b_legacy_vf = true;
	} else {
		REG_WR(p_hwfn,
		       GTT_BAR0_MAP_REG_MSDM_RAM +
		       MSTORM_ETH_VF_PRODS_OFFSET(vf->abs_vf_id, req->rx_qid),
		       0);
	}
	p_queue->p_rx_cid->b_legacy_vf = b_legacy_vf;

	rc = qed_eth_rxq_start_ramrod(p_hwfn,
				      p_queue->p_rx_cid,
				      req->bd_max_bytes,
				      req->rxq_addr,
				      req->cqe_pbl_addr, req->cqe_pbl_size);
	if (rc) {
		status = PFVF_STATUS_FAILURE;
		qed_eth_queue_cid_release(p_hwfn, p_queue->p_rx_cid);
		p_queue->p_rx_cid = NULL;
	} else {
		status = PFVF_STATUS_SUCCESS;
		vf->num_active_rxqs++;
	}

out:
	qed_iov_vf_mbx_start_rxq_resp(p_hwfn, p_ptt, vf, status, b_legacy_vf);
}

static void
qed_iov_pf_update_tun_response(struct pfvf_update_tunn_param_tlv *p_resp,
			       struct qed_tunnel_info *p_tun,
			       u16 tunn_feature_mask)
{
	p_resp->tunn_feature_mask = tunn_feature_mask;
	p_resp->vxlan_mode = p_tun->vxlan.b_mode_enabled;
	p_resp->l2geneve_mode = p_tun->l2_geneve.b_mode_enabled;
	p_resp->ipgeneve_mode = p_tun->ip_geneve.b_mode_enabled;
	p_resp->l2gre_mode = p_tun->l2_gre.b_mode_enabled;
	p_resp->ipgre_mode = p_tun->l2_gre.b_mode_enabled;
	p_resp->vxlan_clss = p_tun->vxlan.tun_cls;
	p_resp->l2gre_clss = p_tun->l2_gre.tun_cls;
	p_resp->ipgre_clss = p_tun->ip_gre.tun_cls;
	p_resp->l2geneve_clss = p_tun->l2_geneve.tun_cls;
	p_resp->ipgeneve_clss = p_tun->ip_geneve.tun_cls;
	p_resp->geneve_udp_port = p_tun->geneve_port.port;
	p_resp->vxlan_udp_port = p_tun->vxlan_port.port;
}

static void
__qed_iov_pf_update_tun_param(struct vfpf_update_tunn_param_tlv *p_req,
			      struct qed_tunn_update_type *p_tun,
			      enum qed_tunn_mode mask, u8 tun_cls)
{
	if (p_req->tun_mode_update_mask & BIT(mask)) {
		p_tun->b_update_mode = true;

		if (p_req->tunn_mode & BIT(mask))
			p_tun->b_mode_enabled = true;
	}

	p_tun->tun_cls = tun_cls;
}

static void
qed_iov_pf_update_tun_param(struct vfpf_update_tunn_param_tlv *p_req,
			    struct qed_tunn_update_type *p_tun,
			    struct qed_tunn_update_udp_port *p_port,
			    enum qed_tunn_mode mask,
			    u8 tun_cls, u8 update_port, u16 port)
{
	if (update_port) {
		p_port->b_update_port = true;
		p_port->port = port;
	}

	__qed_iov_pf_update_tun_param(p_req, p_tun, mask, tun_cls);
}

static bool
qed_iov_pf_validate_tunn_param(struct vfpf_update_tunn_param_tlv *p_req)
{
	bool b_update_requested = false;

	if (p_req->tun_mode_update_mask || p_req->update_tun_cls ||
	    p_req->update_geneve_port || p_req->update_vxlan_port)
		b_update_requested = true;

	return b_update_requested;
}

static void qed_pf_validate_tunn_mode(struct qed_tunn_update_type *tun, int *rc)
{
	if (tun->b_update_mode && !tun->b_mode_enabled) {
		tun->b_update_mode = false;
		*rc = -EINVAL;
	}
}

static int
qed_pf_validate_modify_tunn_config(struct qed_hwfn *p_hwfn,
				   u16 *tun_features, bool *update,
				   struct qed_tunnel_info *tun_src)
{
	struct qed_eth_cb_ops *ops = p_hwfn->cdev->protocol_ops.eth;
	struct qed_tunnel_info *tun = &p_hwfn->cdev->tunnel;
	u16 bultn_vxlan_port, bultn_geneve_port;
	void *cookie = p_hwfn->cdev->ops_cookie;
	int i, rc = 0;

	*tun_features = p_hwfn->cdev->tunn_feature_mask;
	bultn_vxlan_port = tun->vxlan_port.port;
	bultn_geneve_port = tun->geneve_port.port;
	qed_pf_validate_tunn_mode(&tun_src->vxlan, &rc);
	qed_pf_validate_tunn_mode(&tun_src->l2_geneve, &rc);
	qed_pf_validate_tunn_mode(&tun_src->ip_geneve, &rc);
	qed_pf_validate_tunn_mode(&tun_src->l2_gre, &rc);
	qed_pf_validate_tunn_mode(&tun_src->ip_gre, &rc);

	if ((tun_src->b_update_rx_cls || tun_src->b_update_tx_cls) &&
	    (tun_src->vxlan.tun_cls != QED_TUNN_CLSS_MAC_VLAN ||
	     tun_src->l2_geneve.tun_cls != QED_TUNN_CLSS_MAC_VLAN ||
	     tun_src->ip_geneve.tun_cls != QED_TUNN_CLSS_MAC_VLAN ||
	     tun_src->l2_gre.tun_cls != QED_TUNN_CLSS_MAC_VLAN ||
	     tun_src->ip_gre.tun_cls != QED_TUNN_CLSS_MAC_VLAN)) {
		tun_src->b_update_rx_cls = false;
		tun_src->b_update_tx_cls = false;
		rc = -EINVAL;
	}

	if (tun_src->vxlan_port.b_update_port) {
		if (tun_src->vxlan_port.port == tun->vxlan_port.port) {
			tun_src->vxlan_port.b_update_port = false;
		} else {
			*update = true;
			bultn_vxlan_port = tun_src->vxlan_port.port;
		}
	}

	if (tun_src->geneve_port.b_update_port) {
		if (tun_src->geneve_port.port == tun->geneve_port.port) {
			tun_src->geneve_port.b_update_port = false;
		} else {
			*update = true;
			bultn_geneve_port = tun_src->geneve_port.port;
		}
	}

	qed_for_each_vf(p_hwfn, i) {
		qed_iov_bulletin_set_udp_ports(p_hwfn, i, bultn_vxlan_port,
					       bultn_geneve_port);
	}

	qed_schedule_iov(p_hwfn, QED_IOV_WQ_BULLETIN_UPDATE_FLAG);
	ops->ports_update(cookie, bultn_vxlan_port, bultn_geneve_port);

	return rc;
}

static void qed_iov_vf_mbx_update_tunn_param(struct qed_hwfn *p_hwfn,
					     struct qed_ptt *p_ptt,
					     struct qed_vf_info *p_vf)
{
	struct qed_tunnel_info *p_tun = &p_hwfn->cdev->tunnel;
	struct qed_iov_vf_mbx *mbx = &p_vf->vf_mbx;
	struct pfvf_update_tunn_param_tlv *p_resp;
	struct vfpf_update_tunn_param_tlv *p_req;
	u8 status = PFVF_STATUS_SUCCESS;
	bool b_update_required = false;
	struct qed_tunnel_info tunn;
	u16 tunn_feature_mask = 0;
	int i, rc = 0;

	mbx->offset = (u8 *)mbx->reply_virt;

	memset(&tunn, 0, sizeof(tunn));
	p_req = &mbx->req_virt->tunn_param_update;

	if (!qed_iov_pf_validate_tunn_param(p_req)) {
		DP_VERBOSE(p_hwfn, QED_MSG_IOV,
			   "No tunnel update requested by VF\n");
		status = PFVF_STATUS_FAILURE;
		goto send_resp;
	}

	tunn.b_update_rx_cls = p_req->update_tun_cls;
	tunn.b_update_tx_cls = p_req->update_tun_cls;

	qed_iov_pf_update_tun_param(p_req, &tunn.vxlan, &tunn.vxlan_port,
				    QED_MODE_VXLAN_TUNN, p_req->vxlan_clss,
				    p_req->update_vxlan_port,
				    p_req->vxlan_port);
	qed_iov_pf_update_tun_param(p_req, &tunn.l2_geneve, &tunn.geneve_port,
				    QED_MODE_L2GENEVE_TUNN,
				    p_req->l2geneve_clss,
				    p_req->update_geneve_port,
				    p_req->geneve_port);
	__qed_iov_pf_update_tun_param(p_req, &tunn.ip_geneve,
				      QED_MODE_IPGENEVE_TUNN,
				      p_req->ipgeneve_clss);
	__qed_iov_pf_update_tun_param(p_req, &tunn.l2_gre,
				      QED_MODE_L2GRE_TUNN, p_req->l2gre_clss);
	__qed_iov_pf_update_tun_param(p_req, &tunn.ip_gre,
				      QED_MODE_IPGRE_TUNN, p_req->ipgre_clss);

	/* If PF modifies VF's req then it should
	 * still return an error in case of partial configuration
	 * or modified configuration as opposed to requested one.
	 */
	rc = qed_pf_validate_modify_tunn_config(p_hwfn, &tunn_feature_mask,
						&b_update_required, &tunn);

	if (rc)
		status = PFVF_STATUS_FAILURE;

	/* If QED client is willing to update anything ? */
	if (b_update_required) {
		u16 geneve_port;

		rc = qed_sp_pf_update_tunn_cfg(p_hwfn, &tunn,
					       QED_SPQ_MODE_EBLOCK, NULL);
		if (rc)
			status = PFVF_STATUS_FAILURE;

		geneve_port = p_tun->geneve_port.port;
		qed_for_each_vf(p_hwfn, i) {
			qed_iov_bulletin_set_udp_ports(p_hwfn, i,
						       p_tun->vxlan_port.port,
						       geneve_port);
		}
	}

send_resp:
	p_resp = qed_add_tlv(p_hwfn, &mbx->offset,
			     CHANNEL_TLV_UPDATE_TUNN_PARAM, sizeof(*p_resp));

	qed_iov_pf_update_tun_response(p_resp, p_tun, tunn_feature_mask);
	qed_add_tlv(p_hwfn, &mbx->offset, CHANNEL_TLV_LIST_END,
		    sizeof(struct channel_list_end_tlv));

	qed_iov_send_response(p_hwfn, p_ptt, p_vf, sizeof(*p_resp), status);
}

static void qed_iov_vf_mbx_start_txq_resp(struct qed_hwfn *p_hwfn,
					  struct qed_ptt *p_ptt,
					  struct qed_vf_info *p_vf, u8 status)
{
	struct qed_iov_vf_mbx *mbx = &p_vf->vf_mbx;
	struct pfvf_start_queue_resp_tlv *p_tlv;
	bool b_legacy = false;
	u16 length;

	mbx->offset = (u8 *)mbx->reply_virt;

	/* Taking a bigger struct instead of adding a TLV to list was a
	 * mistake, but one which we're now stuck with, as some older
	 * clients assume the size of the previous response.
	 */
	if (p_vf->acquire.vfdev_info.eth_fp_hsi_minor ==
	    ETH_HSI_VER_NO_PKT_LEN_TUNN)
		b_legacy = true;

	if (!b_legacy)
		length = sizeof(*p_tlv);
	else
		length = sizeof(struct pfvf_def_resp_tlv);

	p_tlv = qed_add_tlv(p_hwfn, &mbx->offset, CHANNEL_TLV_START_TXQ,
			    length);
	qed_add_tlv(p_hwfn, &mbx->offset, CHANNEL_TLV_LIST_END,
		    sizeof(struct channel_list_end_tlv));

	/* Update the TLV with the response */
	if ((status == PFVF_STATUS_SUCCESS) && !b_legacy) {
		u16 qid = mbx->req_virt->start_txq.tx_qid;

		p_tlv->offset = qed_db_addr_vf(p_vf->vf_queues[qid].fw_cid,
					       DQ_DEMS_LEGACY);
	}

	qed_iov_send_response(p_hwfn, p_ptt, p_vf, length, status);
}

static void qed_iov_vf_mbx_start_txq(struct qed_hwfn *p_hwfn,
				     struct qed_ptt *p_ptt,
				     struct qed_vf_info *vf)
{
	struct qed_queue_start_common_params params;
	struct qed_iov_vf_mbx *mbx = &vf->vf_mbx;
	u8 status = PFVF_STATUS_NO_RESOURCE;
	struct vfpf_start_txq_tlv *req;
	struct qed_vf_q_info *p_queue;
	int rc;
	u16 pq;

	memset(&params, 0, sizeof(params));
	req = &mbx->req_virt->start_txq;

	if (!qed_iov_validate_txq(p_hwfn, vf, req->tx_qid,
				  QED_IOV_VALIDATE_Q_DISABLE) ||
	    !qed_iov_validate_sb(p_hwfn, vf, req->hw_sb))
		goto out;

	/* Acquire a new queue-cid */
	p_queue = &vf->vf_queues[req->tx_qid];

	params.queue_id = p_queue->fw_tx_qid;
	params.vport_id = vf->vport_id;
	params.stats_id = vf->abs_vf_id + 0x10;
	params.sb = req->hw_sb;
	params.sb_idx = req->sb_index;

	p_queue->p_tx_cid = _qed_eth_queue_to_cid(p_hwfn,
						  vf->opaque_fid,
						  p_queue->fw_cid,
						  req->tx_qid, &params);
	if (!p_queue->p_tx_cid)
		goto out;

	pq = qed_get_cm_pq_idx_vf(p_hwfn, vf->relative_vf_id);
	rc = qed_eth_txq_start_ramrod(p_hwfn, p_queue->p_tx_cid,
				      req->pbl_addr, req->pbl_size, pq);
	if (rc) {
		status = PFVF_STATUS_FAILURE;
		qed_eth_queue_cid_release(p_hwfn, p_queue->p_tx_cid);
		p_queue->p_tx_cid = NULL;
	} else {
		status = PFVF_STATUS_SUCCESS;
	}

out:
	qed_iov_vf_mbx_start_txq_resp(p_hwfn, p_ptt, vf, status);
}

static int qed_iov_vf_stop_rxqs(struct qed_hwfn *p_hwfn,
				struct qed_vf_info *vf,
				u16 rxq_id, bool cqe_completion)
{
	struct qed_vf_q_info *p_queue;
	int rc = 0;

	if (!qed_iov_validate_rxq(p_hwfn, vf, rxq_id,
				  QED_IOV_VALIDATE_Q_ENABLE)) {
		DP_VERBOSE(p_hwfn,
			   QED_MSG_IOV,
			   "VF[%d] Tried Closing Rx 0x%04x which is inactive\n",
			   vf->relative_vf_id, rxq_id);
		return -EINVAL;
	}

	p_queue = &vf->vf_queues[rxq_id];

	rc = qed_eth_rx_queue_stop(p_hwfn,
				   p_queue->p_rx_cid,
				   false, cqe_completion);
	if (rc)
		return rc;

	p_queue->p_rx_cid = NULL;
	vf->num_active_rxqs--;

	return 0;
}

static int qed_iov_vf_stop_txqs(struct qed_hwfn *p_hwfn,
				struct qed_vf_info *vf, u16 txq_id)
{
	struct qed_vf_q_info *p_queue;
	int rc = 0;

	if (!qed_iov_validate_txq(p_hwfn, vf, txq_id,
				  QED_IOV_VALIDATE_Q_ENABLE))
		return -EINVAL;

	p_queue = &vf->vf_queues[txq_id];

	rc = qed_eth_tx_queue_stop(p_hwfn, p_queue->p_tx_cid);
	if (rc)
		return rc;

	p_queue->p_tx_cid = NULL;

	return 0;
}

static void qed_iov_vf_mbx_stop_rxqs(struct qed_hwfn *p_hwfn,
				     struct qed_ptt *p_ptt,
				     struct qed_vf_info *vf)
{
	u16 length = sizeof(struct pfvf_def_resp_tlv);
	struct qed_iov_vf_mbx *mbx = &vf->vf_mbx;
	u8 status = PFVF_STATUS_FAILURE;
	struct vfpf_stop_rxqs_tlv *req;
	int rc;

	/* There has never been an official driver that used this interface
	 * for stopping multiple queues, and it is now considered deprecated.
	 * Validate this isn't used here.
	 */
	req = &mbx->req_virt->stop_rxqs;
	if (req->num_rxqs != 1) {
		DP_VERBOSE(p_hwfn, QED_MSG_IOV,
			   "Odd; VF[%d] tried stopping multiple Rx queues\n",
			   vf->relative_vf_id);
		status = PFVF_STATUS_NOT_SUPPORTED;
		goto out;
	}

	rc = qed_iov_vf_stop_rxqs(p_hwfn, vf, req->rx_qid,
				  req->cqe_completion);
	if (!rc)
		status = PFVF_STATUS_SUCCESS;
out:
	qed_iov_prepare_resp(p_hwfn, p_ptt, vf, CHANNEL_TLV_STOP_RXQS,
			     length, status);
}

static void qed_iov_vf_mbx_stop_txqs(struct qed_hwfn *p_hwfn,
				     struct qed_ptt *p_ptt,
				     struct qed_vf_info *vf)
{
	u16 length = sizeof(struct pfvf_def_resp_tlv);
	struct qed_iov_vf_mbx *mbx = &vf->vf_mbx;
	u8 status = PFVF_STATUS_FAILURE;
	struct vfpf_stop_txqs_tlv *req;
	int rc;

	/* There has never been an official driver that used this interface
	 * for stopping multiple queues, and it is now considered deprecated.
	 * Validate this isn't used here.
	 */
	req = &mbx->req_virt->stop_txqs;
	if (req->num_txqs != 1) {
		DP_VERBOSE(p_hwfn, QED_MSG_IOV,
			   "Odd; VF[%d] tried stopping multiple Tx queues\n",
			   vf->relative_vf_id);
		status = PFVF_STATUS_NOT_SUPPORTED;
		goto out;
	}
	rc = qed_iov_vf_stop_txqs(p_hwfn, vf, req->tx_qid);
	if (!rc)
		status = PFVF_STATUS_SUCCESS;

out:
	qed_iov_prepare_resp(p_hwfn, p_ptt, vf, CHANNEL_TLV_STOP_TXQS,
			     length, status);
}

static void qed_iov_vf_mbx_update_rxqs(struct qed_hwfn *p_hwfn,
				       struct qed_ptt *p_ptt,
				       struct qed_vf_info *vf)
{
	struct qed_queue_cid *handlers[QED_MAX_VF_CHAINS_PER_PF];
	u16 length = sizeof(struct pfvf_def_resp_tlv);
	struct qed_iov_vf_mbx *mbx = &vf->vf_mbx;
	struct vfpf_update_rxq_tlv *req;
	u8 status = PFVF_STATUS_FAILURE;
	u8 complete_event_flg;
	u8 complete_cqe_flg;
	u16 qid;
	int rc;
	u8 i;

	req = &mbx->req_virt->update_rxq;
	complete_cqe_flg = !!(req->flags & VFPF_RXQ_UPD_COMPLETE_CQE_FLAG);
	complete_event_flg = !!(req->flags & VFPF_RXQ_UPD_COMPLETE_EVENT_FLAG);

	/* Validate inputs */
	for (i = req->rx_qid; i < req->rx_qid + req->num_rxqs; i++)
		if (!qed_iov_validate_rxq(p_hwfn, vf, i,
					  QED_IOV_VALIDATE_Q_ENABLE)) {
			DP_INFO(p_hwfn, "VF[%d]: Incorrect Rxqs [%04x, %02x]\n",
				vf->relative_vf_id, req->rx_qid, req->num_rxqs);
			goto out;
		}

	/* Prepare the handlers */
	for (i = 0; i < req->num_rxqs; i++) {
		qid = req->rx_qid + i;
		handlers[i] = vf->vf_queues[qid].p_rx_cid;
	}

	rc = qed_sp_eth_rx_queues_update(p_hwfn, (void **)&handlers,
					 req->num_rxqs,
					 complete_cqe_flg,
					 complete_event_flg,
					 QED_SPQ_MODE_EBLOCK, NULL);
	if (rc)
		goto out;

	status = PFVF_STATUS_SUCCESS;
out:
	qed_iov_prepare_resp(p_hwfn, p_ptt, vf, CHANNEL_TLV_UPDATE_RXQ,
			     length, status);
}

void *qed_iov_search_list_tlvs(struct qed_hwfn *p_hwfn,
			       void *p_tlvs_list, u16 req_type)
{
	struct channel_tlv *p_tlv = (struct channel_tlv *)p_tlvs_list;
	int len = 0;

	do {
		if (!p_tlv->length) {
			DP_NOTICE(p_hwfn, "Zero length TLV found\n");
			return NULL;
		}

		if (p_tlv->type == req_type) {
			DP_VERBOSE(p_hwfn, QED_MSG_IOV,
				   "Extended tlv type %d, length %d found\n",
				   p_tlv->type, p_tlv->length);
			return p_tlv;
		}

		len += p_tlv->length;
		p_tlv = (struct channel_tlv *)((u8 *)p_tlv + p_tlv->length);

		if ((len + p_tlv->length) > TLV_BUFFER_SIZE) {
			DP_NOTICE(p_hwfn, "TLVs has overrun the buffer size\n");
			return NULL;
		}
	} while (p_tlv->type != CHANNEL_TLV_LIST_END);

	return NULL;
}

static void
qed_iov_vp_update_act_param(struct qed_hwfn *p_hwfn,
			    struct qed_sp_vport_update_params *p_data,
			    struct qed_iov_vf_mbx *p_mbx, u16 *tlvs_mask)
{
	struct vfpf_vport_update_activate_tlv *p_act_tlv;
	u16 tlv = CHANNEL_TLV_VPORT_UPDATE_ACTIVATE;

	p_act_tlv = (struct vfpf_vport_update_activate_tlv *)
		    qed_iov_search_list_tlvs(p_hwfn, p_mbx->req_virt, tlv);
	if (!p_act_tlv)
		return;

	p_data->update_vport_active_rx_flg = p_act_tlv->update_rx;
	p_data->vport_active_rx_flg = p_act_tlv->active_rx;
	p_data->update_vport_active_tx_flg = p_act_tlv->update_tx;
	p_data->vport_active_tx_flg = p_act_tlv->active_tx;
	*tlvs_mask |= 1 << QED_IOV_VP_UPDATE_ACTIVATE;
}

static void
qed_iov_vp_update_vlan_param(struct qed_hwfn *p_hwfn,
			     struct qed_sp_vport_update_params *p_data,
			     struct qed_vf_info *p_vf,
			     struct qed_iov_vf_mbx *p_mbx, u16 *tlvs_mask)
{
	struct vfpf_vport_update_vlan_strip_tlv *p_vlan_tlv;
	u16 tlv = CHANNEL_TLV_VPORT_UPDATE_VLAN_STRIP;

	p_vlan_tlv = (struct vfpf_vport_update_vlan_strip_tlv *)
		     qed_iov_search_list_tlvs(p_hwfn, p_mbx->req_virt, tlv);
	if (!p_vlan_tlv)
		return;

	p_vf->shadow_config.inner_vlan_removal = p_vlan_tlv->remove_vlan;

	/* Ignore the VF request if we're forcing a vlan */
	if (!(p_vf->configured_features & BIT(VLAN_ADDR_FORCED))) {
		p_data->update_inner_vlan_removal_flg = 1;
		p_data->inner_vlan_removal_flg = p_vlan_tlv->remove_vlan;
	}

	*tlvs_mask |= 1 << QED_IOV_VP_UPDATE_VLAN_STRIP;
}

static void
qed_iov_vp_update_tx_switch(struct qed_hwfn *p_hwfn,
			    struct qed_sp_vport_update_params *p_data,
			    struct qed_iov_vf_mbx *p_mbx, u16 *tlvs_mask)
{
	struct vfpf_vport_update_tx_switch_tlv *p_tx_switch_tlv;
	u16 tlv = CHANNEL_TLV_VPORT_UPDATE_TX_SWITCH;

	p_tx_switch_tlv = (struct vfpf_vport_update_tx_switch_tlv *)
			  qed_iov_search_list_tlvs(p_hwfn, p_mbx->req_virt,
						   tlv);
	if (!p_tx_switch_tlv)
		return;

	p_data->update_tx_switching_flg = 1;
	p_data->tx_switching_flg = p_tx_switch_tlv->tx_switching;
	*tlvs_mask |= 1 << QED_IOV_VP_UPDATE_TX_SWITCH;
}

static void
qed_iov_vp_update_mcast_bin_param(struct qed_hwfn *p_hwfn,
				  struct qed_sp_vport_update_params *p_data,
				  struct qed_iov_vf_mbx *p_mbx, u16 *tlvs_mask)
{
	struct vfpf_vport_update_mcast_bin_tlv *p_mcast_tlv;
	u16 tlv = CHANNEL_TLV_VPORT_UPDATE_MCAST;

	p_mcast_tlv = (struct vfpf_vport_update_mcast_bin_tlv *)
	    qed_iov_search_list_tlvs(p_hwfn, p_mbx->req_virt, tlv);
	if (!p_mcast_tlv)
		return;

	p_data->update_approx_mcast_flg = 1;
	memcpy(p_data->bins, p_mcast_tlv->bins,
	       sizeof(unsigned long) * ETH_MULTICAST_MAC_BINS_IN_REGS);
	*tlvs_mask |= 1 << QED_IOV_VP_UPDATE_MCAST;
}

static void
qed_iov_vp_update_accept_flag(struct qed_hwfn *p_hwfn,
			      struct qed_sp_vport_update_params *p_data,
			      struct qed_iov_vf_mbx *p_mbx, u16 *tlvs_mask)
{
	struct qed_filter_accept_flags *p_flags = &p_data->accept_flags;
	struct vfpf_vport_update_accept_param_tlv *p_accept_tlv;
	u16 tlv = CHANNEL_TLV_VPORT_UPDATE_ACCEPT_PARAM;

	p_accept_tlv = (struct vfpf_vport_update_accept_param_tlv *)
	    qed_iov_search_list_tlvs(p_hwfn, p_mbx->req_virt, tlv);
	if (!p_accept_tlv)
		return;

	p_flags->update_rx_mode_config = p_accept_tlv->update_rx_mode;
	p_flags->rx_accept_filter = p_accept_tlv->rx_accept_filter;
	p_flags->update_tx_mode_config = p_accept_tlv->update_tx_mode;
	p_flags->tx_accept_filter = p_accept_tlv->tx_accept_filter;
	*tlvs_mask |= 1 << QED_IOV_VP_UPDATE_ACCEPT_PARAM;
}

static void
qed_iov_vp_update_accept_any_vlan(struct qed_hwfn *p_hwfn,
				  struct qed_sp_vport_update_params *p_data,
				  struct qed_iov_vf_mbx *p_mbx, u16 *tlvs_mask)
{
	struct vfpf_vport_update_accept_any_vlan_tlv *p_accept_any_vlan;
	u16 tlv = CHANNEL_TLV_VPORT_UPDATE_ACCEPT_ANY_VLAN;

	p_accept_any_vlan = (struct vfpf_vport_update_accept_any_vlan_tlv *)
			    qed_iov_search_list_tlvs(p_hwfn, p_mbx->req_virt,
						     tlv);
	if (!p_accept_any_vlan)
		return;

	p_data->accept_any_vlan = p_accept_any_vlan->accept_any_vlan;
	p_data->update_accept_any_vlan_flg =
		    p_accept_any_vlan->update_accept_any_vlan_flg;
	*tlvs_mask |= 1 << QED_IOV_VP_UPDATE_ACCEPT_ANY_VLAN;
}

static void
qed_iov_vp_update_rss_param(struct qed_hwfn *p_hwfn,
			    struct qed_vf_info *vf,
			    struct qed_sp_vport_update_params *p_data,
			    struct qed_rss_params *p_rss,
			    struct qed_iov_vf_mbx *p_mbx,
			    u16 *tlvs_mask, u16 *tlvs_accepted)
{
	struct vfpf_vport_update_rss_tlv *p_rss_tlv;
	u16 tlv = CHANNEL_TLV_VPORT_UPDATE_RSS;
	bool b_reject = false;
	u16 table_size;
	u16 i, q_idx;

	p_rss_tlv = (struct vfpf_vport_update_rss_tlv *)
		    qed_iov_search_list_tlvs(p_hwfn, p_mbx->req_virt, tlv);
	if (!p_rss_tlv) {
		p_data->rss_params = NULL;
		return;
	}

	memset(p_rss, 0, sizeof(struct qed_rss_params));

	p_rss->update_rss_config = !!(p_rss_tlv->update_rss_flags &
				      VFPF_UPDATE_RSS_CONFIG_FLAG);
	p_rss->update_rss_capabilities = !!(p_rss_tlv->update_rss_flags &
					    VFPF_UPDATE_RSS_CAPS_FLAG);
	p_rss->update_rss_ind_table = !!(p_rss_tlv->update_rss_flags &
					 VFPF_UPDATE_RSS_IND_TABLE_FLAG);
	p_rss->update_rss_key = !!(p_rss_tlv->update_rss_flags &
				   VFPF_UPDATE_RSS_KEY_FLAG);

	p_rss->rss_enable = p_rss_tlv->rss_enable;
	p_rss->rss_eng_id = vf->relative_vf_id + 1;
	p_rss->rss_caps = p_rss_tlv->rss_caps;
	p_rss->rss_table_size_log = p_rss_tlv->rss_table_size_log;
	memcpy(p_rss->rss_key, p_rss_tlv->rss_key, sizeof(p_rss->rss_key));

	table_size = min_t(u16, ARRAY_SIZE(p_rss->rss_ind_table),
			   (1 << p_rss_tlv->rss_table_size_log));

	for (i = 0; i < table_size; i++) {
		q_idx = p_rss_tlv->rss_ind_table[i];
<<<<<<< HEAD
		if (!qed_iov_validate_rxq(p_hwfn, vf, q_idx)) {
=======
		if (!qed_iov_validate_rxq(p_hwfn, vf, q_idx,
					  QED_IOV_VALIDATE_Q_ENABLE)) {
>>>>>>> 2ac97f0f
			DP_VERBOSE(p_hwfn,
				   QED_MSG_IOV,
				   "VF[%d]: Omitting RSS due to wrong queue %04x\n",
				   vf->relative_vf_id, q_idx);
			b_reject = true;
			goto out;
		}

<<<<<<< HEAD
		if (!vf->vf_queues[q_idx].p_rx_cid) {
			DP_VERBOSE(p_hwfn,
				   QED_MSG_IOV,
				   "VF[%d]: Omitting RSS due to inactive queue %08x\n",
				   vf->relative_vf_id, q_idx);
			b_reject = true;
			goto out;
		}

=======
>>>>>>> 2ac97f0f
		p_rss->rss_ind_table[i] = vf->vf_queues[q_idx].p_rx_cid;
	}

	p_data->rss_params = p_rss;
out:
	*tlvs_mask |= 1 << QED_IOV_VP_UPDATE_RSS;
	if (!b_reject)
		*tlvs_accepted |= 1 << QED_IOV_VP_UPDATE_RSS;
}

static void
qed_iov_vp_update_sge_tpa_param(struct qed_hwfn *p_hwfn,
				struct qed_vf_info *vf,
				struct qed_sp_vport_update_params *p_data,
				struct qed_sge_tpa_params *p_sge_tpa,
				struct qed_iov_vf_mbx *p_mbx, u16 *tlvs_mask)
{
	struct vfpf_vport_update_sge_tpa_tlv *p_sge_tpa_tlv;
	u16 tlv = CHANNEL_TLV_VPORT_UPDATE_SGE_TPA;

	p_sge_tpa_tlv = (struct vfpf_vport_update_sge_tpa_tlv *)
	    qed_iov_search_list_tlvs(p_hwfn, p_mbx->req_virt, tlv);

	if (!p_sge_tpa_tlv) {
		p_data->sge_tpa_params = NULL;
		return;
	}

	memset(p_sge_tpa, 0, sizeof(struct qed_sge_tpa_params));

	p_sge_tpa->update_tpa_en_flg =
	    !!(p_sge_tpa_tlv->update_sge_tpa_flags & VFPF_UPDATE_TPA_EN_FLAG);
	p_sge_tpa->update_tpa_param_flg =
	    !!(p_sge_tpa_tlv->update_sge_tpa_flags &
		VFPF_UPDATE_TPA_PARAM_FLAG);

	p_sge_tpa->tpa_ipv4_en_flg =
	    !!(p_sge_tpa_tlv->sge_tpa_flags & VFPF_TPA_IPV4_EN_FLAG);
	p_sge_tpa->tpa_ipv6_en_flg =
	    !!(p_sge_tpa_tlv->sge_tpa_flags & VFPF_TPA_IPV6_EN_FLAG);
	p_sge_tpa->tpa_pkt_split_flg =
	    !!(p_sge_tpa_tlv->sge_tpa_flags & VFPF_TPA_PKT_SPLIT_FLAG);
	p_sge_tpa->tpa_hdr_data_split_flg =
	    !!(p_sge_tpa_tlv->sge_tpa_flags & VFPF_TPA_HDR_DATA_SPLIT_FLAG);
	p_sge_tpa->tpa_gro_consistent_flg =
	    !!(p_sge_tpa_tlv->sge_tpa_flags & VFPF_TPA_GRO_CONSIST_FLAG);

	p_sge_tpa->tpa_max_aggs_num = p_sge_tpa_tlv->tpa_max_aggs_num;
	p_sge_tpa->tpa_max_size = p_sge_tpa_tlv->tpa_max_size;
	p_sge_tpa->tpa_min_size_to_start = p_sge_tpa_tlv->tpa_min_size_to_start;
	p_sge_tpa->tpa_min_size_to_cont = p_sge_tpa_tlv->tpa_min_size_to_cont;
	p_sge_tpa->max_buffers_per_cqe = p_sge_tpa_tlv->max_buffers_per_cqe;

	p_data->sge_tpa_params = p_sge_tpa;

	*tlvs_mask |= 1 << QED_IOV_VP_UPDATE_SGE_TPA;
}

static int qed_iov_pre_update_vport(struct qed_hwfn *hwfn,
				    u8 vfid,
				    struct qed_sp_vport_update_params *params,
				    u16 *tlvs)
{
	u8 mask = QED_ACCEPT_UCAST_UNMATCHED | QED_ACCEPT_MCAST_UNMATCHED;
	struct qed_filter_accept_flags *flags = &params->accept_flags;
	struct qed_public_vf_info *vf_info;

	/* Untrusted VFs can't even be trusted to know that fact.
	 * Simply indicate everything is configured fine, and trace
	 * configuration 'behind their back'.
	 */
	if (!(*tlvs & BIT(QED_IOV_VP_UPDATE_ACCEPT_PARAM)))
		return 0;

	vf_info = qed_iov_get_public_vf_info(hwfn, vfid, true);

	if (flags->update_rx_mode_config) {
		vf_info->rx_accept_mode = flags->rx_accept_filter;
		if (!vf_info->is_trusted_configured)
			flags->rx_accept_filter &= ~mask;
	}

	if (flags->update_tx_mode_config) {
		vf_info->tx_accept_mode = flags->tx_accept_filter;
		if (!vf_info->is_trusted_configured)
			flags->tx_accept_filter &= ~mask;
	}

	return 0;
}

static void qed_iov_vf_mbx_vport_update(struct qed_hwfn *p_hwfn,
					struct qed_ptt *p_ptt,
					struct qed_vf_info *vf)
{
	struct qed_rss_params *p_rss_params = NULL;
	struct qed_sp_vport_update_params params;
	struct qed_iov_vf_mbx *mbx = &vf->vf_mbx;
	struct qed_sge_tpa_params sge_tpa_params;
	u16 tlvs_mask = 0, tlvs_accepted = 0;
	u8 status = PFVF_STATUS_SUCCESS;
	u16 length;
	int rc;

	/* Valiate PF can send such a request */
	if (!vf->vport_instance) {
		DP_VERBOSE(p_hwfn,
			   QED_MSG_IOV,
			   "No VPORT instance available for VF[%d], failing vport update\n",
			   vf->abs_vf_id);
		status = PFVF_STATUS_FAILURE;
		goto out;
	}
	p_rss_params = vzalloc(sizeof(*p_rss_params));
	if (p_rss_params == NULL) {
		status = PFVF_STATUS_FAILURE;
		goto out;
	}

	memset(&params, 0, sizeof(params));
	params.opaque_fid = vf->opaque_fid;
	params.vport_id = vf->vport_id;
	params.rss_params = NULL;

	/* Search for extended tlvs list and update values
	 * from VF in struct qed_sp_vport_update_params.
	 */
	qed_iov_vp_update_act_param(p_hwfn, &params, mbx, &tlvs_mask);
	qed_iov_vp_update_vlan_param(p_hwfn, &params, vf, mbx, &tlvs_mask);
	qed_iov_vp_update_tx_switch(p_hwfn, &params, mbx, &tlvs_mask);
	qed_iov_vp_update_mcast_bin_param(p_hwfn, &params, mbx, &tlvs_mask);
	qed_iov_vp_update_accept_flag(p_hwfn, &params, mbx, &tlvs_mask);
	qed_iov_vp_update_accept_any_vlan(p_hwfn, &params, mbx, &tlvs_mask);
	qed_iov_vp_update_sge_tpa_param(p_hwfn, vf, &params,
					&sge_tpa_params, mbx, &tlvs_mask);

	tlvs_accepted = tlvs_mask;

	/* Some of the extended TLVs need to be validated first; In that case,
	 * they can update the mask without updating the accepted [so that
	 * PF could communicate to VF it has rejected request].
	 */
	qed_iov_vp_update_rss_param(p_hwfn, vf, &params, p_rss_params,
				    mbx, &tlvs_mask, &tlvs_accepted);

	if (qed_iov_pre_update_vport(p_hwfn, vf->relative_vf_id,
				     &params, &tlvs_accepted)) {
		tlvs_accepted = 0;
		status = PFVF_STATUS_NOT_SUPPORTED;
		goto out;
	}

	if (!tlvs_accepted) {
		if (tlvs_mask)
			DP_VERBOSE(p_hwfn, QED_MSG_IOV,
				   "Upper-layer prevents VF vport configuration\n");
		else
			DP_VERBOSE(p_hwfn, QED_MSG_IOV,
				   "No feature tlvs found for vport update\n");
		status = PFVF_STATUS_NOT_SUPPORTED;
		goto out;
	}

	rc = qed_sp_vport_update(p_hwfn, &params, QED_SPQ_MODE_EBLOCK, NULL);

	if (rc)
		status = PFVF_STATUS_FAILURE;

out:
	vfree(p_rss_params);
	length = qed_iov_prep_vp_update_resp_tlvs(p_hwfn, vf, mbx, status,
						  tlvs_mask, tlvs_accepted);
	qed_iov_send_response(p_hwfn, p_ptt, vf, length, status);
}

static int qed_iov_vf_update_vlan_shadow(struct qed_hwfn *p_hwfn,
					 struct qed_vf_info *p_vf,
					 struct qed_filter_ucast *p_params)
{
	int i;

	/* First remove entries and then add new ones */
	if (p_params->opcode == QED_FILTER_REMOVE) {
		for (i = 0; i < QED_ETH_VF_NUM_VLAN_FILTERS + 1; i++)
			if (p_vf->shadow_config.vlans[i].used &&
			    p_vf->shadow_config.vlans[i].vid ==
			    p_params->vlan) {
				p_vf->shadow_config.vlans[i].used = false;
				break;
			}
		if (i == QED_ETH_VF_NUM_VLAN_FILTERS + 1) {
			DP_VERBOSE(p_hwfn,
				   QED_MSG_IOV,
				   "VF [%d] - Tries to remove a non-existing vlan\n",
				   p_vf->relative_vf_id);
			return -EINVAL;
		}
	} else if (p_params->opcode == QED_FILTER_REPLACE ||
		   p_params->opcode == QED_FILTER_FLUSH) {
		for (i = 0; i < QED_ETH_VF_NUM_VLAN_FILTERS + 1; i++)
			p_vf->shadow_config.vlans[i].used = false;
	}

	/* In forced mode, we're willing to remove entries - but we don't add
	 * new ones.
	 */
	if (p_vf->bulletin.p_virt->valid_bitmap & BIT(VLAN_ADDR_FORCED))
		return 0;

	if (p_params->opcode == QED_FILTER_ADD ||
	    p_params->opcode == QED_FILTER_REPLACE) {
		for (i = 0; i < QED_ETH_VF_NUM_VLAN_FILTERS + 1; i++) {
			if (p_vf->shadow_config.vlans[i].used)
				continue;

			p_vf->shadow_config.vlans[i].used = true;
			p_vf->shadow_config.vlans[i].vid = p_params->vlan;
			break;
		}

		if (i == QED_ETH_VF_NUM_VLAN_FILTERS + 1) {
			DP_VERBOSE(p_hwfn,
				   QED_MSG_IOV,
				   "VF [%d] - Tries to configure more than %d vlan filters\n",
				   p_vf->relative_vf_id,
				   QED_ETH_VF_NUM_VLAN_FILTERS + 1);
			return -EINVAL;
		}
	}

	return 0;
}

static int qed_iov_vf_update_mac_shadow(struct qed_hwfn *p_hwfn,
					struct qed_vf_info *p_vf,
					struct qed_filter_ucast *p_params)
{
	int i;

	/* If we're in forced-mode, we don't allow any change */
	if (p_vf->bulletin.p_virt->valid_bitmap & BIT(MAC_ADDR_FORCED))
		return 0;

	/* First remove entries and then add new ones */
	if (p_params->opcode == QED_FILTER_REMOVE) {
		for (i = 0; i < QED_ETH_VF_NUM_MAC_FILTERS; i++) {
			if (ether_addr_equal(p_vf->shadow_config.macs[i],
					     p_params->mac)) {
				eth_zero_addr(p_vf->shadow_config.macs[i]);
				break;
			}
		}

		if (i == QED_ETH_VF_NUM_MAC_FILTERS) {
			DP_VERBOSE(p_hwfn, QED_MSG_IOV,
				   "MAC isn't configured\n");
			return -EINVAL;
		}
	} else if (p_params->opcode == QED_FILTER_REPLACE ||
		   p_params->opcode == QED_FILTER_FLUSH) {
		for (i = 0; i < QED_ETH_VF_NUM_MAC_FILTERS; i++)
			eth_zero_addr(p_vf->shadow_config.macs[i]);
	}

	/* List the new MAC address */
	if (p_params->opcode != QED_FILTER_ADD &&
	    p_params->opcode != QED_FILTER_REPLACE)
		return 0;

	for (i = 0; i < QED_ETH_VF_NUM_MAC_FILTERS; i++) {
		if (is_zero_ether_addr(p_vf->shadow_config.macs[i])) {
			ether_addr_copy(p_vf->shadow_config.macs[i],
					p_params->mac);
			DP_VERBOSE(p_hwfn, QED_MSG_IOV,
				   "Added MAC at %d entry in shadow\n", i);
			break;
		}
	}

	if (i == QED_ETH_VF_NUM_MAC_FILTERS) {
		DP_VERBOSE(p_hwfn, QED_MSG_IOV, "No available place for MAC\n");
		return -EINVAL;
	}

	return 0;
}

static int
qed_iov_vf_update_unicast_shadow(struct qed_hwfn *p_hwfn,
				 struct qed_vf_info *p_vf,
				 struct qed_filter_ucast *p_params)
{
	int rc = 0;

	if (p_params->type == QED_FILTER_MAC) {
		rc = qed_iov_vf_update_mac_shadow(p_hwfn, p_vf, p_params);
		if (rc)
			return rc;
	}

	if (p_params->type == QED_FILTER_VLAN)
		rc = qed_iov_vf_update_vlan_shadow(p_hwfn, p_vf, p_params);

	return rc;
}

static int qed_iov_chk_ucast(struct qed_hwfn *hwfn,
			     int vfid, struct qed_filter_ucast *params)
{
	struct qed_public_vf_info *vf;

	vf = qed_iov_get_public_vf_info(hwfn, vfid, true);
	if (!vf)
		return -EINVAL;

	/* No real decision to make; Store the configured MAC */
	if (params->type == QED_FILTER_MAC ||
	    params->type == QED_FILTER_MAC_VLAN)
		ether_addr_copy(vf->mac, params->mac);

	return 0;
}

static void qed_iov_vf_mbx_ucast_filter(struct qed_hwfn *p_hwfn,
					struct qed_ptt *p_ptt,
					struct qed_vf_info *vf)
{
	struct qed_bulletin_content *p_bulletin = vf->bulletin.p_virt;
	struct qed_iov_vf_mbx *mbx = &vf->vf_mbx;
	struct vfpf_ucast_filter_tlv *req;
	u8 status = PFVF_STATUS_SUCCESS;
	struct qed_filter_ucast params;
	int rc;

	/* Prepare the unicast filter params */
	memset(&params, 0, sizeof(struct qed_filter_ucast));
	req = &mbx->req_virt->ucast_filter;
	params.opcode = (enum qed_filter_opcode)req->opcode;
	params.type = (enum qed_filter_ucast_type)req->type;

	params.is_rx_filter = 1;
	params.is_tx_filter = 1;
	params.vport_to_remove_from = vf->vport_id;
	params.vport_to_add_to = vf->vport_id;
	memcpy(params.mac, req->mac, ETH_ALEN);
	params.vlan = req->vlan;

	DP_VERBOSE(p_hwfn,
		   QED_MSG_IOV,
		   "VF[%d]: opcode 0x%02x type 0x%02x [%s %s] [vport 0x%02x] MAC %02x:%02x:%02x:%02x:%02x:%02x, vlan 0x%04x\n",
		   vf->abs_vf_id, params.opcode, params.type,
		   params.is_rx_filter ? "RX" : "",
		   params.is_tx_filter ? "TX" : "",
		   params.vport_to_add_to,
		   params.mac[0], params.mac[1],
		   params.mac[2], params.mac[3],
		   params.mac[4], params.mac[5], params.vlan);

	if (!vf->vport_instance) {
		DP_VERBOSE(p_hwfn,
			   QED_MSG_IOV,
			   "No VPORT instance available for VF[%d], failing ucast MAC configuration\n",
			   vf->abs_vf_id);
		status = PFVF_STATUS_FAILURE;
		goto out;
	}

	/* Update shadow copy of the VF configuration */
	if (qed_iov_vf_update_unicast_shadow(p_hwfn, vf, &params)) {
		status = PFVF_STATUS_FAILURE;
		goto out;
	}

	/* Determine if the unicast filtering is acceptible by PF */
	if ((p_bulletin->valid_bitmap & BIT(VLAN_ADDR_FORCED)) &&
	    (params.type == QED_FILTER_VLAN ||
	     params.type == QED_FILTER_MAC_VLAN)) {
		/* Once VLAN is forced or PVID is set, do not allow
		 * to add/replace any further VLANs.
		 */
		if (params.opcode == QED_FILTER_ADD ||
		    params.opcode == QED_FILTER_REPLACE)
			status = PFVF_STATUS_FORCED;
		goto out;
	}

	if ((p_bulletin->valid_bitmap & BIT(MAC_ADDR_FORCED)) &&
	    (params.type == QED_FILTER_MAC ||
	     params.type == QED_FILTER_MAC_VLAN)) {
		if (!ether_addr_equal(p_bulletin->mac, params.mac) ||
		    (params.opcode != QED_FILTER_ADD &&
		     params.opcode != QED_FILTER_REPLACE))
			status = PFVF_STATUS_FORCED;
		goto out;
	}

	rc = qed_iov_chk_ucast(p_hwfn, vf->relative_vf_id, &params);
	if (rc) {
		status = PFVF_STATUS_FAILURE;
		goto out;
	}

	rc = qed_sp_eth_filter_ucast(p_hwfn, vf->opaque_fid, &params,
				     QED_SPQ_MODE_CB, NULL);
	if (rc)
		status = PFVF_STATUS_FAILURE;

out:
	qed_iov_prepare_resp(p_hwfn, p_ptt, vf, CHANNEL_TLV_UCAST_FILTER,
			     sizeof(struct pfvf_def_resp_tlv), status);
}

static void qed_iov_vf_mbx_int_cleanup(struct qed_hwfn *p_hwfn,
				       struct qed_ptt *p_ptt,
				       struct qed_vf_info *vf)
{
	int i;

	/* Reset the SBs */
	for (i = 0; i < vf->num_sbs; i++)
		qed_int_igu_init_pure_rt_single(p_hwfn, p_ptt,
						vf->igu_sbs[i],
						vf->opaque_fid, false);

	qed_iov_prepare_resp(p_hwfn, p_ptt, vf, CHANNEL_TLV_INT_CLEANUP,
			     sizeof(struct pfvf_def_resp_tlv),
			     PFVF_STATUS_SUCCESS);
}

static void qed_iov_vf_mbx_close(struct qed_hwfn *p_hwfn,
				 struct qed_ptt *p_ptt, struct qed_vf_info *vf)
{
	u16 length = sizeof(struct pfvf_def_resp_tlv);
	u8 status = PFVF_STATUS_SUCCESS;

	/* Disable Interrupts for VF */
	qed_iov_vf_igu_set_int(p_hwfn, p_ptt, vf, 0);

	/* Reset Permission table */
	qed_iov_config_perm_table(p_hwfn, p_ptt, vf, 0);

	qed_iov_prepare_resp(p_hwfn, p_ptt, vf, CHANNEL_TLV_CLOSE,
			     length, status);
}

static void qed_iov_vf_mbx_release(struct qed_hwfn *p_hwfn,
				   struct qed_ptt *p_ptt,
				   struct qed_vf_info *p_vf)
{
	u16 length = sizeof(struct pfvf_def_resp_tlv);
	u8 status = PFVF_STATUS_SUCCESS;
	int rc = 0;

	qed_iov_vf_cleanup(p_hwfn, p_vf);

	if (p_vf->state != VF_STOPPED && p_vf->state != VF_FREE) {
		/* Stopping the VF */
		rc = qed_sp_vf_stop(p_hwfn, p_vf->concrete_fid,
				    p_vf->opaque_fid);

		if (rc) {
			DP_ERR(p_hwfn, "qed_sp_vf_stop returned error %d\n",
			       rc);
			status = PFVF_STATUS_FAILURE;
		}

		p_vf->state = VF_STOPPED;
	}

	qed_iov_prepare_resp(p_hwfn, p_ptt, p_vf, CHANNEL_TLV_RELEASE,
			     length, status);
}

static int
qed_iov_vf_flr_poll_dorq(struct qed_hwfn *p_hwfn,
			 struct qed_vf_info *p_vf, struct qed_ptt *p_ptt)
{
	int cnt;
	u32 val;

	qed_fid_pretend(p_hwfn, p_ptt, (u16) p_vf->concrete_fid);

	for (cnt = 0; cnt < 50; cnt++) {
		val = qed_rd(p_hwfn, p_ptt, DORQ_REG_VF_USAGE_CNT);
		if (!val)
			break;
		msleep(20);
	}
	qed_fid_pretend(p_hwfn, p_ptt, (u16) p_hwfn->hw_info.concrete_fid);

	if (cnt == 50) {
		DP_ERR(p_hwfn,
		       "VF[%d] - dorq failed to cleanup [usage 0x%08x]\n",
		       p_vf->abs_vf_id, val);
		return -EBUSY;
	}

	return 0;
}

static int
qed_iov_vf_flr_poll_pbf(struct qed_hwfn *p_hwfn,
			struct qed_vf_info *p_vf, struct qed_ptt *p_ptt)
{
	u32 cons[MAX_NUM_VOQS], distance[MAX_NUM_VOQS];
	int i, cnt;

	/* Read initial consumers & producers */
	for (i = 0; i < MAX_NUM_VOQS; i++) {
		u32 prod;

		cons[i] = qed_rd(p_hwfn, p_ptt,
				 PBF_REG_NUM_BLOCKS_ALLOCATED_CONS_VOQ0 +
				 i * 0x40);
		prod = qed_rd(p_hwfn, p_ptt,
			      PBF_REG_NUM_BLOCKS_ALLOCATED_PROD_VOQ0 +
			      i * 0x40);
		distance[i] = prod - cons[i];
	}

	/* Wait for consumers to pass the producers */
	i = 0;
	for (cnt = 0; cnt < 50; cnt++) {
		for (; i < MAX_NUM_VOQS; i++) {
			u32 tmp;

			tmp = qed_rd(p_hwfn, p_ptt,
				     PBF_REG_NUM_BLOCKS_ALLOCATED_CONS_VOQ0 +
				     i * 0x40);
			if (distance[i] > tmp - cons[i])
				break;
		}

		if (i == MAX_NUM_VOQS)
			break;

		msleep(20);
	}

	if (cnt == 50) {
		DP_ERR(p_hwfn, "VF[%d] - pbf polling failed on VOQ %d\n",
		       p_vf->abs_vf_id, i);
		return -EBUSY;
	}

	return 0;
}

static int qed_iov_vf_flr_poll(struct qed_hwfn *p_hwfn,
			       struct qed_vf_info *p_vf, struct qed_ptt *p_ptt)
{
	int rc;

	rc = qed_iov_vf_flr_poll_dorq(p_hwfn, p_vf, p_ptt);
	if (rc)
		return rc;

	rc = qed_iov_vf_flr_poll_pbf(p_hwfn, p_vf, p_ptt);
	if (rc)
		return rc;

	return 0;
}

static int
qed_iov_execute_vf_flr_cleanup(struct qed_hwfn *p_hwfn,
			       struct qed_ptt *p_ptt,
			       u16 rel_vf_id, u32 *ack_vfs)
{
	struct qed_vf_info *p_vf;
	int rc = 0;

	p_vf = qed_iov_get_vf_info(p_hwfn, rel_vf_id, false);
	if (!p_vf)
		return 0;

	if (p_hwfn->pf_iov_info->pending_flr[rel_vf_id / 64] &
	    (1ULL << (rel_vf_id % 64))) {
		u16 vfid = p_vf->abs_vf_id;

		DP_VERBOSE(p_hwfn, QED_MSG_IOV,
			   "VF[%d] - Handling FLR\n", vfid);

		qed_iov_vf_cleanup(p_hwfn, p_vf);

		/* If VF isn't active, no need for anything but SW */
		if (!p_vf->b_init)
			goto cleanup;

		rc = qed_iov_vf_flr_poll(p_hwfn, p_vf, p_ptt);
		if (rc)
			goto cleanup;

		rc = qed_final_cleanup(p_hwfn, p_ptt, vfid, true);
		if (rc) {
			DP_ERR(p_hwfn, "Failed handle FLR of VF[%d]\n", vfid);
			return rc;
		}

		/* Workaround to make VF-PF channel ready, as FW
		 * doesn't do that as a part of FLR.
		 */
		REG_WR(p_hwfn,
		       GTT_BAR0_MAP_REG_USDM_RAM +
		       USTORM_VF_PF_CHANNEL_READY_OFFSET(vfid), 1);

		/* VF_STOPPED has to be set only after final cleanup
		 * but prior to re-enabling the VF.
		 */
		p_vf->state = VF_STOPPED;

		rc = qed_iov_enable_vf_access(p_hwfn, p_ptt, p_vf);
		if (rc) {
			DP_ERR(p_hwfn, "Failed to re-enable VF[%d] acces\n",
			       vfid);
			return rc;
		}
cleanup:
		/* Mark VF for ack and clean pending state */
		if (p_vf->state == VF_RESET)
			p_vf->state = VF_STOPPED;
		ack_vfs[vfid / 32] |= BIT((vfid % 32));
		p_hwfn->pf_iov_info->pending_flr[rel_vf_id / 64] &=
		    ~(1ULL << (rel_vf_id % 64));
		p_vf->vf_mbx.b_pending_msg = false;
	}

	return rc;
}

static int
qed_iov_vf_flr_cleanup(struct qed_hwfn *p_hwfn, struct qed_ptt *p_ptt)
{
	u32 ack_vfs[VF_MAX_STATIC / 32];
	int rc = 0;
	u16 i;

	memset(ack_vfs, 0, sizeof(u32) * (VF_MAX_STATIC / 32));

	/* Since BRB <-> PRS interface can't be tested as part of the flr
	 * polling due to HW limitations, simply sleep a bit. And since
	 * there's no need to wait per-vf, do it before looping.
	 */
	msleep(100);

	for (i = 0; i < p_hwfn->cdev->p_iov_info->total_vfs; i++)
		qed_iov_execute_vf_flr_cleanup(p_hwfn, p_ptt, i, ack_vfs);

	rc = qed_mcp_ack_vf_flr(p_hwfn, p_ptt, ack_vfs);
	return rc;
}

bool qed_iov_mark_vf_flr(struct qed_hwfn *p_hwfn, u32 *p_disabled_vfs)
{
	bool found = false;
	u16 i;

	DP_VERBOSE(p_hwfn, QED_MSG_IOV, "Marking FLR-ed VFs\n");
	for (i = 0; i < (VF_MAX_STATIC / 32); i++)
		DP_VERBOSE(p_hwfn, QED_MSG_IOV,
			   "[%08x,...,%08x]: %08x\n",
			   i * 32, (i + 1) * 32 - 1, p_disabled_vfs[i]);

	if (!p_hwfn->cdev->p_iov_info) {
		DP_NOTICE(p_hwfn, "VF flr but no IOV\n");
		return false;
	}

	/* Mark VFs */
	for (i = 0; i < p_hwfn->cdev->p_iov_info->total_vfs; i++) {
		struct qed_vf_info *p_vf;
		u8 vfid;

		p_vf = qed_iov_get_vf_info(p_hwfn, i, false);
		if (!p_vf)
			continue;

		vfid = p_vf->abs_vf_id;
		if (BIT((vfid % 32)) & p_disabled_vfs[vfid / 32]) {
			u64 *p_flr = p_hwfn->pf_iov_info->pending_flr;
			u16 rel_vf_id = p_vf->relative_vf_id;

			DP_VERBOSE(p_hwfn, QED_MSG_IOV,
				   "VF[%d] [rel %d] got FLR-ed\n",
				   vfid, rel_vf_id);

			p_vf->state = VF_RESET;

			/* No need to lock here, since pending_flr should
			 * only change here and before ACKing MFw. Since
			 * MFW will not trigger an additional attention for
			 * VF flr until ACKs, we're safe.
			 */
			p_flr[rel_vf_id / 64] |= 1ULL << (rel_vf_id % 64);
			found = true;
		}
	}

	return found;
}

static void qed_iov_get_link(struct qed_hwfn *p_hwfn,
			     u16 vfid,
			     struct qed_mcp_link_params *p_params,
			     struct qed_mcp_link_state *p_link,
			     struct qed_mcp_link_capabilities *p_caps)
{
	struct qed_vf_info *p_vf = qed_iov_get_vf_info(p_hwfn,
						       vfid,
						       false);
	struct qed_bulletin_content *p_bulletin;

	if (!p_vf)
		return;

	p_bulletin = p_vf->bulletin.p_virt;

	if (p_params)
		__qed_vf_get_link_params(p_hwfn, p_params, p_bulletin);
	if (p_link)
		__qed_vf_get_link_state(p_hwfn, p_link, p_bulletin);
	if (p_caps)
		__qed_vf_get_link_caps(p_hwfn, p_caps, p_bulletin);
}

static void qed_iov_process_mbx_req(struct qed_hwfn *p_hwfn,
				    struct qed_ptt *p_ptt, int vfid)
{
	struct qed_iov_vf_mbx *mbx;
	struct qed_vf_info *p_vf;

	p_vf = qed_iov_get_vf_info(p_hwfn, (u16) vfid, true);
	if (!p_vf)
		return;

	mbx = &p_vf->vf_mbx;

	/* qed_iov_process_mbx_request */
	if (!mbx->b_pending_msg) {
		DP_NOTICE(p_hwfn,
			  "VF[%02x]: Trying to process mailbox message when none is pending\n",
			  p_vf->abs_vf_id);
		return;
	}
	mbx->b_pending_msg = false;

	mbx->first_tlv = mbx->req_virt->first_tlv;

	DP_VERBOSE(p_hwfn, QED_MSG_IOV,
		   "VF[%02x]: Processing mailbox message [type %04x]\n",
		   p_vf->abs_vf_id, mbx->first_tlv.tl.type);

	/* check if tlv type is known */
	if (qed_iov_tlv_supported(mbx->first_tlv.tl.type) &&
	    !p_vf->b_malicious) {
		switch (mbx->first_tlv.tl.type) {
		case CHANNEL_TLV_ACQUIRE:
			qed_iov_vf_mbx_acquire(p_hwfn, p_ptt, p_vf);
			break;
		case CHANNEL_TLV_VPORT_START:
			qed_iov_vf_mbx_start_vport(p_hwfn, p_ptt, p_vf);
			break;
		case CHANNEL_TLV_VPORT_TEARDOWN:
			qed_iov_vf_mbx_stop_vport(p_hwfn, p_ptt, p_vf);
			break;
		case CHANNEL_TLV_START_RXQ:
			qed_iov_vf_mbx_start_rxq(p_hwfn, p_ptt, p_vf);
			break;
		case CHANNEL_TLV_START_TXQ:
			qed_iov_vf_mbx_start_txq(p_hwfn, p_ptt, p_vf);
			break;
		case CHANNEL_TLV_STOP_RXQS:
			qed_iov_vf_mbx_stop_rxqs(p_hwfn, p_ptt, p_vf);
			break;
		case CHANNEL_TLV_STOP_TXQS:
			qed_iov_vf_mbx_stop_txqs(p_hwfn, p_ptt, p_vf);
			break;
		case CHANNEL_TLV_UPDATE_RXQ:
			qed_iov_vf_mbx_update_rxqs(p_hwfn, p_ptt, p_vf);
			break;
		case CHANNEL_TLV_VPORT_UPDATE:
			qed_iov_vf_mbx_vport_update(p_hwfn, p_ptt, p_vf);
			break;
		case CHANNEL_TLV_UCAST_FILTER:
			qed_iov_vf_mbx_ucast_filter(p_hwfn, p_ptt, p_vf);
			break;
		case CHANNEL_TLV_CLOSE:
			qed_iov_vf_mbx_close(p_hwfn, p_ptt, p_vf);
			break;
		case CHANNEL_TLV_INT_CLEANUP:
			qed_iov_vf_mbx_int_cleanup(p_hwfn, p_ptt, p_vf);
			break;
		case CHANNEL_TLV_RELEASE:
			qed_iov_vf_mbx_release(p_hwfn, p_ptt, p_vf);
			break;
		case CHANNEL_TLV_UPDATE_TUNN_PARAM:
			qed_iov_vf_mbx_update_tunn_param(p_hwfn, p_ptt, p_vf);
			break;
		}
	} else if (qed_iov_tlv_supported(mbx->first_tlv.tl.type)) {
		DP_VERBOSE(p_hwfn, QED_MSG_IOV,
			   "VF [%02x] - considered malicious; Ignoring TLV [%04x]\n",
			   p_vf->abs_vf_id, mbx->first_tlv.tl.type);

		qed_iov_prepare_resp(p_hwfn, p_ptt, p_vf,
				     mbx->first_tlv.tl.type,
				     sizeof(struct pfvf_def_resp_tlv),
				     PFVF_STATUS_MALICIOUS);
	} else {
		/* unknown TLV - this may belong to a VF driver from the future
		 * - a version written after this PF driver was written, which
		 * supports features unknown as of yet. Too bad since we don't
		 * support them. Or this may be because someone wrote a crappy
		 * VF driver and is sending garbage over the channel.
		 */
		DP_NOTICE(p_hwfn,
			  "VF[%02x]: unknown TLV. type %04x length %04x padding %08x reply address %llu\n",
			  p_vf->abs_vf_id,
			  mbx->first_tlv.tl.type,
			  mbx->first_tlv.tl.length,
			  mbx->first_tlv.padding, mbx->first_tlv.reply_address);

		/* Try replying in case reply address matches the acquisition's
		 * posted address.
		 */
		if (p_vf->acquire.first_tlv.reply_address &&
		    (mbx->first_tlv.reply_address ==
		     p_vf->acquire.first_tlv.reply_address)) {
			qed_iov_prepare_resp(p_hwfn, p_ptt, p_vf,
					     mbx->first_tlv.tl.type,
					     sizeof(struct pfvf_def_resp_tlv),
					     PFVF_STATUS_NOT_SUPPORTED);
		} else {
			DP_VERBOSE(p_hwfn,
				   QED_MSG_IOV,
				   "VF[%02x]: Can't respond to TLV - no valid reply address\n",
				   p_vf->abs_vf_id);
		}
	}
}

void qed_iov_pf_get_pending_events(struct qed_hwfn *p_hwfn, u64 *events)
{
	int i;

	memset(events, 0, sizeof(u64) * QED_VF_ARRAY_LENGTH);

	qed_for_each_vf(p_hwfn, i) {
		struct qed_vf_info *p_vf;

		p_vf = &p_hwfn->pf_iov_info->vfs_array[i];
		if (p_vf->vf_mbx.b_pending_msg)
			events[i / 64] |= 1ULL << (i % 64);
	}
}

static struct qed_vf_info *qed_sriov_get_vf_from_absid(struct qed_hwfn *p_hwfn,
						       u16 abs_vfid)
{
	u8 min = (u8) p_hwfn->cdev->p_iov_info->first_vf_in_pf;

	if (!_qed_iov_pf_sanity_check(p_hwfn, (int)abs_vfid - min, false)) {
		DP_VERBOSE(p_hwfn,
			   QED_MSG_IOV,
			   "Got indication for VF [abs 0x%08x] that cannot be handled by PF\n",
			   abs_vfid);
		return NULL;
	}

	return &p_hwfn->pf_iov_info->vfs_array[(u8) abs_vfid - min];
}

static int qed_sriov_vfpf_msg(struct qed_hwfn *p_hwfn,
			      u16 abs_vfid, struct regpair *vf_msg)
{
	struct qed_vf_info *p_vf = qed_sriov_get_vf_from_absid(p_hwfn,
			   abs_vfid);

	if (!p_vf)
		return 0;

	/* List the physical address of the request so that handler
	 * could later on copy the message from it.
	 */
	p_vf->vf_mbx.pending_req = (((u64)vf_msg->hi) << 32) | vf_msg->lo;

	/* Mark the event and schedule the workqueue */
	p_vf->vf_mbx.b_pending_msg = true;
	qed_schedule_iov(p_hwfn, QED_IOV_WQ_MSG_FLAG);

	return 0;
}

static void qed_sriov_vfpf_malicious(struct qed_hwfn *p_hwfn,
				     struct malicious_vf_eqe_data *p_data)
{
	struct qed_vf_info *p_vf;

	p_vf = qed_sriov_get_vf_from_absid(p_hwfn, p_data->vf_id);

	if (!p_vf)
		return;

	if (!p_vf->b_malicious) {
		DP_NOTICE(p_hwfn,
			  "VF [%d] - Malicious behavior [%02x]\n",
			  p_vf->abs_vf_id, p_data->err_id);

		p_vf->b_malicious = true;
	} else {
		DP_INFO(p_hwfn,
			"VF [%d] - Malicious behavior [%02x]\n",
			p_vf->abs_vf_id, p_data->err_id);
	}
}

int qed_sriov_eqe_event(struct qed_hwfn *p_hwfn,
			u8 opcode, __le16 echo, union event_ring_data *data)
{
	switch (opcode) {
	case COMMON_EVENT_VF_PF_CHANNEL:
		return qed_sriov_vfpf_msg(p_hwfn, le16_to_cpu(echo),
					  &data->vf_pf_channel.msg_addr);
	case COMMON_EVENT_MALICIOUS_VF:
		qed_sriov_vfpf_malicious(p_hwfn, &data->malicious_vf);
		return 0;
	default:
		DP_INFO(p_hwfn->cdev, "Unknown sriov eqe event 0x%02x\n",
			opcode);
		return -EINVAL;
	}
}

u16 qed_iov_get_next_active_vf(struct qed_hwfn *p_hwfn, u16 rel_vf_id)
{
	struct qed_hw_sriov_info *p_iov = p_hwfn->cdev->p_iov_info;
	u16 i;

	if (!p_iov)
		goto out;

	for (i = rel_vf_id; i < p_iov->total_vfs; i++)
		if (qed_iov_is_valid_vfid(p_hwfn, rel_vf_id, true, false))
			return i;

out:
	return MAX_NUM_VFS;
}

static int qed_iov_copy_vf_msg(struct qed_hwfn *p_hwfn, struct qed_ptt *ptt,
			       int vfid)
{
	struct qed_dmae_params params;
	struct qed_vf_info *vf_info;

	vf_info = qed_iov_get_vf_info(p_hwfn, (u16) vfid, true);
	if (!vf_info)
		return -EINVAL;

	memset(&params, 0, sizeof(struct qed_dmae_params));
	params.flags = QED_DMAE_FLAG_VF_SRC | QED_DMAE_FLAG_COMPLETION_DST;
	params.src_vfid = vf_info->abs_vf_id;

	if (qed_dmae_host2host(p_hwfn, ptt,
			       vf_info->vf_mbx.pending_req,
			       vf_info->vf_mbx.req_phys,
			       sizeof(union vfpf_tlvs) / 4, &params)) {
		DP_VERBOSE(p_hwfn, QED_MSG_IOV,
			   "Failed to copy message from VF 0x%02x\n", vfid);

		return -EIO;
	}

	return 0;
}

static void qed_iov_bulletin_set_forced_mac(struct qed_hwfn *p_hwfn,
					    u8 *mac, int vfid)
{
	struct qed_vf_info *vf_info;
	u64 feature;

	vf_info = qed_iov_get_vf_info(p_hwfn, (u16)vfid, true);
	if (!vf_info) {
		DP_NOTICE(p_hwfn->cdev,
			  "Can not set forced MAC, invalid vfid [%d]\n", vfid);
		return;
	}

	if (vf_info->b_malicious) {
		DP_NOTICE(p_hwfn->cdev,
			  "Can't set forced MAC to malicious VF [%d]\n", vfid);
		return;
	}

	feature = 1 << MAC_ADDR_FORCED;
	memcpy(vf_info->bulletin.p_virt->mac, mac, ETH_ALEN);

	vf_info->bulletin.p_virt->valid_bitmap |= feature;
	/* Forced MAC will disable MAC_ADDR */
	vf_info->bulletin.p_virt->valid_bitmap &= ~BIT(VFPF_BULLETIN_MAC_ADDR);

	qed_iov_configure_vport_forced(p_hwfn, vf_info, feature);
}

static void qed_iov_bulletin_set_forced_vlan(struct qed_hwfn *p_hwfn,
					     u16 pvid, int vfid)
{
	struct qed_vf_info *vf_info;
	u64 feature;

	vf_info = qed_iov_get_vf_info(p_hwfn, (u16) vfid, true);
	if (!vf_info) {
		DP_NOTICE(p_hwfn->cdev,
			  "Can not set forced MAC, invalid vfid [%d]\n", vfid);
		return;
	}

	if (vf_info->b_malicious) {
		DP_NOTICE(p_hwfn->cdev,
			  "Can't set forced vlan to malicious VF [%d]\n", vfid);
		return;
	}

	feature = 1 << VLAN_ADDR_FORCED;
	vf_info->bulletin.p_virt->pvid = pvid;
	if (pvid)
		vf_info->bulletin.p_virt->valid_bitmap |= feature;
	else
		vf_info->bulletin.p_virt->valid_bitmap &= ~feature;

	qed_iov_configure_vport_forced(p_hwfn, vf_info, feature);
}

void qed_iov_bulletin_set_udp_ports(struct qed_hwfn *p_hwfn,
				    int vfid, u16 vxlan_port, u16 geneve_port)
{
	struct qed_vf_info *vf_info;

	vf_info = qed_iov_get_vf_info(p_hwfn, (u16)vfid, true);
	if (!vf_info) {
		DP_NOTICE(p_hwfn->cdev,
			  "Can not set udp ports, invalid vfid [%d]\n", vfid);
		return;
	}

	if (vf_info->b_malicious) {
		DP_VERBOSE(p_hwfn, QED_MSG_IOV,
			   "Can not set udp ports to malicious VF [%d]\n",
			   vfid);
		return;
	}

	vf_info->bulletin.p_virt->vxlan_udp_port = vxlan_port;
	vf_info->bulletin.p_virt->geneve_udp_port = geneve_port;
}

static bool qed_iov_vf_has_vport_instance(struct qed_hwfn *p_hwfn, int vfid)
{
	struct qed_vf_info *p_vf_info;

	p_vf_info = qed_iov_get_vf_info(p_hwfn, (u16) vfid, true);
	if (!p_vf_info)
		return false;

	return !!p_vf_info->vport_instance;
}

static bool qed_iov_is_vf_stopped(struct qed_hwfn *p_hwfn, int vfid)
{
	struct qed_vf_info *p_vf_info;

	p_vf_info = qed_iov_get_vf_info(p_hwfn, (u16) vfid, true);
	if (!p_vf_info)
		return true;

	return p_vf_info->state == VF_STOPPED;
}

static bool qed_iov_spoofchk_get(struct qed_hwfn *p_hwfn, int vfid)
{
	struct qed_vf_info *vf_info;

	vf_info = qed_iov_get_vf_info(p_hwfn, (u16) vfid, true);
	if (!vf_info)
		return false;

	return vf_info->spoof_chk;
}

static int qed_iov_spoofchk_set(struct qed_hwfn *p_hwfn, int vfid, bool val)
{
	struct qed_vf_info *vf;
	int rc = -EINVAL;

	if (!qed_iov_pf_sanity_check(p_hwfn, vfid)) {
		DP_NOTICE(p_hwfn,
			  "SR-IOV sanity check failed, can't set spoofchk\n");
		goto out;
	}

	vf = qed_iov_get_vf_info(p_hwfn, (u16) vfid, true);
	if (!vf)
		goto out;

	if (!qed_iov_vf_has_vport_instance(p_hwfn, vfid)) {
		/* After VF VPORT start PF will configure spoof check */
		vf->req_spoofchk_val = val;
		rc = 0;
		goto out;
	}

	rc = __qed_iov_spoofchk_set(p_hwfn, vf, val);

out:
	return rc;
}

static u8 *qed_iov_bulletin_get_forced_mac(struct qed_hwfn *p_hwfn,
					   u16 rel_vf_id)
{
	struct qed_vf_info *p_vf;

	p_vf = qed_iov_get_vf_info(p_hwfn, rel_vf_id, true);
	if (!p_vf || !p_vf->bulletin.p_virt)
		return NULL;

	if (!(p_vf->bulletin.p_virt->valid_bitmap & BIT(MAC_ADDR_FORCED)))
		return NULL;

	return p_vf->bulletin.p_virt->mac;
}

static u16
qed_iov_bulletin_get_forced_vlan(struct qed_hwfn *p_hwfn, u16 rel_vf_id)
{
	struct qed_vf_info *p_vf;

	p_vf = qed_iov_get_vf_info(p_hwfn, rel_vf_id, true);
	if (!p_vf || !p_vf->bulletin.p_virt)
		return 0;

	if (!(p_vf->bulletin.p_virt->valid_bitmap & BIT(VLAN_ADDR_FORCED)))
		return 0;

	return p_vf->bulletin.p_virt->pvid;
}

static int qed_iov_configure_tx_rate(struct qed_hwfn *p_hwfn,
				     struct qed_ptt *p_ptt, int vfid, int val)
{
	struct qed_vf_info *vf;
	u8 abs_vp_id = 0;
	int rc;

	vf = qed_iov_get_vf_info(p_hwfn, (u16)vfid, true);
	if (!vf)
		return -EINVAL;

	rc = qed_fw_vport(p_hwfn, vf->vport_id, &abs_vp_id);
	if (rc)
		return rc;

	return qed_init_vport_rl(p_hwfn, p_ptt, abs_vp_id, (u32)val);
}

static int
qed_iov_configure_min_tx_rate(struct qed_dev *cdev, int vfid, u32 rate)
{
	struct qed_vf_info *vf;
	u8 vport_id;
	int i;

	for_each_hwfn(cdev, i) {
		struct qed_hwfn *p_hwfn = &cdev->hwfns[i];

		if (!qed_iov_pf_sanity_check(p_hwfn, vfid)) {
			DP_NOTICE(p_hwfn,
				  "SR-IOV sanity check failed, can't set min rate\n");
			return -EINVAL;
		}
	}

	vf = qed_iov_get_vf_info(QED_LEADING_HWFN(cdev), (u16)vfid, true);
	vport_id = vf->vport_id;

	return qed_configure_vport_wfq(cdev, vport_id, rate);
}

static int qed_iov_get_vf_min_rate(struct qed_hwfn *p_hwfn, int vfid)
{
	struct qed_wfq_data *vf_vp_wfq;
	struct qed_vf_info *vf_info;

	vf_info = qed_iov_get_vf_info(p_hwfn, (u16) vfid, true);
	if (!vf_info)
		return 0;

	vf_vp_wfq = &p_hwfn->qm_info.wfq_data[vf_info->vport_id];

	if (vf_vp_wfq->configured)
		return vf_vp_wfq->min_speed;
	else
		return 0;
}

/**
 * qed_schedule_iov - schedules IOV task for VF and PF
 * @hwfn: hardware function pointer
 * @flag: IOV flag for VF/PF
 */
void qed_schedule_iov(struct qed_hwfn *hwfn, enum qed_iov_wq_flag flag)
{
	smp_mb__before_atomic();
	set_bit(flag, &hwfn->iov_task_flags);
	smp_mb__after_atomic();
	DP_VERBOSE(hwfn, QED_MSG_IOV, "Scheduling iov task [Flag: %d]\n", flag);
	queue_delayed_work(hwfn->iov_wq, &hwfn->iov_task, 0);
}

void qed_vf_start_iov_wq(struct qed_dev *cdev)
{
	int i;

	for_each_hwfn(cdev, i)
	    queue_delayed_work(cdev->hwfns[i].iov_wq,
			       &cdev->hwfns[i].iov_task, 0);
}

int qed_sriov_disable(struct qed_dev *cdev, bool pci_enabled)
{
	int i, j;

	for_each_hwfn(cdev, i)
	    if (cdev->hwfns[i].iov_wq)
		flush_workqueue(cdev->hwfns[i].iov_wq);

	/* Mark VFs for disablement */
	qed_iov_set_vfs_to_disable(cdev, true);

	if (cdev->p_iov_info && cdev->p_iov_info->num_vfs && pci_enabled)
		pci_disable_sriov(cdev->pdev);

	for_each_hwfn(cdev, i) {
		struct qed_hwfn *hwfn = &cdev->hwfns[i];
		struct qed_ptt *ptt = qed_ptt_acquire(hwfn);

		/* Failure to acquire the ptt in 100g creates an odd error
		 * where the first engine has already relased IOV.
		 */
		if (!ptt) {
			DP_ERR(hwfn, "Failed to acquire ptt\n");
			return -EBUSY;
		}

		/* Clean WFQ db and configure equal weight for all vports */
		qed_clean_wfq_db(hwfn, ptt);

		qed_for_each_vf(hwfn, j) {
			int k;

			if (!qed_iov_is_valid_vfid(hwfn, j, true, false))
				continue;

			/* Wait until VF is disabled before releasing */
			for (k = 0; k < 100; k++) {
				if (!qed_iov_is_vf_stopped(hwfn, j))
					msleep(20);
				else
					break;
			}

			if (k < 100)
				qed_iov_release_hw_for_vf(&cdev->hwfns[i],
							  ptt, j);
			else
				DP_ERR(hwfn,
				       "Timeout waiting for VF's FLR to end\n");
		}

		qed_ptt_release(hwfn, ptt);
	}

	qed_iov_set_vfs_to_disable(cdev, false);

	return 0;
}

static void qed_sriov_enable_qid_config(struct qed_hwfn *hwfn,
					u16 vfid,
					struct qed_iov_vf_init_params *params)
{
	u16 base, i;

	/* Since we have an equal resource distribution per-VF, and we assume
	 * PF has acquired the QED_PF_L2_QUE first queues, we start setting
	 * sequentially from there.
	 */
	base = FEAT_NUM(hwfn, QED_PF_L2_QUE) + vfid * params->num_queues;

	params->rel_vf_id = vfid;
	for (i = 0; i < params->num_queues; i++) {
		params->req_rx_queue[i] = base + i;
		params->req_tx_queue[i] = base + i;
	}
}

static int qed_sriov_enable(struct qed_dev *cdev, int num)
{
	struct qed_iov_vf_init_params params;
	int i, j, rc;

	if (num >= RESC_NUM(&cdev->hwfns[0], QED_VPORT)) {
		DP_NOTICE(cdev, "Can start at most %d VFs\n",
			  RESC_NUM(&cdev->hwfns[0], QED_VPORT) - 1);
		return -EINVAL;
	}

	memset(&params, 0, sizeof(params));

	/* Initialize HW for VF access */
	for_each_hwfn(cdev, j) {
		struct qed_hwfn *hwfn = &cdev->hwfns[j];
		struct qed_ptt *ptt = qed_ptt_acquire(hwfn);

		/* Make sure not to use more than 16 queues per VF */
		params.num_queues = min_t(int,
					  FEAT_NUM(hwfn, QED_VF_L2_QUE) / num,
					  16);

		if (!ptt) {
			DP_ERR(hwfn, "Failed to acquire ptt\n");
			rc = -EBUSY;
			goto err;
		}

		for (i = 0; i < num; i++) {
			if (!qed_iov_is_valid_vfid(hwfn, i, false, true))
				continue;

			qed_sriov_enable_qid_config(hwfn, i, &params);
			rc = qed_iov_init_hw_for_vf(hwfn, ptt, &params);
			if (rc) {
				DP_ERR(cdev, "Failed to enable VF[%d]\n", i);
				qed_ptt_release(hwfn, ptt);
				goto err;
			}
		}

		qed_ptt_release(hwfn, ptt);
	}

	/* Enable SRIOV PCIe functions */
	rc = pci_enable_sriov(cdev->pdev, num);
	if (rc) {
		DP_ERR(cdev, "Failed to enable sriov [%d]\n", rc);
		goto err;
	}

	return num;

err:
	qed_sriov_disable(cdev, false);
	return rc;
}

static int qed_sriov_configure(struct qed_dev *cdev, int num_vfs_param)
{
	if (!IS_QED_SRIOV(cdev)) {
		DP_VERBOSE(cdev, QED_MSG_IOV, "SR-IOV is not supported\n");
		return -EOPNOTSUPP;
	}

	if (num_vfs_param)
		return qed_sriov_enable(cdev, num_vfs_param);
	else
		return qed_sriov_disable(cdev, true);
}

static int qed_sriov_pf_set_mac(struct qed_dev *cdev, u8 *mac, int vfid)
{
	int i;

	if (!IS_QED_SRIOV(cdev) || !IS_PF_SRIOV_ALLOC(&cdev->hwfns[0])) {
		DP_VERBOSE(cdev, QED_MSG_IOV,
			   "Cannot set a VF MAC; Sriov is not enabled\n");
		return -EINVAL;
	}

	if (!qed_iov_is_valid_vfid(&cdev->hwfns[0], vfid, true, true)) {
		DP_VERBOSE(cdev, QED_MSG_IOV,
			   "Cannot set VF[%d] MAC (VF is not active)\n", vfid);
		return -EINVAL;
	}

	for_each_hwfn(cdev, i) {
		struct qed_hwfn *hwfn = &cdev->hwfns[i];
		struct qed_public_vf_info *vf_info;

		vf_info = qed_iov_get_public_vf_info(hwfn, vfid, true);
		if (!vf_info)
			continue;

		/* Set the forced MAC, and schedule the IOV task */
		ether_addr_copy(vf_info->forced_mac, mac);
		qed_schedule_iov(hwfn, QED_IOV_WQ_SET_UNICAST_FILTER_FLAG);
	}

	return 0;
}

static int qed_sriov_pf_set_vlan(struct qed_dev *cdev, u16 vid, int vfid)
{
	int i;

	if (!IS_QED_SRIOV(cdev) || !IS_PF_SRIOV_ALLOC(&cdev->hwfns[0])) {
		DP_VERBOSE(cdev, QED_MSG_IOV,
			   "Cannot set a VF MAC; Sriov is not enabled\n");
		return -EINVAL;
	}

	if (!qed_iov_is_valid_vfid(&cdev->hwfns[0], vfid, true, true)) {
		DP_VERBOSE(cdev, QED_MSG_IOV,
			   "Cannot set VF[%d] MAC (VF is not active)\n", vfid);
		return -EINVAL;
	}

	for_each_hwfn(cdev, i) {
		struct qed_hwfn *hwfn = &cdev->hwfns[i];
		struct qed_public_vf_info *vf_info;

		vf_info = qed_iov_get_public_vf_info(hwfn, vfid, true);
		if (!vf_info)
			continue;

		/* Set the forced vlan, and schedule the IOV task */
		vf_info->forced_vlan = vid;
		qed_schedule_iov(hwfn, QED_IOV_WQ_SET_UNICAST_FILTER_FLAG);
	}

	return 0;
}

static int qed_get_vf_config(struct qed_dev *cdev,
			     int vf_id, struct ifla_vf_info *ivi)
{
	struct qed_hwfn *hwfn = QED_LEADING_HWFN(cdev);
	struct qed_public_vf_info *vf_info;
	struct qed_mcp_link_state link;
	u32 tx_rate;

	/* Sanitize request */
	if (IS_VF(cdev))
		return -EINVAL;

	if (!qed_iov_is_valid_vfid(&cdev->hwfns[0], vf_id, true, false)) {
		DP_VERBOSE(cdev, QED_MSG_IOV,
			   "VF index [%d] isn't active\n", vf_id);
		return -EINVAL;
	}

	vf_info = qed_iov_get_public_vf_info(hwfn, vf_id, true);

	qed_iov_get_link(hwfn, vf_id, NULL, &link, NULL);

	/* Fill information about VF */
	ivi->vf = vf_id;

	if (is_valid_ether_addr(vf_info->forced_mac))
		ether_addr_copy(ivi->mac, vf_info->forced_mac);
	else
		ether_addr_copy(ivi->mac, vf_info->mac);

	ivi->vlan = vf_info->forced_vlan;
	ivi->spoofchk = qed_iov_spoofchk_get(hwfn, vf_id);
	ivi->linkstate = vf_info->link_state;
	tx_rate = vf_info->tx_rate;
	ivi->max_tx_rate = tx_rate ? tx_rate : link.speed;
	ivi->min_tx_rate = qed_iov_get_vf_min_rate(hwfn, vf_id);

	return 0;
}

void qed_inform_vf_link_state(struct qed_hwfn *hwfn)
{
	struct qed_hwfn *lead_hwfn = QED_LEADING_HWFN(hwfn->cdev);
	struct qed_mcp_link_capabilities caps;
	struct qed_mcp_link_params params;
	struct qed_mcp_link_state link;
	int i;

	if (!hwfn->pf_iov_info)
		return;

	/* Update bulletin of all future possible VFs with link configuration */
	for (i = 0; i < hwfn->cdev->p_iov_info->total_vfs; i++) {
		struct qed_public_vf_info *vf_info;

		vf_info = qed_iov_get_public_vf_info(hwfn, i, false);
		if (!vf_info)
			continue;

		/* Only hwfn0 is actually interested in the link speed.
		 * But since only it would receive an MFW indication of link,
		 * need to take configuration from it - otherwise things like
		 * rate limiting for hwfn1 VF would not work.
		 */
		memcpy(&params, qed_mcp_get_link_params(lead_hwfn),
		       sizeof(params));
		memcpy(&link, qed_mcp_get_link_state(lead_hwfn), sizeof(link));
		memcpy(&caps, qed_mcp_get_link_capabilities(lead_hwfn),
		       sizeof(caps));

		/* Modify link according to the VF's configured link state */
		switch (vf_info->link_state) {
		case IFLA_VF_LINK_STATE_DISABLE:
			link.link_up = false;
			break;
		case IFLA_VF_LINK_STATE_ENABLE:
			link.link_up = true;
			/* Set speed according to maximum supported by HW.
			 * that is 40G for regular devices and 100G for CMT
			 * mode devices.
			 */
			link.speed = (hwfn->cdev->num_hwfns > 1) ?
				     100000 : 40000;
		default:
			/* In auto mode pass PF link image to VF */
			break;
		}

		if (link.link_up && vf_info->tx_rate) {
			struct qed_ptt *ptt;
			int rate;

			rate = min_t(int, vf_info->tx_rate, link.speed);

			ptt = qed_ptt_acquire(hwfn);
			if (!ptt) {
				DP_NOTICE(hwfn, "Failed to acquire PTT\n");
				return;
			}

			if (!qed_iov_configure_tx_rate(hwfn, ptt, i, rate)) {
				vf_info->tx_rate = rate;
				link.speed = rate;
			}

			qed_ptt_release(hwfn, ptt);
		}

		qed_iov_set_link(hwfn, i, &params, &link, &caps);
	}

	qed_schedule_iov(hwfn, QED_IOV_WQ_BULLETIN_UPDATE_FLAG);
}

static int qed_set_vf_link_state(struct qed_dev *cdev,
				 int vf_id, int link_state)
{
	int i;

	/* Sanitize request */
	if (IS_VF(cdev))
		return -EINVAL;

	if (!qed_iov_is_valid_vfid(&cdev->hwfns[0], vf_id, true, true)) {
		DP_VERBOSE(cdev, QED_MSG_IOV,
			   "VF index [%d] isn't active\n", vf_id);
		return -EINVAL;
	}

	/* Handle configuration of link state */
	for_each_hwfn(cdev, i) {
		struct qed_hwfn *hwfn = &cdev->hwfns[i];
		struct qed_public_vf_info *vf;

		vf = qed_iov_get_public_vf_info(hwfn, vf_id, true);
		if (!vf)
			continue;

		if (vf->link_state == link_state)
			continue;

		vf->link_state = link_state;
		qed_inform_vf_link_state(&cdev->hwfns[i]);
	}

	return 0;
}

static int qed_spoof_configure(struct qed_dev *cdev, int vfid, bool val)
{
	int i, rc = -EINVAL;

	for_each_hwfn(cdev, i) {
		struct qed_hwfn *p_hwfn = &cdev->hwfns[i];

		rc = qed_iov_spoofchk_set(p_hwfn, vfid, val);
		if (rc)
			break;
	}

	return rc;
}

static int qed_configure_max_vf_rate(struct qed_dev *cdev, int vfid, int rate)
{
	int i;

	for_each_hwfn(cdev, i) {
		struct qed_hwfn *p_hwfn = &cdev->hwfns[i];
		struct qed_public_vf_info *vf;

		if (!qed_iov_pf_sanity_check(p_hwfn, vfid)) {
			DP_NOTICE(p_hwfn,
				  "SR-IOV sanity check failed, can't set tx rate\n");
			return -EINVAL;
		}

		vf = qed_iov_get_public_vf_info(p_hwfn, vfid, true);

		vf->tx_rate = rate;

		qed_inform_vf_link_state(p_hwfn);
	}

	return 0;
}

static int qed_set_vf_rate(struct qed_dev *cdev,
			   int vfid, u32 min_rate, u32 max_rate)
{
	int rc_min = 0, rc_max = 0;

	if (max_rate)
		rc_max = qed_configure_max_vf_rate(cdev, vfid, max_rate);

	if (min_rate)
		rc_min = qed_iov_configure_min_tx_rate(cdev, vfid, min_rate);

	if (rc_max | rc_min)
		return -EINVAL;

	return 0;
}

static int qed_set_vf_trust(struct qed_dev *cdev, int vfid, bool trust)
{
	int i;

	for_each_hwfn(cdev, i) {
		struct qed_hwfn *hwfn = &cdev->hwfns[i];
		struct qed_public_vf_info *vf;

		if (!qed_iov_pf_sanity_check(hwfn, vfid)) {
			DP_NOTICE(hwfn,
				  "SR-IOV sanity check failed, can't set trust\n");
			return -EINVAL;
		}

		vf = qed_iov_get_public_vf_info(hwfn, vfid, true);

		if (vf->is_trusted_request == trust)
			return 0;
		vf->is_trusted_request = trust;

		qed_schedule_iov(hwfn, QED_IOV_WQ_TRUST_FLAG);
	}

	return 0;
}

static void qed_handle_vf_msg(struct qed_hwfn *hwfn)
{
	u64 events[QED_VF_ARRAY_LENGTH];
	struct qed_ptt *ptt;
	int i;

	ptt = qed_ptt_acquire(hwfn);
	if (!ptt) {
		DP_VERBOSE(hwfn, QED_MSG_IOV,
			   "Can't acquire PTT; re-scheduling\n");
		qed_schedule_iov(hwfn, QED_IOV_WQ_MSG_FLAG);
		return;
	}

	qed_iov_pf_get_pending_events(hwfn, events);

	DP_VERBOSE(hwfn, QED_MSG_IOV,
		   "Event mask of VF events: 0x%llx 0x%llx 0x%llx\n",
		   events[0], events[1], events[2]);

	qed_for_each_vf(hwfn, i) {
		/* Skip VFs with no pending messages */
		if (!(events[i / 64] & (1ULL << (i % 64))))
			continue;

		DP_VERBOSE(hwfn, QED_MSG_IOV,
			   "Handling VF message from VF 0x%02x [Abs 0x%02x]\n",
			   i, hwfn->cdev->p_iov_info->first_vf_in_pf + i);

		/* Copy VF's message to PF's request buffer for that VF */
		if (qed_iov_copy_vf_msg(hwfn, ptt, i))
			continue;

		qed_iov_process_mbx_req(hwfn, ptt, i);
	}

	qed_ptt_release(hwfn, ptt);
}

static void qed_handle_pf_set_vf_unicast(struct qed_hwfn *hwfn)
{
	int i;

	qed_for_each_vf(hwfn, i) {
		struct qed_public_vf_info *info;
		bool update = false;
		u8 *mac;

		info = qed_iov_get_public_vf_info(hwfn, i, true);
		if (!info)
			continue;

		/* Update data on bulletin board */
		mac = qed_iov_bulletin_get_forced_mac(hwfn, i);
		if (is_valid_ether_addr(info->forced_mac) &&
		    (!mac || !ether_addr_equal(mac, info->forced_mac))) {
			DP_VERBOSE(hwfn,
				   QED_MSG_IOV,
				   "Handling PF setting of VF MAC to VF 0x%02x [Abs 0x%02x]\n",
				   i,
				   hwfn->cdev->p_iov_info->first_vf_in_pf + i);

			/* Update bulletin board with forced MAC */
			qed_iov_bulletin_set_forced_mac(hwfn,
							info->forced_mac, i);
			update = true;
		}

		if (qed_iov_bulletin_get_forced_vlan(hwfn, i) ^
		    info->forced_vlan) {
			DP_VERBOSE(hwfn,
				   QED_MSG_IOV,
				   "Handling PF setting of pvid [0x%04x] to VF 0x%02x [Abs 0x%02x]\n",
				   info->forced_vlan,
				   i,
				   hwfn->cdev->p_iov_info->first_vf_in_pf + i);
			qed_iov_bulletin_set_forced_vlan(hwfn,
							 info->forced_vlan, i);
			update = true;
		}

		if (update)
			qed_schedule_iov(hwfn, QED_IOV_WQ_BULLETIN_UPDATE_FLAG);
	}
}

static void qed_handle_bulletin_post(struct qed_hwfn *hwfn)
{
	struct qed_ptt *ptt;
	int i;

	ptt = qed_ptt_acquire(hwfn);
	if (!ptt) {
		DP_NOTICE(hwfn, "Failed allocating a ptt entry\n");
		qed_schedule_iov(hwfn, QED_IOV_WQ_BULLETIN_UPDATE_FLAG);
		return;
	}

	qed_for_each_vf(hwfn, i)
	    qed_iov_post_vf_bulletin(hwfn, i, ptt);

	qed_ptt_release(hwfn, ptt);
}

static void qed_iov_handle_trust_change(struct qed_hwfn *hwfn)
{
	struct qed_sp_vport_update_params params;
	struct qed_filter_accept_flags *flags;
	struct qed_public_vf_info *vf_info;
	struct qed_vf_info *vf;
	u8 mask;
	int i;

	mask = QED_ACCEPT_UCAST_UNMATCHED | QED_ACCEPT_MCAST_UNMATCHED;
	flags = &params.accept_flags;

	qed_for_each_vf(hwfn, i) {
		/* Need to make sure current requested configuration didn't
		 * flip so that we'll end up configuring something that's not
		 * needed.
		 */
		vf_info = qed_iov_get_public_vf_info(hwfn, i, true);
		if (vf_info->is_trusted_configured ==
		    vf_info->is_trusted_request)
			continue;
		vf_info->is_trusted_configured = vf_info->is_trusted_request;

		/* Validate that the VF has a configured vport */
		vf = qed_iov_get_vf_info(hwfn, i, true);
		if (!vf->vport_instance)
			continue;

		memset(&params, 0, sizeof(params));
		params.opaque_fid = vf->opaque_fid;
		params.vport_id = vf->vport_id;

		if (vf_info->rx_accept_mode & mask) {
			flags->update_rx_mode_config = 1;
			flags->rx_accept_filter = vf_info->rx_accept_mode;
		}

		if (vf_info->tx_accept_mode & mask) {
			flags->update_tx_mode_config = 1;
			flags->tx_accept_filter = vf_info->tx_accept_mode;
		}

		/* Remove if needed; Otherwise this would set the mask */
		if (!vf_info->is_trusted_configured) {
			flags->rx_accept_filter &= ~mask;
			flags->tx_accept_filter &= ~mask;
		}

		if (flags->update_rx_mode_config ||
		    flags->update_tx_mode_config)
			qed_sp_vport_update(hwfn, &params,
					    QED_SPQ_MODE_EBLOCK, NULL);
	}
}

static void qed_iov_pf_task(struct work_struct *work)

{
	struct qed_hwfn *hwfn = container_of(work, struct qed_hwfn,
					     iov_task.work);
	int rc;

	if (test_and_clear_bit(QED_IOV_WQ_STOP_WQ_FLAG, &hwfn->iov_task_flags))
		return;

	if (test_and_clear_bit(QED_IOV_WQ_FLR_FLAG, &hwfn->iov_task_flags)) {
		struct qed_ptt *ptt = qed_ptt_acquire(hwfn);

		if (!ptt) {
			qed_schedule_iov(hwfn, QED_IOV_WQ_FLR_FLAG);
			return;
		}

		rc = qed_iov_vf_flr_cleanup(hwfn, ptt);
		if (rc)
			qed_schedule_iov(hwfn, QED_IOV_WQ_FLR_FLAG);

		qed_ptt_release(hwfn, ptt);
	}

	if (test_and_clear_bit(QED_IOV_WQ_MSG_FLAG, &hwfn->iov_task_flags))
		qed_handle_vf_msg(hwfn);

	if (test_and_clear_bit(QED_IOV_WQ_SET_UNICAST_FILTER_FLAG,
			       &hwfn->iov_task_flags))
		qed_handle_pf_set_vf_unicast(hwfn);

	if (test_and_clear_bit(QED_IOV_WQ_BULLETIN_UPDATE_FLAG,
			       &hwfn->iov_task_flags))
		qed_handle_bulletin_post(hwfn);

	if (test_and_clear_bit(QED_IOV_WQ_TRUST_FLAG, &hwfn->iov_task_flags))
		qed_iov_handle_trust_change(hwfn);
}

void qed_iov_wq_stop(struct qed_dev *cdev, bool schedule_first)
{
	int i;

	for_each_hwfn(cdev, i) {
		if (!cdev->hwfns[i].iov_wq)
			continue;

		if (schedule_first) {
			qed_schedule_iov(&cdev->hwfns[i],
					 QED_IOV_WQ_STOP_WQ_FLAG);
			cancel_delayed_work_sync(&cdev->hwfns[i].iov_task);
		}

		flush_workqueue(cdev->hwfns[i].iov_wq);
		destroy_workqueue(cdev->hwfns[i].iov_wq);
	}
}

int qed_iov_wq_start(struct qed_dev *cdev)
{
	char name[NAME_SIZE];
	int i;

	for_each_hwfn(cdev, i) {
		struct qed_hwfn *p_hwfn = &cdev->hwfns[i];

		/* PFs needs a dedicated workqueue only if they support IOV.
		 * VFs always require one.
		 */
		if (IS_PF(p_hwfn->cdev) && !IS_PF_SRIOV(p_hwfn))
			continue;

		snprintf(name, NAME_SIZE, "iov-%02x:%02x.%02x",
			 cdev->pdev->bus->number,
			 PCI_SLOT(cdev->pdev->devfn), p_hwfn->abs_pf_id);

		p_hwfn->iov_wq = create_singlethread_workqueue(name);
		if (!p_hwfn->iov_wq) {
			DP_NOTICE(p_hwfn, "Cannot create iov workqueue\n");
			return -ENOMEM;
		}

		if (IS_PF(cdev))
			INIT_DELAYED_WORK(&p_hwfn->iov_task, qed_iov_pf_task);
		else
			INIT_DELAYED_WORK(&p_hwfn->iov_task, qed_iov_vf_task);
	}

	return 0;
}

const struct qed_iov_hv_ops qed_iov_ops_pass = {
	.configure = &qed_sriov_configure,
	.set_mac = &qed_sriov_pf_set_mac,
	.set_vlan = &qed_sriov_pf_set_vlan,
	.get_config = &qed_get_vf_config,
	.set_link_state = &qed_set_vf_link_state,
	.set_spoof = &qed_spoof_configure,
	.set_rate = &qed_set_vf_rate,
	.set_trust = &qed_set_vf_trust,
};<|MERGE_RESOLUTION|>--- conflicted
+++ resolved
@@ -2684,12 +2684,8 @@
 
 	for (i = 0; i < table_size; i++) {
 		q_idx = p_rss_tlv->rss_ind_table[i];
-<<<<<<< HEAD
-		if (!qed_iov_validate_rxq(p_hwfn, vf, q_idx)) {
-=======
 		if (!qed_iov_validate_rxq(p_hwfn, vf, q_idx,
 					  QED_IOV_VALIDATE_Q_ENABLE)) {
->>>>>>> 2ac97f0f
 			DP_VERBOSE(p_hwfn,
 				   QED_MSG_IOV,
 				   "VF[%d]: Omitting RSS due to wrong queue %04x\n",
@@ -2698,18 +2694,6 @@
 			goto out;
 		}
 
-<<<<<<< HEAD
-		if (!vf->vf_queues[q_idx].p_rx_cid) {
-			DP_VERBOSE(p_hwfn,
-				   QED_MSG_IOV,
-				   "VF[%d]: Omitting RSS due to inactive queue %08x\n",
-				   vf->relative_vf_id, q_idx);
-			b_reject = true;
-			goto out;
-		}
-
-=======
->>>>>>> 2ac97f0f
 		p_rss->rss_ind_table[i] = vf->vf_queues[q_idx].p_rx_cid;
 	}
 
