--- conflicted
+++ resolved
@@ -297,192 +297,6 @@
 		qed_put_eth_ops();
 		return -EINVAL;
 	}
-<<<<<<< HEAD
-
-	ret = pci_register_driver(&qede_pci_driver);
-	if (ret) {
-		pr_notice("Failed to register driver\n");
-		unregister_netdevice_notifier(&qede_netdev_notifier);
-		qed_put_eth_ops();
-		return -EINVAL;
-	}
-
-	return 0;
-}
-
-static void __exit qede_cleanup(void)
-{
-	if (debug & QED_LOG_INFO_MASK)
-		pr_info("qede_cleanup called\n");
-
-	unregister_netdevice_notifier(&qede_netdev_notifier);
-	pci_unregister_driver(&qede_pci_driver);
-	qed_put_eth_ops();
-}
-
-module_init(qede_init);
-module_exit(qede_cleanup);
-
-static int qede_open(struct net_device *ndev);
-static int qede_close(struct net_device *ndev);
-
-void qede_fill_by_demand_stats(struct qede_dev *edev)
-{
-	struct qed_eth_stats stats;
-
-	edev->ops->get_vport_stats(edev->cdev, &stats);
-	edev->stats.no_buff_discards = stats.no_buff_discards;
-	edev->stats.packet_too_big_discard = stats.packet_too_big_discard;
-	edev->stats.ttl0_discard = stats.ttl0_discard;
-	edev->stats.rx_ucast_bytes = stats.rx_ucast_bytes;
-	edev->stats.rx_mcast_bytes = stats.rx_mcast_bytes;
-	edev->stats.rx_bcast_bytes = stats.rx_bcast_bytes;
-	edev->stats.rx_ucast_pkts = stats.rx_ucast_pkts;
-	edev->stats.rx_mcast_pkts = stats.rx_mcast_pkts;
-	edev->stats.rx_bcast_pkts = stats.rx_bcast_pkts;
-	edev->stats.mftag_filter_discards = stats.mftag_filter_discards;
-	edev->stats.mac_filter_discards = stats.mac_filter_discards;
-
-	edev->stats.tx_ucast_bytes = stats.tx_ucast_bytes;
-	edev->stats.tx_mcast_bytes = stats.tx_mcast_bytes;
-	edev->stats.tx_bcast_bytes = stats.tx_bcast_bytes;
-	edev->stats.tx_ucast_pkts = stats.tx_ucast_pkts;
-	edev->stats.tx_mcast_pkts = stats.tx_mcast_pkts;
-	edev->stats.tx_bcast_pkts = stats.tx_bcast_pkts;
-	edev->stats.tx_err_drop_pkts = stats.tx_err_drop_pkts;
-	edev->stats.coalesced_pkts = stats.tpa_coalesced_pkts;
-	edev->stats.coalesced_events = stats.tpa_coalesced_events;
-	edev->stats.coalesced_aborts_num = stats.tpa_aborts_num;
-	edev->stats.non_coalesced_pkts = stats.tpa_not_coalesced_pkts;
-	edev->stats.coalesced_bytes = stats.tpa_coalesced_bytes;
-
-	edev->stats.rx_64_byte_packets = stats.rx_64_byte_packets;
-	edev->stats.rx_65_to_127_byte_packets = stats.rx_65_to_127_byte_packets;
-	edev->stats.rx_128_to_255_byte_packets =
-				stats.rx_128_to_255_byte_packets;
-	edev->stats.rx_256_to_511_byte_packets =
-				stats.rx_256_to_511_byte_packets;
-	edev->stats.rx_512_to_1023_byte_packets =
-				stats.rx_512_to_1023_byte_packets;
-	edev->stats.rx_1024_to_1518_byte_packets =
-				stats.rx_1024_to_1518_byte_packets;
-	edev->stats.rx_1519_to_1522_byte_packets =
-				stats.rx_1519_to_1522_byte_packets;
-	edev->stats.rx_1519_to_2047_byte_packets =
-				stats.rx_1519_to_2047_byte_packets;
-	edev->stats.rx_2048_to_4095_byte_packets =
-				stats.rx_2048_to_4095_byte_packets;
-	edev->stats.rx_4096_to_9216_byte_packets =
-				stats.rx_4096_to_9216_byte_packets;
-	edev->stats.rx_9217_to_16383_byte_packets =
-				stats.rx_9217_to_16383_byte_packets;
-	edev->stats.rx_crc_errors = stats.rx_crc_errors;
-	edev->stats.rx_mac_crtl_frames = stats.rx_mac_crtl_frames;
-	edev->stats.rx_pause_frames = stats.rx_pause_frames;
-	edev->stats.rx_pfc_frames = stats.rx_pfc_frames;
-	edev->stats.rx_align_errors = stats.rx_align_errors;
-	edev->stats.rx_carrier_errors = stats.rx_carrier_errors;
-	edev->stats.rx_oversize_packets = stats.rx_oversize_packets;
-	edev->stats.rx_jabbers = stats.rx_jabbers;
-	edev->stats.rx_undersize_packets = stats.rx_undersize_packets;
-	edev->stats.rx_fragments = stats.rx_fragments;
-	edev->stats.tx_64_byte_packets = stats.tx_64_byte_packets;
-	edev->stats.tx_65_to_127_byte_packets = stats.tx_65_to_127_byte_packets;
-	edev->stats.tx_128_to_255_byte_packets =
-				stats.tx_128_to_255_byte_packets;
-	edev->stats.tx_256_to_511_byte_packets =
-				stats.tx_256_to_511_byte_packets;
-	edev->stats.tx_512_to_1023_byte_packets =
-				stats.tx_512_to_1023_byte_packets;
-	edev->stats.tx_1024_to_1518_byte_packets =
-				stats.tx_1024_to_1518_byte_packets;
-	edev->stats.tx_1519_to_2047_byte_packets =
-				stats.tx_1519_to_2047_byte_packets;
-	edev->stats.tx_2048_to_4095_byte_packets =
-				stats.tx_2048_to_4095_byte_packets;
-	edev->stats.tx_4096_to_9216_byte_packets =
-				stats.tx_4096_to_9216_byte_packets;
-	edev->stats.tx_9217_to_16383_byte_packets =
-				stats.tx_9217_to_16383_byte_packets;
-	edev->stats.tx_pause_frames = stats.tx_pause_frames;
-	edev->stats.tx_pfc_frames = stats.tx_pfc_frames;
-	edev->stats.tx_lpi_entry_count = stats.tx_lpi_entry_count;
-	edev->stats.tx_total_collisions = stats.tx_total_collisions;
-	edev->stats.brb_truncates = stats.brb_truncates;
-	edev->stats.brb_discards = stats.brb_discards;
-	edev->stats.tx_mac_ctrl_frames = stats.tx_mac_ctrl_frames;
-}
-
-static void qede_get_stats64(struct net_device *dev,
-			     struct rtnl_link_stats64 *stats)
-{
-	struct qede_dev *edev = netdev_priv(dev);
-
-	qede_fill_by_demand_stats(edev);
-
-	stats->rx_packets = edev->stats.rx_ucast_pkts +
-			    edev->stats.rx_mcast_pkts +
-			    edev->stats.rx_bcast_pkts;
-	stats->tx_packets = edev->stats.tx_ucast_pkts +
-			    edev->stats.tx_mcast_pkts +
-			    edev->stats.tx_bcast_pkts;
-
-	stats->rx_bytes = edev->stats.rx_ucast_bytes +
-			  edev->stats.rx_mcast_bytes +
-			  edev->stats.rx_bcast_bytes;
-
-	stats->tx_bytes = edev->stats.tx_ucast_bytes +
-			  edev->stats.tx_mcast_bytes +
-			  edev->stats.tx_bcast_bytes;
-
-	stats->tx_errors = edev->stats.tx_err_drop_pkts;
-	stats->multicast = edev->stats.rx_mcast_pkts +
-			   edev->stats.rx_bcast_pkts;
-
-	stats->rx_fifo_errors = edev->stats.no_buff_discards;
-
-	stats->collisions = edev->stats.tx_total_collisions;
-	stats->rx_crc_errors = edev->stats.rx_crc_errors;
-	stats->rx_frame_errors = edev->stats.rx_align_errors;
-}
-
-#ifdef CONFIG_QED_SRIOV
-static int qede_get_vf_config(struct net_device *dev, int vfidx,
-			      struct ifla_vf_info *ivi)
-{
-	struct qede_dev *edev = netdev_priv(dev);
-
-	if (!edev->ops)
-		return -EINVAL;
-
-	return edev->ops->iov->get_config(edev->cdev, vfidx, ivi);
-}
-
-static int qede_set_vf_rate(struct net_device *dev, int vfidx,
-			    int min_tx_rate, int max_tx_rate)
-{
-	struct qede_dev *edev = netdev_priv(dev);
-
-	return edev->ops->iov->set_rate(edev->cdev, vfidx, min_tx_rate,
-					max_tx_rate);
-}
-
-static int qede_set_vf_spoofchk(struct net_device *dev, int vfidx, bool val)
-{
-	struct qede_dev *edev = netdev_priv(dev);
-
-	if (!edev->ops)
-		return -EINVAL;
-
-	return edev->ops->iov->set_spoof(edev->cdev, vfidx, val);
-}
-
-static int qede_set_vf_link_state(struct net_device *dev, int vfidx,
-				  int link_state)
-{
-	struct qede_dev *edev = netdev_priv(dev);
-
-=======
 
 	ret = pci_register_driver(&qede_pci_driver);
 	if (ret) {
@@ -680,7 +494,6 @@
 {
 	struct qede_dev *edev = netdev_priv(dev);
 
->>>>>>> 2ac97f0f
 	if (!edev->ops)
 		return -EINVAL;
 
@@ -1007,12 +820,9 @@
 	/* 64 rx + 64 tx + 64 XDP */
 	memset(&pf_params, 0, sizeof(struct qed_pf_params));
 	pf_params.eth_pf_params.num_cons = (MAX_SB_PER_PF_MIMD - 1) * 3;
-<<<<<<< HEAD
-=======
 #ifdef CONFIG_RFS_ACCEL
 	pf_params.eth_pf_params.num_arfs_filters = QEDE_RFS_MAX_FLTR;
 #endif
->>>>>>> 2ac97f0f
 	qed_ops->common->update_pf_params(cdev, &pf_params);
 }
 
@@ -1097,18 +907,8 @@
 	edev->ops->common->set_id(cdev, edev->ndev->name, DRV_MODULE_VERSION);
 
 	/* PTP not supported on VFs */
-<<<<<<< HEAD
-	if (!is_vf) {
-		rc = qede_ptp_register_phc(edev);
-		if (rc) {
-			DP_NOTICE(edev, "Cannot register PHC\n");
-			goto err5;
-		}
-	}
-=======
 	if (!is_vf)
 		qede_ptp_enable(edev, true);
->>>>>>> 2ac97f0f
 
 	edev->ops->register_ops(cdev, &qede_ll_ops, edev);
 
@@ -1123,8 +923,6 @@
 
 	return 0;
 
-err5:
-	unregister_netdev(edev->ndev);
 err4:
 	qede_roce_dev_remove(edev);
 err3:
@@ -1176,8 +974,6 @@
 	cancel_delayed_work_sync(&edev->sp_task);
 
 	qede_ptp_disable(edev);
-
-	qede_ptp_remove(edev);
 
 	qede_roce_dev_remove(edev);
 
@@ -2074,8 +1870,6 @@
 	qede_roce_dev_event_close(edev);
 	edev->state = QEDE_STATE_CLOSED;
 
-	qede_ptp_stop(edev);
-
 	/* Close OS Tx */
 	netif_tx_disable(edev->ndev);
 	netif_carrier_off(edev->ndev);
@@ -2183,11 +1977,6 @@
 	edev->ops->common->set_link(edev->cdev, &link_params);
 
 	qede_roce_dev_event_open(edev);
-<<<<<<< HEAD
-
-	qede_ptp_start(edev, (mode == QEDE_LOAD_NORMAL));
-=======
->>>>>>> 2ac97f0f
 
 	edev->state = QEDE_STATE_OPEN;
 
