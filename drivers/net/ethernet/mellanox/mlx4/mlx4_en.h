/*
 * Copyright (c) 2007 Mellanox Technologies. All rights reserved.
 *
 * This software is available to you under a choice of one of two
 * licenses.  You may choose to be licensed under the terms of the GNU
 * General Public License (GPL) Version 2, available from the file
 * COPYING in the main directory of this source tree, or the
 * OpenIB.org BSD license below:
 *
 *     Redistribution and use in source and binary forms, with or
 *     without modification, are permitted provided that the following
 *     conditions are met:
 *
 *      - Redistributions of source code must retain the above
 *        copyright notice, this list of conditions and the following
 *        disclaimer.
 *
 *      - Redistributions in binary form must reproduce the above
 *        copyright notice, this list of conditions and the following
 *        disclaimer in the documentation and/or other materials
 *        provided with the distribution.
 *
 * THE SOFTWARE IS PROVIDED "AS IS", WITHOUT WARRANTY OF ANY KIND,
 * EXPRESS OR IMPLIED, INCLUDING BUT NOT LIMITED TO THE WARRANTIES OF
 * MERCHANTABILITY, FITNESS FOR A PARTICULAR PURPOSE AND
 * NONINFRINGEMENT. IN NO EVENT SHALL THE AUTHORS OR COPYRIGHT HOLDERS
 * BE LIABLE FOR ANY CLAIM, DAMAGES OR OTHER LIABILITY, WHETHER IN AN
 * ACTION OF CONTRACT, TORT OR OTHERWISE, ARISING FROM, OUT OF OR IN
 * CONNECTION WITH THE SOFTWARE OR THE USE OR OTHER DEALINGS IN THE
 * SOFTWARE.
 *
 */

#ifndef _MLX4_EN_H_
#define _MLX4_EN_H_

#include <linux/bitops.h>
#include <linux/compiler.h>
#include <linux/list.h>
#include <linux/mutex.h>
#include <linux/netdevice.h>
#include <linux/if_vlan.h>
#include <linux/net_tstamp.h>
#ifdef CONFIG_MLX4_EN_DCB
#include <linux/dcbnl.h>
#endif
#include <linux/cpu_rmap.h>
#include <linux/ptp_clock_kernel.h>

#include <linux/mlx4/device.h>
#include <linux/mlx4/qp.h>
#include <linux/mlx4/cq.h>
#include <linux/mlx4/srq.h>
#include <linux/mlx4/doorbell.h>
#include <linux/mlx4/cmd.h>

#include "en_port.h"
#include "mlx4_stats.h"

#define DRV_NAME	"mlx4_en"
#define DRV_VERSION	"2.2-1"
#define DRV_RELDATE	"Feb 2014"

#define MLX4_EN_MSG_LEVEL	(NETIF_MSG_LINK | NETIF_MSG_IFDOWN)

/*
 * Device constants
 */


#define MLX4_EN_PAGE_SHIFT	12
#define MLX4_EN_PAGE_SIZE	(1 << MLX4_EN_PAGE_SHIFT)
#define DEF_RX_RINGS		16
#define MAX_RX_RINGS		128
#define MIN_RX_RINGS		4
#define TXBB_SIZE		64
#define HEADROOM		(2048 / TXBB_SIZE + 1)
#define STAMP_STRIDE		64
#define STAMP_DWORDS		(STAMP_STRIDE / 4)
#define STAMP_SHIFT		31
#define STAMP_VAL		0x7fffffff
#define STATS_DELAY		(HZ / 4)
#define SERVICE_TASK_DELAY	(HZ / 4)
#define MAX_NUM_OF_FS_RULES	256

#define MLX4_EN_FILTER_HASH_SHIFT 4
#define MLX4_EN_FILTER_EXPIRY_QUOTA 60

/* Typical TSO descriptor with 16 gather entries is 352 bytes... */
#define MAX_DESC_SIZE		512
#define MAX_DESC_TXBBS		(MAX_DESC_SIZE / TXBB_SIZE)

/*
 * OS related constants and tunables
 */

#define MLX4_EN_PRIV_FLAGS_BLUEFLAME 1
#define MLX4_EN_PRIV_FLAGS_PHV	     2

#define MLX4_EN_WATCHDOG_TIMEOUT	(15 * HZ)

/* Use the maximum between 16384 and a single page */
#define MLX4_EN_ALLOC_SIZE	PAGE_ALIGN(16384)

<<<<<<< HEAD
#define MLX4_EN_ALLOC_PREFER_ORDER min_t(int, get_order(32768),		\
					 PAGE_ALLOC_COSTLY_ORDER)

/* Receive fragment sizes; we use at most 3 fragments (for 9600 byte MTU
 * and 4K allocations) */
enum {
	FRAG_SZ0 = 1536 - NET_IP_ALIGN,
	FRAG_SZ1 = 4096,
	FRAG_SZ2 = 4096,
	FRAG_SZ3 = MLX4_EN_ALLOC_SIZE
};
=======
>>>>>>> 2ac97f0f
#define MLX4_EN_MAX_RX_FRAGS	4

/* Maximum ring sizes */
#define MLX4_EN_MAX_TX_SIZE	8192
#define MLX4_EN_MAX_RX_SIZE	8192

/* Minimum ring size for our page-allocation scheme to work */
#define MLX4_EN_MIN_RX_SIZE	(MLX4_EN_ALLOC_SIZE / SMP_CACHE_BYTES)
#define MLX4_EN_MIN_TX_SIZE	(4096 / TXBB_SIZE)

#define MLX4_EN_SMALL_PKT_SIZE		64
#define MLX4_EN_MIN_TX_RING_P_UP	1
#define MLX4_EN_MAX_TX_RING_P_UP	32
#define MLX4_EN_NUM_UP			8
#define MLX4_EN_DEF_TX_RING_SIZE	512
#define MLX4_EN_DEF_RX_RING_SIZE  	1024
#define MAX_TX_RINGS			(MLX4_EN_MAX_TX_RING_P_UP * \
					 MLX4_EN_NUM_UP)

#define MLX4_EN_DEFAULT_TX_WORK		256
#define MLX4_EN_DOORBELL_BUDGET		8

/* Target number of packets to coalesce with interrupt moderation */
#define MLX4_EN_RX_COAL_TARGET	44
#define MLX4_EN_RX_COAL_TIME	0x10

#define MLX4_EN_TX_COAL_PKTS	16
#define MLX4_EN_TX_COAL_TIME	0x10

#define MLX4_EN_RX_RATE_LOW		400000
#define MLX4_EN_RX_COAL_TIME_LOW	0
#define MLX4_EN_RX_RATE_HIGH		450000
#define MLX4_EN_RX_COAL_TIME_HIGH	128
#define MLX4_EN_RX_SIZE_THRESH		1024
#define MLX4_EN_RX_RATE_THRESH		(1000000 / MLX4_EN_RX_COAL_TIME_HIGH)
#define MLX4_EN_SAMPLE_INTERVAL		0
#define MLX4_EN_AVG_PKT_SMALL		256

#define MLX4_EN_AUTO_CONF	0xffff

#define MLX4_EN_DEF_RX_PAUSE	1
#define MLX4_EN_DEF_TX_PAUSE	1

/* Interval between successive polls in the Tx routine when polling is used
   instead of interrupts (in per-core Tx rings) - should be power of 2 */
#define MLX4_EN_TX_POLL_MODER	16
#define MLX4_EN_TX_POLL_TIMEOUT	(HZ / 4)

#define SMALL_PACKET_SIZE      (256 - NET_IP_ALIGN)
#define HEADER_COPY_SIZE       (128 - NET_IP_ALIGN)
#define MLX4_LOOPBACK_TEST_PAYLOAD (HEADER_COPY_SIZE - ETH_HLEN)

#define MLX4_EN_MIN_MTU		46
/* VLAN_HLEN is added twice,to support skb vlan tagged with multiple
 * headers. (For example: ETH_P_8021Q and ETH_P_8021AD).
 */
#define MLX4_EN_EFF_MTU(mtu)	((mtu) + ETH_HLEN + (2 * VLAN_HLEN))
#define ETH_BCAST		0xffffffffffffULL

#define MLX4_EN_LOOPBACK_RETRIES	5
#define MLX4_EN_LOOPBACK_TIMEOUT	100

#ifdef MLX4_EN_PERF_STAT
/* Number of samples to 'average' */
#define AVG_SIZE			128
#define AVG_FACTOR			1024

#define INC_PERF_COUNTER(cnt)		(++(cnt))
#define ADD_PERF_COUNTER(cnt, add)	((cnt) += (add))
#define AVG_PERF_COUNTER(cnt, sample) \
	((cnt) = ((cnt) * (AVG_SIZE - 1) + (sample) * AVG_FACTOR) / AVG_SIZE)
#define GET_PERF_COUNTER(cnt)		(cnt)
#define GET_AVG_PERF_COUNTER(cnt)	((cnt) / AVG_FACTOR)

#else

#define INC_PERF_COUNTER(cnt)		do {} while (0)
#define ADD_PERF_COUNTER(cnt, add)	do {} while (0)
#define AVG_PERF_COUNTER(cnt, sample)	do {} while (0)
#define GET_PERF_COUNTER(cnt)		(0)
#define GET_AVG_PERF_COUNTER(cnt)	(0)
#endif /* MLX4_EN_PERF_STAT */

/* Constants for TX flow */
enum {
	MAX_INLINE = 104, /* 128 - 16 - 4 - 4 */
	MAX_BF = 256,
	MIN_PKT_LEN = 17,
};

/*
 * Configurables
 */

enum cq_type {
	/* keep tx types first */
	TX,
	TX_XDP,
#define MLX4_EN_NUM_TX_TYPES (TX_XDP + 1)
	RX,
};


/*
 * Useful macros
 */
#define ROUNDUP_LOG2(x)		ilog2(roundup_pow_of_two(x))
#define XNOR(x, y)		(!(x) == !(y))


struct mlx4_en_tx_info {
	union {
		struct sk_buff *skb;
		struct page *page;
	};
	dma_addr_t	map0_dma;
	u32		map0_byte_count;
	u32		nr_txbb;
	u32		nr_bytes;
	u8		linear;
	u8		data_offset;
	u8		inl;
	u8		ts_requested;
	u8		nr_maps;
} ____cacheline_aligned_in_smp;


#define MLX4_EN_BIT_DESC_OWN	0x80000000
#define CTRL_SIZE	sizeof(struct mlx4_wqe_ctrl_seg)
#define MLX4_EN_MEMTYPE_PAD	0x100
#define DS_SIZE		sizeof(struct mlx4_wqe_data_seg)


struct mlx4_en_tx_desc {
	struct mlx4_wqe_ctrl_seg ctrl;
	union {
		struct mlx4_wqe_data_seg data; /* at least one data segment */
		struct mlx4_wqe_lso_seg lso;
		struct mlx4_wqe_inline_seg inl;
	};
};

#define MLX4_EN_USE_SRQ		0x01000000

#define MLX4_EN_CX3_LOW_ID	0x1000
#define MLX4_EN_CX3_HIGH_ID	0x1005

struct mlx4_en_rx_alloc {
	struct page	*page;
	dma_addr_t	dma;
	u32		page_offset;
};

#define MLX4_EN_CACHE_SIZE (2 * NAPI_POLL_WEIGHT)

struct mlx4_en_page_cache {
	u32 index;
	struct {
		struct page	*page;
		dma_addr_t	dma;
	} buf[MLX4_EN_CACHE_SIZE];
};

struct mlx4_en_priv;

struct mlx4_en_tx_ring {
	/* cache line used and dirtied in tx completion
	 * (mlx4_en_free_tx_buf())
	 */
	u32			last_nr_txbb;
	u32			cons;
	unsigned long		wake_queue;
	struct netdev_queue	*tx_queue;
	u32			(*free_tx_desc)(struct mlx4_en_priv *priv,
						struct mlx4_en_tx_ring *ring,
						int index, u8 owner,
						u64 timestamp, int napi_mode);
	struct mlx4_en_rx_ring	*recycle_ring;

	/* cache line used and dirtied in mlx4_en_xmit() */
	u32			prod ____cacheline_aligned_in_smp;
	unsigned int		tx_dropped;
	unsigned long		bytes;
	unsigned long		packets;
	unsigned long		tx_csum;
	unsigned long		tso_packets;
	unsigned long		xmit_more;
	struct mlx4_bf		bf;

	/* Following part should be mostly read */
	__be32			doorbell_qpn;
	__be32			mr_key;
	u32			size; /* number of TXBBs */
	u32			size_mask;
	u32			full_size;
	u32			buf_size;
	void			*buf;
	struct mlx4_en_tx_info	*tx_info;
	int			qpn;
	u8			queue_index;
	bool			bf_enabled;
	bool			bf_alloced;
	u8			hwtstamp_tx_type;
	u8			*bounce_buf;

	/* Not used in fast path
	 * Only queue_stopped might be used if BQL is not properly working.
	 */
	unsigned long		queue_stopped;
	struct mlx4_hwq_resources sp_wqres;
	struct mlx4_qp		sp_qp;
	struct mlx4_qp_context	sp_context;
	cpumask_t		sp_affinity_mask;
	enum mlx4_qp_state	sp_qp_state;
	u16			sp_stride;
	u16			sp_cqn;	/* index of port CQ associated with this ring */
} ____cacheline_aligned_in_smp;

struct mlx4_en_rx_desc {
	/* actual number of entries depends on rx ring stride */
	struct mlx4_wqe_data_seg data[0];
};

struct mlx4_en_rx_ring {
	struct mlx4_hwq_resources wqres;
	u32 size ;	/* number of Rx descs*/
	u32 actual_size;
	u32 size_mask;
	u16 stride;
	u16 log_stride;
	u16 cqn;	/* index of port CQ associated with this ring */
	u32 prod;
	u32 cons;
	u32 buf_size;
	u8  fcs_del;
	void *buf;
	void *rx_info;
	struct bpf_prog __rcu *xdp_prog;
	struct mlx4_en_page_cache page_cache;
	unsigned long bytes;
	unsigned long packets;
	unsigned long csum_ok;
	unsigned long csum_none;
	unsigned long csum_complete;
	unsigned long rx_alloc_pages;
	unsigned long xdp_drop;
	unsigned long xdp_tx;
	unsigned long xdp_tx_full;
	unsigned long dropped;
	int hwtstamp_rx_filter;
	cpumask_var_t affinity_mask;
};

struct mlx4_en_cq {
	struct mlx4_cq          mcq;
	struct mlx4_hwq_resources wqres;
	int                     ring;
	struct net_device      *dev;
	struct napi_struct	napi;
	int size;
	int buf_size;
	int vector;
	enum cq_type type;
	u16 moder_time;
	u16 moder_cnt;
	struct mlx4_cqe *buf;
#define MLX4_EN_OPCODE_ERROR	0x1e

	struct irq_desc *irq_desc;
};

struct mlx4_en_port_profile {
	u32 flags;
	u32 tx_ring_num[MLX4_EN_NUM_TX_TYPES];
	u32 rx_ring_num;
	u32 tx_ring_size;
	u32 rx_ring_size;
	u8 num_tx_rings_p_up;
	u8 rx_pause;
	u8 rx_ppp;
	u8 tx_pause;
	u8 tx_ppp;
	int rss_rings;
	int inline_thold;
	struct hwtstamp_config hwtstamp_config;
};

struct mlx4_en_profile {
	int udp_rss;
	u8 rss_mask;
	u32 active_ports;
	u32 small_pkt_int;
	u8 no_reset;
	u8 num_tx_rings_p_up;
	struct mlx4_en_port_profile prof[MLX4_MAX_PORTS + 1];
};

struct mlx4_en_dev {
	struct mlx4_dev         *dev;
	struct pci_dev		*pdev;
	struct mutex		state_lock;
	struct net_device       *pndev[MLX4_MAX_PORTS + 1];
	struct net_device       *upper[MLX4_MAX_PORTS + 1];
	u32                     port_cnt;
	bool			device_up;
	struct mlx4_en_profile  profile;
	u32			LSO_support;
	struct workqueue_struct *workqueue;
	struct device           *dma_device;
	void __iomem            *uar_map;
	struct mlx4_uar         priv_uar;
	struct mlx4_mr		mr;
	u32                     priv_pdn;
	spinlock_t              uar_lock;
	u8			mac_removed[MLX4_MAX_PORTS + 1];
	u32			nominal_c_mult;
	struct cyclecounter	cycles;
	seqlock_t		clock_lock;
	struct timecounter	clock;
	unsigned long		last_overflow_check;
	struct ptp_clock	*ptp_clock;
	struct ptp_clock_info	ptp_clock_info;
	struct notifier_block	nb;
};


struct mlx4_en_rss_map {
	int base_qpn;
	struct mlx4_qp qps[MAX_RX_RINGS];
	enum mlx4_qp_state state[MAX_RX_RINGS];
	struct mlx4_qp indir_qp;
	enum mlx4_qp_state indir_state;
};

enum mlx4_en_port_flag {
	MLX4_EN_PORT_ANC = 1<<0, /* Auto-negotiation complete */
	MLX4_EN_PORT_ANE = 1<<1, /* Auto-negotiation enabled */
};

struct mlx4_en_port_state {
	int link_state;
	int link_speed;
	int transceiver;
	u32 flags;
};

enum mlx4_en_mclist_act {
	MCLIST_NONE,
	MCLIST_REM,
	MCLIST_ADD,
};

struct mlx4_en_mc_list {
	struct list_head	list;
	enum mlx4_en_mclist_act	action;
	u8			addr[ETH_ALEN];
	u64			reg_id;
	u64			tunnel_reg_id;
};

struct mlx4_en_frag_info {
	u16 frag_size;
	u32 frag_stride;
};

#ifdef CONFIG_MLX4_EN_DCB
/* Minimal TC BW - setting to 0 will block traffic */
#define MLX4_EN_BW_MIN 1
#define MLX4_EN_BW_MAX 100 /* Utilize 100% of the line */

#define MLX4_EN_TC_ETS 7

enum dcb_pfc_type {
	pfc_disabled = 0,
	pfc_enabled_full,
	pfc_enabled_tx,
	pfc_enabled_rx
};

struct mlx4_en_cee_config {
	bool	pfc_state;
	enum	dcb_pfc_type dcb_pfc[MLX4_EN_NUM_UP];
};
#endif

struct ethtool_flow_id {
	struct list_head list;
	struct ethtool_rx_flow_spec flow_spec;
	u64 id;
};

enum {
	MLX4_EN_FLAG_PROMISC		= (1 << 0),
	MLX4_EN_FLAG_MC_PROMISC		= (1 << 1),
	/* whether we need to enable hardware loopback by putting dmac
	 * in Tx WQE
	 */
	MLX4_EN_FLAG_ENABLE_HW_LOOPBACK	= (1 << 2),
	/* whether we need to drop packets that hardware loopback-ed */
	MLX4_EN_FLAG_RX_FILTER_NEEDED	= (1 << 3),
	MLX4_EN_FLAG_FORCE_PROMISC	= (1 << 4),
	MLX4_EN_FLAG_RX_CSUM_NON_TCP_UDP	= (1 << 5),
#ifdef CONFIG_MLX4_EN_DCB
	MLX4_EN_FLAG_DCB_ENABLED        = (1 << 6),
#endif
};

#define PORT_BEACON_MAX_LIMIT (65535)
#define MLX4_EN_MAC_HASH_SIZE (1 << BITS_PER_BYTE)
#define MLX4_EN_MAC_HASH_IDX 5

struct mlx4_en_stats_bitmap {
	DECLARE_BITMAP(bitmap, NUM_ALL_STATS);
	struct mutex mutex; /* for mutual access to stats bitmap */
};

struct mlx4_en_priv {
	struct mlx4_en_dev *mdev;
	struct mlx4_en_port_profile *prof;
	struct net_device *dev;
	unsigned long active_vlans[BITS_TO_LONGS(VLAN_N_VID)];
	struct mlx4_en_port_state port_state;
	spinlock_t stats_lock;
	struct ethtool_flow_id ethtool_rules[MAX_NUM_OF_FS_RULES];
	/* To allow rules removal while port is going down */
	struct list_head ethtool_list;

	unsigned long last_moder_packets[MAX_RX_RINGS];
	unsigned long last_moder_tx_packets;
	unsigned long last_moder_bytes[MAX_RX_RINGS];
	unsigned long last_moder_jiffies;
	int last_moder_time[MAX_RX_RINGS];
	u16 rx_usecs;
	u16 rx_frames;
	u16 tx_usecs;
	u16 tx_frames;
	u32 pkt_rate_low;
	u16 rx_usecs_low;
	u32 pkt_rate_high;
	u16 rx_usecs_high;
	u16 sample_interval;
	u16 adaptive_rx_coal;
	u32 msg_enable;
	u32 loopback_ok;
	u32 validate_loopback;

	struct mlx4_hwq_resources res;
	int link_state;
	int last_link_state;
	bool port_up;
	int port;
	int registered;
	int allocated;
	int stride;
	unsigned char current_mac[ETH_ALEN + 2];
	int mac_index;
	unsigned max_mtu;
	int base_qpn;
	int cqe_factor;
	int cqe_size;

	struct mlx4_en_rss_map rss_map;
	__be32 ctrl_flags;
	u32 flags;
	u8 num_tx_rings_p_up;
	u32 tx_work_limit;
	u32 tx_ring_num[MLX4_EN_NUM_TX_TYPES];
	u32 rx_ring_num;
	u32 rx_skb_size;
	struct mlx4_en_frag_info frag_info[MLX4_EN_MAX_RX_FRAGS];
	u8 num_frags;
	u8 log_rx_info;
	u8 dma_dir;
	u16 rx_headroom;

	struct mlx4_en_tx_ring **tx_ring[MLX4_EN_NUM_TX_TYPES];
	struct mlx4_en_rx_ring *rx_ring[MAX_RX_RINGS];
	struct mlx4_en_cq **tx_cq[MLX4_EN_NUM_TX_TYPES];
	struct mlx4_en_cq *rx_cq[MAX_RX_RINGS];
	struct mlx4_qp drop_qp;
	struct work_struct rx_mode_task;
	struct work_struct watchdog_task;
	struct work_struct linkstate_task;
	struct delayed_work stats_task;
	struct delayed_work service_task;
	struct work_struct vxlan_add_task;
	struct work_struct vxlan_del_task;
	struct mlx4_en_perf_stats pstats;
	struct mlx4_en_pkt_stats pkstats;
	struct mlx4_en_counter_stats pf_stats;
	struct mlx4_en_flow_stats_rx rx_priority_flowstats[MLX4_NUM_PRIORITIES];
	struct mlx4_en_flow_stats_tx tx_priority_flowstats[MLX4_NUM_PRIORITIES];
	struct mlx4_en_flow_stats_rx rx_flowstats;
	struct mlx4_en_flow_stats_tx tx_flowstats;
	struct mlx4_en_port_stats port_stats;
	struct mlx4_en_xdp_stats xdp_stats;
	struct mlx4_en_stats_bitmap stats_bitmap;
	struct list_head mc_list;
	struct list_head curr_list;
	u64 broadcast_id;
	struct mlx4_en_stat_out_mbox hw_stats;
	int vids[128];
	bool wol;
	struct device *ddev;
	struct hlist_head mac_hash[MLX4_EN_MAC_HASH_SIZE];
	struct hwtstamp_config hwtstamp_config;
	u32 counter_index;

#ifdef CONFIG_MLX4_EN_DCB
#define MLX4_EN_DCB_ENABLED	0x3
	struct ieee_ets ets;
	u16 maxrate[IEEE_8021QAZ_MAX_TCS];
	enum dcbnl_cndd_states cndd_state[IEEE_8021QAZ_MAX_TCS];
	struct mlx4_en_cee_config cee_config;
	u8 dcbx_cap;
#endif
#ifdef CONFIG_RFS_ACCEL
	spinlock_t filters_lock;
	int last_filter_id;
	struct list_head filters;
	struct hlist_head filter_hash[1 << MLX4_EN_FILTER_HASH_SHIFT];
#endif
	u64 tunnel_reg_id;
	__be16 vxlan_port;

	u32 pflags;
	u8 rss_key[MLX4_EN_RSS_KEY_SIZE];
	u8 rss_hash_fn;
};

enum mlx4_en_wol {
	MLX4_EN_WOL_MAGIC = (1ULL << 61),
	MLX4_EN_WOL_ENABLED = (1ULL << 62),
};

struct mlx4_mac_entry {
	struct hlist_node hlist;
	unsigned char mac[ETH_ALEN + 2];
	u64 reg_id;
	struct rcu_head rcu;
};

static inline struct mlx4_cqe *mlx4_en_get_cqe(void *buf, int idx, int cqe_sz)
{
	return buf + idx * cqe_sz;
}

#define MLX4_EN_WOL_DO_MODIFY (1ULL << 63)

void mlx4_en_init_ptys2ethtool_map(void);
void mlx4_en_update_loopback_state(struct net_device *dev,
				   netdev_features_t features);

void mlx4_en_destroy_netdev(struct net_device *dev);
int mlx4_en_init_netdev(struct mlx4_en_dev *mdev, int port,
			struct mlx4_en_port_profile *prof);

int mlx4_en_start_port(struct net_device *dev);
void mlx4_en_stop_port(struct net_device *dev, int detach);

void mlx4_en_set_stats_bitmap(struct mlx4_dev *dev,
			      struct mlx4_en_stats_bitmap *stats_bitmap,
			      u8 rx_ppp, u8 rx_pause,
			      u8 tx_ppp, u8 tx_pause);

int mlx4_en_try_alloc_resources(struct mlx4_en_priv *priv,
				struct mlx4_en_priv *tmp,
				struct mlx4_en_port_profile *prof,
				bool carry_xdp_prog);
void mlx4_en_safe_replace_resources(struct mlx4_en_priv *priv,
				    struct mlx4_en_priv *tmp);

int mlx4_en_create_cq(struct mlx4_en_priv *priv, struct mlx4_en_cq **pcq,
		      int entries, int ring, enum cq_type mode, int node);
void mlx4_en_destroy_cq(struct mlx4_en_priv *priv, struct mlx4_en_cq **pcq);
int mlx4_en_activate_cq(struct mlx4_en_priv *priv, struct mlx4_en_cq *cq,
			int cq_idx);
void mlx4_en_deactivate_cq(struct mlx4_en_priv *priv, struct mlx4_en_cq *cq);
int mlx4_en_set_cq_moder(struct mlx4_en_priv *priv, struct mlx4_en_cq *cq);
int mlx4_en_arm_cq(struct mlx4_en_priv *priv, struct mlx4_en_cq *cq);

void mlx4_en_tx_irq(struct mlx4_cq *mcq);
u16 mlx4_en_select_queue(struct net_device *dev, struct sk_buff *skb,
			 void *accel_priv, select_queue_fallback_t fallback);
netdev_tx_t mlx4_en_xmit(struct sk_buff *skb, struct net_device *dev);
netdev_tx_t mlx4_en_xmit_frame(struct mlx4_en_rx_ring *rx_ring,
			       struct mlx4_en_rx_alloc *frame,
			       struct net_device *dev, unsigned int length,
			       int tx_ind, int *doorbell_pending);
void mlx4_en_xmit_doorbell(struct mlx4_en_tx_ring *ring);
bool mlx4_en_rx_recycle(struct mlx4_en_rx_ring *ring,
			struct mlx4_en_rx_alloc *frame);

int mlx4_en_create_tx_ring(struct mlx4_en_priv *priv,
			   struct mlx4_en_tx_ring **pring,
			   u32 size, u16 stride,
			   int node, int queue_index);
void mlx4_en_destroy_tx_ring(struct mlx4_en_priv *priv,
			     struct mlx4_en_tx_ring **pring);
int mlx4_en_activate_tx_ring(struct mlx4_en_priv *priv,
			     struct mlx4_en_tx_ring *ring,
			     int cq, int user_prio);
void mlx4_en_deactivate_tx_ring(struct mlx4_en_priv *priv,
				struct mlx4_en_tx_ring *ring);
void mlx4_en_set_num_rx_rings(struct mlx4_en_dev *mdev);
void mlx4_en_recover_from_oom(struct mlx4_en_priv *priv);
int mlx4_en_create_rx_ring(struct mlx4_en_priv *priv,
			   struct mlx4_en_rx_ring **pring,
			   u32 size, u16 stride, int node);
void mlx4_en_destroy_rx_ring(struct mlx4_en_priv *priv,
			     struct mlx4_en_rx_ring **pring,
			     u32 size, u16 stride);
int mlx4_en_activate_rx_rings(struct mlx4_en_priv *priv);
void mlx4_en_deactivate_rx_ring(struct mlx4_en_priv *priv,
				struct mlx4_en_rx_ring *ring);
int mlx4_en_process_rx_cq(struct net_device *dev,
			  struct mlx4_en_cq *cq,
			  int budget);
int mlx4_en_poll_rx_cq(struct napi_struct *napi, int budget);
int mlx4_en_poll_tx_cq(struct napi_struct *napi, int budget);
u32 mlx4_en_free_tx_desc(struct mlx4_en_priv *priv,
			 struct mlx4_en_tx_ring *ring,
			 int index, u8 owner, u64 timestamp,
			 int napi_mode);
u32 mlx4_en_recycle_tx_desc(struct mlx4_en_priv *priv,
			    struct mlx4_en_tx_ring *ring,
			    int index, u8 owner, u64 timestamp,
			    int napi_mode);
void mlx4_en_fill_qp_context(struct mlx4_en_priv *priv, int size, int stride,
		int is_tx, int rss, int qpn, int cqn, int user_prio,
		struct mlx4_qp_context *context);
void mlx4_en_sqp_event(struct mlx4_qp *qp, enum mlx4_event event);
int mlx4_en_change_mcast_lb(struct mlx4_en_priv *priv, struct mlx4_qp *qp,
			    int loopback);
void mlx4_en_calc_rx_buf(struct net_device *dev);
int mlx4_en_config_rss_steer(struct mlx4_en_priv *priv);
void mlx4_en_release_rss_steer(struct mlx4_en_priv *priv);
int mlx4_en_create_drop_qp(struct mlx4_en_priv *priv);
void mlx4_en_destroy_drop_qp(struct mlx4_en_priv *priv);
int mlx4_en_free_tx_buf(struct net_device *dev, struct mlx4_en_tx_ring *ring);
void mlx4_en_rx_irq(struct mlx4_cq *mcq);

int mlx4_SET_MCAST_FLTR(struct mlx4_dev *dev, u8 port, u64 mac, u64 clear, u8 mode);
int mlx4_SET_VLAN_FLTR(struct mlx4_dev *dev, struct mlx4_en_priv *priv);

void mlx4_en_fold_software_stats(struct net_device *dev);
int mlx4_en_DUMP_ETH_STATS(struct mlx4_en_dev *mdev, u8 port, u8 reset);
int mlx4_en_QUERY_PORT(struct mlx4_en_dev *mdev, u8 port);

#ifdef CONFIG_MLX4_EN_DCB
extern const struct dcbnl_rtnl_ops mlx4_en_dcbnl_ops;
extern const struct dcbnl_rtnl_ops mlx4_en_dcbnl_pfc_ops;
#endif

int mlx4_en_setup_tc(struct net_device *dev, u8 up);

#ifdef CONFIG_RFS_ACCEL
void mlx4_en_cleanup_filters(struct mlx4_en_priv *priv);
#endif

#define MLX4_EN_NUM_SELF_TEST	5
void mlx4_en_ex_selftest(struct net_device *dev, u32 *flags, u64 *buf);
void mlx4_en_ptp_overflow_check(struct mlx4_en_dev *mdev);

#define DEV_FEATURE_CHANGED(dev, new_features, feature) \
	((dev->features & feature) ^ (new_features & feature))

int mlx4_en_reset_config(struct net_device *dev,
			 struct hwtstamp_config ts_config,
			 netdev_features_t new_features);
void mlx4_en_update_pfc_stats_bitmap(struct mlx4_dev *dev,
				     struct mlx4_en_stats_bitmap *stats_bitmap,
				     u8 rx_ppp, u8 rx_pause,
				     u8 tx_ppp, u8 tx_pause);
int mlx4_en_netdev_event(struct notifier_block *this,
			 unsigned long event, void *ptr);

/*
 * Functions for time stamping
 */
u64 mlx4_en_get_cqe_ts(struct mlx4_cqe *cqe);
void mlx4_en_fill_hwtstamps(struct mlx4_en_dev *mdev,
			    struct skb_shared_hwtstamps *hwts,
			    u64 timestamp);
void mlx4_en_init_timestamp(struct mlx4_en_dev *mdev);
void mlx4_en_remove_timestamp(struct mlx4_en_dev *mdev);

/* Globals
 */
extern const struct ethtool_ops mlx4_en_ethtool_ops;



/*
 * printk / logging functions
 */

__printf(3, 4)
void en_print(const char *level, const struct mlx4_en_priv *priv,
	      const char *format, ...);

#define en_dbg(mlevel, priv, format, ...)				\
do {									\
	if (NETIF_MSG_##mlevel & (priv)->msg_enable)			\
		en_print(KERN_DEBUG, priv, format, ##__VA_ARGS__);	\
} while (0)
#define en_warn(priv, format, ...)					\
	en_print(KERN_WARNING, priv, format, ##__VA_ARGS__)
#define en_err(priv, format, ...)					\
	en_print(KERN_ERR, priv, format, ##__VA_ARGS__)
#define en_info(priv, format, ...)					\
	en_print(KERN_INFO, priv, format, ##__VA_ARGS__)

#define mlx4_err(mdev, format, ...)					\
	pr_err(DRV_NAME " %s: " format,					\
	       dev_name(&(mdev)->pdev->dev), ##__VA_ARGS__)
#define mlx4_info(mdev, format, ...)					\
	pr_info(DRV_NAME " %s: " format,				\
		dev_name(&(mdev)->pdev->dev), ##__VA_ARGS__)
#define mlx4_warn(mdev, format, ...)					\
	pr_warn(DRV_NAME " %s: " format,				\
		dev_name(&(mdev)->pdev->dev), ##__VA_ARGS__)

#endif<|MERGE_RESOLUTION|>--- conflicted
+++ resolved
@@ -102,20 +102,6 @@
 /* Use the maximum between 16384 and a single page */
 #define MLX4_EN_ALLOC_SIZE	PAGE_ALIGN(16384)
 
-<<<<<<< HEAD
-#define MLX4_EN_ALLOC_PREFER_ORDER min_t(int, get_order(32768),		\
-					 PAGE_ALLOC_COSTLY_ORDER)
-
-/* Receive fragment sizes; we use at most 3 fragments (for 9600 byte MTU
- * and 4K allocations) */
-enum {
-	FRAG_SZ0 = 1536 - NET_IP_ALIGN,
-	FRAG_SZ1 = 4096,
-	FRAG_SZ2 = 4096,
-	FRAG_SZ3 = MLX4_EN_ALLOC_SIZE
-};
-=======
->>>>>>> 2ac97f0f
 #define MLX4_EN_MAX_RX_FRAGS	4
 
 /* Maximum ring sizes */
