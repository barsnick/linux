/* Intel(R) Gigabit Ethernet Linux driver
 * Copyright(c) 2007-2014 Intel Corporation.
 *
 * This program is free software; you can redistribute it and/or modify it
 * under the terms and conditions of the GNU General Public License,
 * version 2, as published by the Free Software Foundation.
 *
 * This program is distributed in the hope it will be useful, but WITHOUT
 * ANY WARRANTY; without even the implied warranty of MERCHANTABILITY or
 * FITNESS FOR A PARTICULAR PURPOSE.  See the GNU General Public License for
 * more details.
 *
 * You should have received a copy of the GNU General Public License along with
 * this program; if not, see <http://www.gnu.org/licenses/>.
 *
 * The full GNU General Public License is included in this distribution in
 * the file called "COPYING".
 *
 * Contact Information:
 * e1000-devel Mailing List <e1000-devel@lists.sourceforge.net>
 * Intel Corporation, 5200 N.E. Elam Young Parkway, Hillsboro, OR 97124-6497
 */

/* ethtool support for igb */

#include <linux/vmalloc.h>
#include <linux/netdevice.h>
#include <linux/pci.h>
#include <linux/delay.h>
#include <linux/interrupt.h>
#include <linux/if_ether.h>
#include <linux/ethtool.h>
#include <linux/sched.h>
#include <linux/slab.h>
#include <linux/pm_runtime.h>
#include <linux/highmem.h>
#include <linux/mdio.h>

#include "igb.h"

struct igb_stats {
	char stat_string[ETH_GSTRING_LEN];
	int sizeof_stat;
	int stat_offset;
};

#define IGB_STAT(_name, _stat) { \
	.stat_string = _name, \
	.sizeof_stat = FIELD_SIZEOF(struct igb_adapter, _stat), \
	.stat_offset = offsetof(struct igb_adapter, _stat) \
}
static const struct igb_stats igb_gstrings_stats[] = {
	IGB_STAT("rx_packets", stats.gprc),
	IGB_STAT("tx_packets", stats.gptc),
	IGB_STAT("rx_bytes", stats.gorc),
	IGB_STAT("tx_bytes", stats.gotc),
	IGB_STAT("rx_broadcast", stats.bprc),
	IGB_STAT("tx_broadcast", stats.bptc),
	IGB_STAT("rx_multicast", stats.mprc),
	IGB_STAT("tx_multicast", stats.mptc),
	IGB_STAT("multicast", stats.mprc),
	IGB_STAT("collisions", stats.colc),
	IGB_STAT("rx_crc_errors", stats.crcerrs),
	IGB_STAT("rx_no_buffer_count", stats.rnbc),
	IGB_STAT("rx_missed_errors", stats.mpc),
	IGB_STAT("tx_aborted_errors", stats.ecol),
	IGB_STAT("tx_carrier_errors", stats.tncrs),
	IGB_STAT("tx_window_errors", stats.latecol),
	IGB_STAT("tx_abort_late_coll", stats.latecol),
	IGB_STAT("tx_deferred_ok", stats.dc),
	IGB_STAT("tx_single_coll_ok", stats.scc),
	IGB_STAT("tx_multi_coll_ok", stats.mcc),
	IGB_STAT("tx_timeout_count", tx_timeout_count),
	IGB_STAT("rx_long_length_errors", stats.roc),
	IGB_STAT("rx_short_length_errors", stats.ruc),
	IGB_STAT("rx_align_errors", stats.algnerrc),
	IGB_STAT("tx_tcp_seg_good", stats.tsctc),
	IGB_STAT("tx_tcp_seg_failed", stats.tsctfc),
	IGB_STAT("rx_flow_control_xon", stats.xonrxc),
	IGB_STAT("rx_flow_control_xoff", stats.xoffrxc),
	IGB_STAT("tx_flow_control_xon", stats.xontxc),
	IGB_STAT("tx_flow_control_xoff", stats.xofftxc),
	IGB_STAT("rx_long_byte_count", stats.gorc),
	IGB_STAT("tx_dma_out_of_sync", stats.doosync),
	IGB_STAT("tx_smbus", stats.mgptc),
	IGB_STAT("rx_smbus", stats.mgprc),
	IGB_STAT("dropped_smbus", stats.mgpdc),
	IGB_STAT("os2bmc_rx_by_bmc", stats.o2bgptc),
	IGB_STAT("os2bmc_tx_by_bmc", stats.b2ospc),
	IGB_STAT("os2bmc_tx_by_host", stats.o2bspc),
	IGB_STAT("os2bmc_rx_by_host", stats.b2ogprc),
	IGB_STAT("tx_hwtstamp_timeouts", tx_hwtstamp_timeouts),
	IGB_STAT("rx_hwtstamp_cleared", rx_hwtstamp_cleared),
};

#define IGB_NETDEV_STAT(_net_stat) { \
	.stat_string = __stringify(_net_stat), \
	.sizeof_stat = FIELD_SIZEOF(struct rtnl_link_stats64, _net_stat), \
	.stat_offset = offsetof(struct rtnl_link_stats64, _net_stat) \
}
static const struct igb_stats igb_gstrings_net_stats[] = {
	IGB_NETDEV_STAT(rx_errors),
	IGB_NETDEV_STAT(tx_errors),
	IGB_NETDEV_STAT(tx_dropped),
	IGB_NETDEV_STAT(rx_length_errors),
	IGB_NETDEV_STAT(rx_over_errors),
	IGB_NETDEV_STAT(rx_frame_errors),
	IGB_NETDEV_STAT(rx_fifo_errors),
	IGB_NETDEV_STAT(tx_fifo_errors),
	IGB_NETDEV_STAT(tx_heartbeat_errors)
};

#define IGB_GLOBAL_STATS_LEN	\
	(sizeof(igb_gstrings_stats) / sizeof(struct igb_stats))
#define IGB_NETDEV_STATS_LEN	\
	(sizeof(igb_gstrings_net_stats) / sizeof(struct igb_stats))
#define IGB_RX_QUEUE_STATS_LEN \
	(sizeof(struct igb_rx_queue_stats) / sizeof(u64))

#define IGB_TX_QUEUE_STATS_LEN 3 /* packets, bytes, restart_queue */

#define IGB_QUEUE_STATS_LEN \
	((((struct igb_adapter *)netdev_priv(netdev))->num_rx_queues * \
	  IGB_RX_QUEUE_STATS_LEN) + \
	 (((struct igb_adapter *)netdev_priv(netdev))->num_tx_queues * \
	  IGB_TX_QUEUE_STATS_LEN))
#define IGB_STATS_LEN \
	(IGB_GLOBAL_STATS_LEN + IGB_NETDEV_STATS_LEN + IGB_QUEUE_STATS_LEN)

enum igb_diagnostics_results {
	TEST_REG = 0,
	TEST_EEP,
	TEST_IRQ,
	TEST_LOOP,
	TEST_LINK
};

static const char igb_gstrings_test[][ETH_GSTRING_LEN] = {
	[TEST_REG]  = "Register test  (offline)",
	[TEST_EEP]  = "Eeprom test    (offline)",
	[TEST_IRQ]  = "Interrupt test (offline)",
	[TEST_LOOP] = "Loopback test  (offline)",
	[TEST_LINK] = "Link test   (on/offline)"
};
#define IGB_TEST_LEN (sizeof(igb_gstrings_test) / ETH_GSTRING_LEN)

static const char igb_priv_flags_strings[][ETH_GSTRING_LEN] = {
#define IGB_PRIV_FLAGS_LEGACY_RX	BIT(0)
	"legacy-rx",
};

#define IGB_PRIV_FLAGS_STR_LEN ARRAY_SIZE(igb_priv_flags_strings)

<<<<<<< HEAD
static int igb_get_settings(struct net_device *netdev, struct ethtool_cmd *ecmd)
=======
static int igb_get_link_ksettings(struct net_device *netdev,
				  struct ethtool_link_ksettings *cmd)
>>>>>>> 88275ed0
{
	struct igb_adapter *adapter = netdev_priv(netdev);
	struct e1000_hw *hw = &adapter->hw;
	struct e1000_dev_spec_82575 *dev_spec = &hw->dev_spec._82575;
	struct e1000_sfp_flags *eth_flags = &dev_spec->eth_flags;
	u32 status;
	u32 speed;
	u32 supported, advertising;

	status = rd32(E1000_STATUS);
	if (hw->phy.media_type == e1000_media_type_copper) {

		supported = (SUPPORTED_10baseT_Half |
			     SUPPORTED_10baseT_Full |
			     SUPPORTED_100baseT_Half |
			     SUPPORTED_100baseT_Full |
			     SUPPORTED_1000baseT_Full|
			     SUPPORTED_Autoneg |
			     SUPPORTED_TP |
			     SUPPORTED_Pause);
		advertising = ADVERTISED_TP;

		if (hw->mac.autoneg == 1) {
			advertising |= ADVERTISED_Autoneg;
			/* the e1000 autoneg seems to match ethtool nicely */
			advertising |= hw->phy.autoneg_advertised;
		}

		cmd->base.port = PORT_TP;
		cmd->base.phy_address = hw->phy.addr;
	} else {
		supported = (SUPPORTED_FIBRE |
			     SUPPORTED_1000baseKX_Full |
			     SUPPORTED_Autoneg |
			     SUPPORTED_Pause);
		advertising = (ADVERTISED_FIBRE |
			       ADVERTISED_1000baseKX_Full);
		if (hw->mac.type == e1000_i354) {
			if ((hw->device_id ==
			     E1000_DEV_ID_I354_BACKPLANE_2_5GBPS) &&
			    !(status & E1000_STATUS_2P5_SKU_OVER)) {
				supported |= SUPPORTED_2500baseX_Full;
				supported &= ~SUPPORTED_1000baseKX_Full;
				advertising |= ADVERTISED_2500baseX_Full;
				advertising &= ~ADVERTISED_1000baseKX_Full;
			}
		}
		if (eth_flags->e100_base_fx) {
			supported |= SUPPORTED_100baseT_Full;
			advertising |= ADVERTISED_100baseT_Full;
		}
		if (hw->mac.autoneg == 1)
			advertising |= ADVERTISED_Autoneg;

		cmd->base.port = PORT_FIBRE;
	}
	if (hw->mac.autoneg != 1)
		advertising &= ~(ADVERTISED_Pause |
				 ADVERTISED_Asym_Pause);

	switch (hw->fc.requested_mode) {
	case e1000_fc_full:
		advertising |= ADVERTISED_Pause;
		break;
	case e1000_fc_rx_pause:
		advertising |= (ADVERTISED_Pause |
				ADVERTISED_Asym_Pause);
		break;
	case e1000_fc_tx_pause:
		advertising |=  ADVERTISED_Asym_Pause;
		break;
	default:
		advertising &= ~(ADVERTISED_Pause |
				 ADVERTISED_Asym_Pause);
	}
	if (status & E1000_STATUS_LU) {
		if ((status & E1000_STATUS_2P5_SKU) &&
		    !(status & E1000_STATUS_2P5_SKU_OVER)) {
			speed = SPEED_2500;
		} else if (status & E1000_STATUS_SPEED_1000) {
			speed = SPEED_1000;
		} else if (status & E1000_STATUS_SPEED_100) {
			speed = SPEED_100;
		} else {
			speed = SPEED_10;
		}
		if ((status & E1000_STATUS_FD) ||
		    hw->phy.media_type != e1000_media_type_copper)
			cmd->base.duplex = DUPLEX_FULL;
		else
			cmd->base.duplex = DUPLEX_HALF;
	} else {
		speed = SPEED_UNKNOWN;
		cmd->base.duplex = DUPLEX_UNKNOWN;
	}
	cmd->base.speed = speed;
	if ((hw->phy.media_type == e1000_media_type_fiber) ||
	    hw->mac.autoneg)
		cmd->base.autoneg = AUTONEG_ENABLE;
	else
		cmd->base.autoneg = AUTONEG_DISABLE;

	/* MDI-X => 2; MDI =>1; Invalid =>0 */
	if (hw->phy.media_type == e1000_media_type_copper)
		cmd->base.eth_tp_mdix = hw->phy.is_mdix ? ETH_TP_MDI_X :
						      ETH_TP_MDI;
	else
		cmd->base.eth_tp_mdix = ETH_TP_MDI_INVALID;

	if (hw->phy.mdix == AUTO_ALL_MODES)
		cmd->base.eth_tp_mdix_ctrl = ETH_TP_MDI_AUTO;
	else
		cmd->base.eth_tp_mdix_ctrl = hw->phy.mdix;

	ethtool_convert_legacy_u32_to_link_mode(cmd->link_modes.supported,
						supported);
	ethtool_convert_legacy_u32_to_link_mode(cmd->link_modes.advertising,
						advertising);

	return 0;
}

static int igb_set_link_ksettings(struct net_device *netdev,
				  const struct ethtool_link_ksettings *cmd)
{
	struct igb_adapter *adapter = netdev_priv(netdev);
	struct e1000_hw *hw = &adapter->hw;
	u32 advertising;

	/* When SoL/IDER sessions are active, autoneg/speed/duplex
	 * cannot be changed
	 */
	if (igb_check_reset_block(hw)) {
		dev_err(&adapter->pdev->dev,
			"Cannot change link characteristics when SoL/IDER is active.\n");
		return -EINVAL;
	}

	/* MDI setting is only allowed when autoneg enabled because
	 * some hardware doesn't allow MDI setting when speed or
	 * duplex is forced.
	 */
	if (cmd->base.eth_tp_mdix_ctrl) {
		if (hw->phy.media_type != e1000_media_type_copper)
			return -EOPNOTSUPP;

		if ((cmd->base.eth_tp_mdix_ctrl != ETH_TP_MDI_AUTO) &&
		    (cmd->base.autoneg != AUTONEG_ENABLE)) {
			dev_err(&adapter->pdev->dev, "forcing MDI/MDI-X state is not supported when link speed and/or duplex are forced\n");
			return -EINVAL;
		}
	}

	while (test_and_set_bit(__IGB_RESETTING, &adapter->state))
		usleep_range(1000, 2000);

	ethtool_convert_link_mode_to_legacy_u32(&advertising,
						cmd->link_modes.advertising);

	if (cmd->base.autoneg == AUTONEG_ENABLE) {
		hw->mac.autoneg = 1;
		if (hw->phy.media_type == e1000_media_type_fiber) {
			hw->phy.autoneg_advertised = advertising |
						     ADVERTISED_FIBRE |
						     ADVERTISED_Autoneg;
			switch (adapter->link_speed) {
			case SPEED_2500:
				hw->phy.autoneg_advertised =
					ADVERTISED_2500baseX_Full;
				break;
			case SPEED_1000:
				hw->phy.autoneg_advertised =
					ADVERTISED_1000baseT_Full;
				break;
			case SPEED_100:
				hw->phy.autoneg_advertised =
					ADVERTISED_100baseT_Full;
				break;
			default:
				break;
			}
		} else {
			hw->phy.autoneg_advertised = advertising |
						     ADVERTISED_TP |
						     ADVERTISED_Autoneg;
		}
		advertising = hw->phy.autoneg_advertised;
		if (adapter->fc_autoneg)
			hw->fc.requested_mode = e1000_fc_default;
	} else {
		u32 speed = cmd->base.speed;
		/* calling this overrides forced MDI setting */
		if (igb_set_spd_dplx(adapter, speed, cmd->base.duplex)) {
			clear_bit(__IGB_RESETTING, &adapter->state);
			return -EINVAL;
		}
	}

	/* MDI-X => 2; MDI => 1; Auto => 3 */
	if (cmd->base.eth_tp_mdix_ctrl) {
		/* fix up the value for auto (3 => 0) as zero is mapped
		 * internally to auto
		 */
		if (cmd->base.eth_tp_mdix_ctrl == ETH_TP_MDI_AUTO)
			hw->phy.mdix = AUTO_ALL_MODES;
		else
			hw->phy.mdix = cmd->base.eth_tp_mdix_ctrl;
	}

	/* reset the link */
	if (netif_running(adapter->netdev)) {
		igb_down(adapter);
		igb_up(adapter);
	} else
		igb_reset(adapter);

	clear_bit(__IGB_RESETTING, &adapter->state);
	return 0;
}

static u32 igb_get_link(struct net_device *netdev)
{
	struct igb_adapter *adapter = netdev_priv(netdev);
	struct e1000_mac_info *mac = &adapter->hw.mac;

	/* If the link is not reported up to netdev, interrupts are disabled,
	 * and so the physical link state may have changed since we last
	 * looked. Set get_link_status to make sure that the true link
	 * state is interrogated, rather than pulling a cached and possibly
	 * stale link state from the driver.
	 */
	if (!netif_carrier_ok(netdev))
		mac->get_link_status = 1;

	return igb_has_link(adapter);
}

static void igb_get_pauseparam(struct net_device *netdev,
			       struct ethtool_pauseparam *pause)
{
	struct igb_adapter *adapter = netdev_priv(netdev);
	struct e1000_hw *hw = &adapter->hw;

	pause->autoneg =
		(adapter->fc_autoneg ? AUTONEG_ENABLE : AUTONEG_DISABLE);

	if (hw->fc.current_mode == e1000_fc_rx_pause)
		pause->rx_pause = 1;
	else if (hw->fc.current_mode == e1000_fc_tx_pause)
		pause->tx_pause = 1;
	else if (hw->fc.current_mode == e1000_fc_full) {
		pause->rx_pause = 1;
		pause->tx_pause = 1;
	}
}

static int igb_set_pauseparam(struct net_device *netdev,
			      struct ethtool_pauseparam *pause)
{
	struct igb_adapter *adapter = netdev_priv(netdev);
	struct e1000_hw *hw = &adapter->hw;
	int retval = 0;

	/* 100basefx does not support setting link flow control */
	if (hw->dev_spec._82575.eth_flags.e100_base_fx)
		return -EINVAL;

	adapter->fc_autoneg = pause->autoneg;

	while (test_and_set_bit(__IGB_RESETTING, &adapter->state))
		usleep_range(1000, 2000);

	if (adapter->fc_autoneg == AUTONEG_ENABLE) {
		hw->fc.requested_mode = e1000_fc_default;
		if (netif_running(adapter->netdev)) {
			igb_down(adapter);
			igb_up(adapter);
		} else {
			igb_reset(adapter);
		}
	} else {
		if (pause->rx_pause && pause->tx_pause)
			hw->fc.requested_mode = e1000_fc_full;
		else if (pause->rx_pause && !pause->tx_pause)
			hw->fc.requested_mode = e1000_fc_rx_pause;
		else if (!pause->rx_pause && pause->tx_pause)
			hw->fc.requested_mode = e1000_fc_tx_pause;
		else if (!pause->rx_pause && !pause->tx_pause)
			hw->fc.requested_mode = e1000_fc_none;

		hw->fc.current_mode = hw->fc.requested_mode;

		retval = ((hw->phy.media_type == e1000_media_type_copper) ?
			  igb_force_mac_fc(hw) : igb_setup_link(hw));
	}

	clear_bit(__IGB_RESETTING, &adapter->state);
	return retval;
}

static u32 igb_get_msglevel(struct net_device *netdev)
{
	struct igb_adapter *adapter = netdev_priv(netdev);
	return adapter->msg_enable;
}

static void igb_set_msglevel(struct net_device *netdev, u32 data)
{
	struct igb_adapter *adapter = netdev_priv(netdev);
	adapter->msg_enable = data;
}

static int igb_get_regs_len(struct net_device *netdev)
{
#define IGB_REGS_LEN 739
	return IGB_REGS_LEN * sizeof(u32);
}

static void igb_get_regs(struct net_device *netdev,
			 struct ethtool_regs *regs, void *p)
{
	struct igb_adapter *adapter = netdev_priv(netdev);
	struct e1000_hw *hw = &adapter->hw;
	u32 *regs_buff = p;
	u8 i;

	memset(p, 0, IGB_REGS_LEN * sizeof(u32));

	regs->version = (1u << 24) | (hw->revision_id << 16) | hw->device_id;

	/* General Registers */
	regs_buff[0] = rd32(E1000_CTRL);
	regs_buff[1] = rd32(E1000_STATUS);
	regs_buff[2] = rd32(E1000_CTRL_EXT);
	regs_buff[3] = rd32(E1000_MDIC);
	regs_buff[4] = rd32(E1000_SCTL);
	regs_buff[5] = rd32(E1000_CONNSW);
	regs_buff[6] = rd32(E1000_VET);
	regs_buff[7] = rd32(E1000_LEDCTL);
	regs_buff[8] = rd32(E1000_PBA);
	regs_buff[9] = rd32(E1000_PBS);
	regs_buff[10] = rd32(E1000_FRTIMER);
	regs_buff[11] = rd32(E1000_TCPTIMER);

	/* NVM Register */
	regs_buff[12] = rd32(E1000_EECD);

	/* Interrupt */
	/* Reading EICS for EICR because they read the
	 * same but EICS does not clear on read
	 */
	regs_buff[13] = rd32(E1000_EICS);
	regs_buff[14] = rd32(E1000_EICS);
	regs_buff[15] = rd32(E1000_EIMS);
	regs_buff[16] = rd32(E1000_EIMC);
	regs_buff[17] = rd32(E1000_EIAC);
	regs_buff[18] = rd32(E1000_EIAM);
	/* Reading ICS for ICR because they read the
	 * same but ICS does not clear on read
	 */
	regs_buff[19] = rd32(E1000_ICS);
	regs_buff[20] = rd32(E1000_ICS);
	regs_buff[21] = rd32(E1000_IMS);
	regs_buff[22] = rd32(E1000_IMC);
	regs_buff[23] = rd32(E1000_IAC);
	regs_buff[24] = rd32(E1000_IAM);
	regs_buff[25] = rd32(E1000_IMIRVP);

	/* Flow Control */
	regs_buff[26] = rd32(E1000_FCAL);
	regs_buff[27] = rd32(E1000_FCAH);
	regs_buff[28] = rd32(E1000_FCTTV);
	regs_buff[29] = rd32(E1000_FCRTL);
	regs_buff[30] = rd32(E1000_FCRTH);
	regs_buff[31] = rd32(E1000_FCRTV);

	/* Receive */
	regs_buff[32] = rd32(E1000_RCTL);
	regs_buff[33] = rd32(E1000_RXCSUM);
	regs_buff[34] = rd32(E1000_RLPML);
	regs_buff[35] = rd32(E1000_RFCTL);
	regs_buff[36] = rd32(E1000_MRQC);
	regs_buff[37] = rd32(E1000_VT_CTL);

	/* Transmit */
	regs_buff[38] = rd32(E1000_TCTL);
	regs_buff[39] = rd32(E1000_TCTL_EXT);
	regs_buff[40] = rd32(E1000_TIPG);
	regs_buff[41] = rd32(E1000_DTXCTL);

	/* Wake Up */
	regs_buff[42] = rd32(E1000_WUC);
	regs_buff[43] = rd32(E1000_WUFC);
	regs_buff[44] = rd32(E1000_WUS);
	regs_buff[45] = rd32(E1000_IPAV);
	regs_buff[46] = rd32(E1000_WUPL);

	/* MAC */
	regs_buff[47] = rd32(E1000_PCS_CFG0);
	regs_buff[48] = rd32(E1000_PCS_LCTL);
	regs_buff[49] = rd32(E1000_PCS_LSTAT);
	regs_buff[50] = rd32(E1000_PCS_ANADV);
	regs_buff[51] = rd32(E1000_PCS_LPAB);
	regs_buff[52] = rd32(E1000_PCS_NPTX);
	regs_buff[53] = rd32(E1000_PCS_LPABNP);

	/* Statistics */
	regs_buff[54] = adapter->stats.crcerrs;
	regs_buff[55] = adapter->stats.algnerrc;
	regs_buff[56] = adapter->stats.symerrs;
	regs_buff[57] = adapter->stats.rxerrc;
	regs_buff[58] = adapter->stats.mpc;
	regs_buff[59] = adapter->stats.scc;
	regs_buff[60] = adapter->stats.ecol;
	regs_buff[61] = adapter->stats.mcc;
	regs_buff[62] = adapter->stats.latecol;
	regs_buff[63] = adapter->stats.colc;
	regs_buff[64] = adapter->stats.dc;
	regs_buff[65] = adapter->stats.tncrs;
	regs_buff[66] = adapter->stats.sec;
	regs_buff[67] = adapter->stats.htdpmc;
	regs_buff[68] = adapter->stats.rlec;
	regs_buff[69] = adapter->stats.xonrxc;
	regs_buff[70] = adapter->stats.xontxc;
	regs_buff[71] = adapter->stats.xoffrxc;
	regs_buff[72] = adapter->stats.xofftxc;
	regs_buff[73] = adapter->stats.fcruc;
	regs_buff[74] = adapter->stats.prc64;
	regs_buff[75] = adapter->stats.prc127;
	regs_buff[76] = adapter->stats.prc255;
	regs_buff[77] = adapter->stats.prc511;
	regs_buff[78] = adapter->stats.prc1023;
	regs_buff[79] = adapter->stats.prc1522;
	regs_buff[80] = adapter->stats.gprc;
	regs_buff[81] = adapter->stats.bprc;
	regs_buff[82] = adapter->stats.mprc;
	regs_buff[83] = adapter->stats.gptc;
	regs_buff[84] = adapter->stats.gorc;
	regs_buff[86] = adapter->stats.gotc;
	regs_buff[88] = adapter->stats.rnbc;
	regs_buff[89] = adapter->stats.ruc;
	regs_buff[90] = adapter->stats.rfc;
	regs_buff[91] = adapter->stats.roc;
	regs_buff[92] = adapter->stats.rjc;
	regs_buff[93] = adapter->stats.mgprc;
	regs_buff[94] = adapter->stats.mgpdc;
	regs_buff[95] = adapter->stats.mgptc;
	regs_buff[96] = adapter->stats.tor;
	regs_buff[98] = adapter->stats.tot;
	regs_buff[100] = adapter->stats.tpr;
	regs_buff[101] = adapter->stats.tpt;
	regs_buff[102] = adapter->stats.ptc64;
	regs_buff[103] = adapter->stats.ptc127;
	regs_buff[104] = adapter->stats.ptc255;
	regs_buff[105] = adapter->stats.ptc511;
	regs_buff[106] = adapter->stats.ptc1023;
	regs_buff[107] = adapter->stats.ptc1522;
	regs_buff[108] = adapter->stats.mptc;
	regs_buff[109] = adapter->stats.bptc;
	regs_buff[110] = adapter->stats.tsctc;
	regs_buff[111] = adapter->stats.iac;
	regs_buff[112] = adapter->stats.rpthc;
	regs_buff[113] = adapter->stats.hgptc;
	regs_buff[114] = adapter->stats.hgorc;
	regs_buff[116] = adapter->stats.hgotc;
	regs_buff[118] = adapter->stats.lenerrs;
	regs_buff[119] = adapter->stats.scvpc;
	regs_buff[120] = adapter->stats.hrmpc;

	for (i = 0; i < 4; i++)
		regs_buff[121 + i] = rd32(E1000_SRRCTL(i));
	for (i = 0; i < 4; i++)
		regs_buff[125 + i] = rd32(E1000_PSRTYPE(i));
	for (i = 0; i < 4; i++)
		regs_buff[129 + i] = rd32(E1000_RDBAL(i));
	for (i = 0; i < 4; i++)
		regs_buff[133 + i] = rd32(E1000_RDBAH(i));
	for (i = 0; i < 4; i++)
		regs_buff[137 + i] = rd32(E1000_RDLEN(i));
	for (i = 0; i < 4; i++)
		regs_buff[141 + i] = rd32(E1000_RDH(i));
	for (i = 0; i < 4; i++)
		regs_buff[145 + i] = rd32(E1000_RDT(i));
	for (i = 0; i < 4; i++)
		regs_buff[149 + i] = rd32(E1000_RXDCTL(i));

	for (i = 0; i < 10; i++)
		regs_buff[153 + i] = rd32(E1000_EITR(i));
	for (i = 0; i < 8; i++)
		regs_buff[163 + i] = rd32(E1000_IMIR(i));
	for (i = 0; i < 8; i++)
		regs_buff[171 + i] = rd32(E1000_IMIREXT(i));
	for (i = 0; i < 16; i++)
		regs_buff[179 + i] = rd32(E1000_RAL(i));
	for (i = 0; i < 16; i++)
		regs_buff[195 + i] = rd32(E1000_RAH(i));

	for (i = 0; i < 4; i++)
		regs_buff[211 + i] = rd32(E1000_TDBAL(i));
	for (i = 0; i < 4; i++)
		regs_buff[215 + i] = rd32(E1000_TDBAH(i));
	for (i = 0; i < 4; i++)
		regs_buff[219 + i] = rd32(E1000_TDLEN(i));
	for (i = 0; i < 4; i++)
		regs_buff[223 + i] = rd32(E1000_TDH(i));
	for (i = 0; i < 4; i++)
		regs_buff[227 + i] = rd32(E1000_TDT(i));
	for (i = 0; i < 4; i++)
		regs_buff[231 + i] = rd32(E1000_TXDCTL(i));
	for (i = 0; i < 4; i++)
		regs_buff[235 + i] = rd32(E1000_TDWBAL(i));
	for (i = 0; i < 4; i++)
		regs_buff[239 + i] = rd32(E1000_TDWBAH(i));
	for (i = 0; i < 4; i++)
		regs_buff[243 + i] = rd32(E1000_DCA_TXCTRL(i));

	for (i = 0; i < 4; i++)
		regs_buff[247 + i] = rd32(E1000_IP4AT_REG(i));
	for (i = 0; i < 4; i++)
		regs_buff[251 + i] = rd32(E1000_IP6AT_REG(i));
	for (i = 0; i < 32; i++)
		regs_buff[255 + i] = rd32(E1000_WUPM_REG(i));
	for (i = 0; i < 128; i++)
		regs_buff[287 + i] = rd32(E1000_FFMT_REG(i));
	for (i = 0; i < 128; i++)
		regs_buff[415 + i] = rd32(E1000_FFVT_REG(i));
	for (i = 0; i < 4; i++)
		regs_buff[543 + i] = rd32(E1000_FFLT_REG(i));

	regs_buff[547] = rd32(E1000_TDFH);
	regs_buff[548] = rd32(E1000_TDFT);
	regs_buff[549] = rd32(E1000_TDFHS);
	regs_buff[550] = rd32(E1000_TDFPC);

	if (hw->mac.type > e1000_82580) {
		regs_buff[551] = adapter->stats.o2bgptc;
		regs_buff[552] = adapter->stats.b2ospc;
		regs_buff[553] = adapter->stats.o2bspc;
		regs_buff[554] = adapter->stats.b2ogprc;
	}

	if (hw->mac.type != e1000_82576)
		return;
	for (i = 0; i < 12; i++)
		regs_buff[555 + i] = rd32(E1000_SRRCTL(i + 4));
	for (i = 0; i < 4; i++)
		regs_buff[567 + i] = rd32(E1000_PSRTYPE(i + 4));
	for (i = 0; i < 12; i++)
		regs_buff[571 + i] = rd32(E1000_RDBAL(i + 4));
	for (i = 0; i < 12; i++)
		regs_buff[583 + i] = rd32(E1000_RDBAH(i + 4));
	for (i = 0; i < 12; i++)
		regs_buff[595 + i] = rd32(E1000_RDLEN(i + 4));
	for (i = 0; i < 12; i++)
		regs_buff[607 + i] = rd32(E1000_RDH(i + 4));
	for (i = 0; i < 12; i++)
		regs_buff[619 + i] = rd32(E1000_RDT(i + 4));
	for (i = 0; i < 12; i++)
		regs_buff[631 + i] = rd32(E1000_RXDCTL(i + 4));

	for (i = 0; i < 12; i++)
		regs_buff[643 + i] = rd32(E1000_TDBAL(i + 4));
	for (i = 0; i < 12; i++)
		regs_buff[655 + i] = rd32(E1000_TDBAH(i + 4));
	for (i = 0; i < 12; i++)
		regs_buff[667 + i] = rd32(E1000_TDLEN(i + 4));
	for (i = 0; i < 12; i++)
		regs_buff[679 + i] = rd32(E1000_TDH(i + 4));
	for (i = 0; i < 12; i++)
		regs_buff[691 + i] = rd32(E1000_TDT(i + 4));
	for (i = 0; i < 12; i++)
		regs_buff[703 + i] = rd32(E1000_TXDCTL(i + 4));
	for (i = 0; i < 12; i++)
		regs_buff[715 + i] = rd32(E1000_TDWBAL(i + 4));
	for (i = 0; i < 12; i++)
		regs_buff[727 + i] = rd32(E1000_TDWBAH(i + 4));
}

static int igb_get_eeprom_len(struct net_device *netdev)
{
	struct igb_adapter *adapter = netdev_priv(netdev);
	return adapter->hw.nvm.word_size * 2;
}

static int igb_get_eeprom(struct net_device *netdev,
			  struct ethtool_eeprom *eeprom, u8 *bytes)
{
	struct igb_adapter *adapter = netdev_priv(netdev);
	struct e1000_hw *hw = &adapter->hw;
	u16 *eeprom_buff;
	int first_word, last_word;
	int ret_val = 0;
	u16 i;

	if (eeprom->len == 0)
		return -EINVAL;

	eeprom->magic = hw->vendor_id | (hw->device_id << 16);

	first_word = eeprom->offset >> 1;
	last_word = (eeprom->offset + eeprom->len - 1) >> 1;

	eeprom_buff = kmalloc(sizeof(u16) *
			(last_word - first_word + 1), GFP_KERNEL);
	if (!eeprom_buff)
		return -ENOMEM;

	if (hw->nvm.type == e1000_nvm_eeprom_spi)
		ret_val = hw->nvm.ops.read(hw, first_word,
					   last_word - first_word + 1,
					   eeprom_buff);
	else {
		for (i = 0; i < last_word - first_word + 1; i++) {
			ret_val = hw->nvm.ops.read(hw, first_word + i, 1,
						   &eeprom_buff[i]);
			if (ret_val)
				break;
		}
	}

	/* Device's eeprom is always little-endian, word addressable */
	for (i = 0; i < last_word - first_word + 1; i++)
		le16_to_cpus(&eeprom_buff[i]);

	memcpy(bytes, (u8 *)eeprom_buff + (eeprom->offset & 1),
			eeprom->len);
	kfree(eeprom_buff);

	return ret_val;
}

static int igb_set_eeprom(struct net_device *netdev,
			  struct ethtool_eeprom *eeprom, u8 *bytes)
{
	struct igb_adapter *adapter = netdev_priv(netdev);
	struct e1000_hw *hw = &adapter->hw;
	u16 *eeprom_buff;
	void *ptr;
	int max_len, first_word, last_word, ret_val = 0;
	u16 i;

	if (eeprom->len == 0)
		return -EOPNOTSUPP;

	if ((hw->mac.type >= e1000_i210) &&
	    !igb_get_flash_presence_i210(hw)) {
		return -EOPNOTSUPP;
	}

	if (eeprom->magic != (hw->vendor_id | (hw->device_id << 16)))
		return -EFAULT;

	max_len = hw->nvm.word_size * 2;

	first_word = eeprom->offset >> 1;
	last_word = (eeprom->offset + eeprom->len - 1) >> 1;
	eeprom_buff = kmalloc(max_len, GFP_KERNEL);
	if (!eeprom_buff)
		return -ENOMEM;

	ptr = (void *)eeprom_buff;

	if (eeprom->offset & 1) {
		/* need read/modify/write of first changed EEPROM word
		 * only the second byte of the word is being modified
		 */
		ret_val = hw->nvm.ops.read(hw, first_word, 1,
					    &eeprom_buff[0]);
		ptr++;
	}
	if (((eeprom->offset + eeprom->len) & 1) && (ret_val == 0)) {
		/* need read/modify/write of last changed EEPROM word
		 * only the first byte of the word is being modified
		 */
		ret_val = hw->nvm.ops.read(hw, last_word, 1,
				   &eeprom_buff[last_word - first_word]);
	}

	/* Device's eeprom is always little-endian, word addressable */
	for (i = 0; i < last_word - first_word + 1; i++)
		le16_to_cpus(&eeprom_buff[i]);

	memcpy(ptr, bytes, eeprom->len);

	for (i = 0; i < last_word - first_word + 1; i++)
		eeprom_buff[i] = cpu_to_le16(eeprom_buff[i]);

	ret_val = hw->nvm.ops.write(hw, first_word,
				    last_word - first_word + 1, eeprom_buff);

	/* Update the checksum if nvm write succeeded */
	if (ret_val == 0)
		hw->nvm.ops.update(hw);

	igb_set_fw_version(adapter);
	kfree(eeprom_buff);
	return ret_val;
}

static void igb_get_drvinfo(struct net_device *netdev,
			    struct ethtool_drvinfo *drvinfo)
{
	struct igb_adapter *adapter = netdev_priv(netdev);

	strlcpy(drvinfo->driver,  igb_driver_name, sizeof(drvinfo->driver));
	strlcpy(drvinfo->version, igb_driver_version, sizeof(drvinfo->version));

	/* EEPROM image version # is reported as firmware version # for
	 * 82575 controllers
	 */
	strlcpy(drvinfo->fw_version, adapter->fw_version,
		sizeof(drvinfo->fw_version));
	strlcpy(drvinfo->bus_info, pci_name(adapter->pdev),
		sizeof(drvinfo->bus_info));

	drvinfo->n_priv_flags = IGB_PRIV_FLAGS_STR_LEN;
}

static void igb_get_ringparam(struct net_device *netdev,
			      struct ethtool_ringparam *ring)
{
	struct igb_adapter *adapter = netdev_priv(netdev);

	ring->rx_max_pending = IGB_MAX_RXD;
	ring->tx_max_pending = IGB_MAX_TXD;
	ring->rx_pending = adapter->rx_ring_count;
	ring->tx_pending = adapter->tx_ring_count;
}

static int igb_set_ringparam(struct net_device *netdev,
			     struct ethtool_ringparam *ring)
{
	struct igb_adapter *adapter = netdev_priv(netdev);
	struct igb_ring *temp_ring;
	int i, err = 0;
	u16 new_rx_count, new_tx_count;

	if ((ring->rx_mini_pending) || (ring->rx_jumbo_pending))
		return -EINVAL;

	new_rx_count = min_t(u32, ring->rx_pending, IGB_MAX_RXD);
	new_rx_count = max_t(u16, new_rx_count, IGB_MIN_RXD);
	new_rx_count = ALIGN(new_rx_count, REQ_RX_DESCRIPTOR_MULTIPLE);

	new_tx_count = min_t(u32, ring->tx_pending, IGB_MAX_TXD);
	new_tx_count = max_t(u16, new_tx_count, IGB_MIN_TXD);
	new_tx_count = ALIGN(new_tx_count, REQ_TX_DESCRIPTOR_MULTIPLE);

	if ((new_tx_count == adapter->tx_ring_count) &&
	    (new_rx_count == adapter->rx_ring_count)) {
		/* nothing to do */
		return 0;
	}

	while (test_and_set_bit(__IGB_RESETTING, &adapter->state))
		usleep_range(1000, 2000);

	if (!netif_running(adapter->netdev)) {
		for (i = 0; i < adapter->num_tx_queues; i++)
			adapter->tx_ring[i]->count = new_tx_count;
		for (i = 0; i < adapter->num_rx_queues; i++)
			adapter->rx_ring[i]->count = new_rx_count;
		adapter->tx_ring_count = new_tx_count;
		adapter->rx_ring_count = new_rx_count;
		goto clear_reset;
	}

	if (adapter->num_tx_queues > adapter->num_rx_queues)
		temp_ring = vmalloc(adapter->num_tx_queues *
				    sizeof(struct igb_ring));
	else
		temp_ring = vmalloc(adapter->num_rx_queues *
				    sizeof(struct igb_ring));

	if (!temp_ring) {
		err = -ENOMEM;
		goto clear_reset;
	}

	igb_down(adapter);

	/* We can't just free everything and then setup again,
	 * because the ISRs in MSI-X mode get passed pointers
	 * to the Tx and Rx ring structs.
	 */
	if (new_tx_count != adapter->tx_ring_count) {
		for (i = 0; i < adapter->num_tx_queues; i++) {
			memcpy(&temp_ring[i], adapter->tx_ring[i],
			       sizeof(struct igb_ring));

			temp_ring[i].count = new_tx_count;
			err = igb_setup_tx_resources(&temp_ring[i]);
			if (err) {
				while (i) {
					i--;
					igb_free_tx_resources(&temp_ring[i]);
				}
				goto err_setup;
			}
		}

		for (i = 0; i < adapter->num_tx_queues; i++) {
			igb_free_tx_resources(adapter->tx_ring[i]);

			memcpy(adapter->tx_ring[i], &temp_ring[i],
			       sizeof(struct igb_ring));
		}

		adapter->tx_ring_count = new_tx_count;
	}

	if (new_rx_count != adapter->rx_ring_count) {
		for (i = 0; i < adapter->num_rx_queues; i++) {
			memcpy(&temp_ring[i], adapter->rx_ring[i],
			       sizeof(struct igb_ring));

			temp_ring[i].count = new_rx_count;
			err = igb_setup_rx_resources(&temp_ring[i]);
			if (err) {
				while (i) {
					i--;
					igb_free_rx_resources(&temp_ring[i]);
				}
				goto err_setup;
			}

		}

		for (i = 0; i < adapter->num_rx_queues; i++) {
			igb_free_rx_resources(adapter->rx_ring[i]);

			memcpy(adapter->rx_ring[i], &temp_ring[i],
			       sizeof(struct igb_ring));
		}

		adapter->rx_ring_count = new_rx_count;
	}
err_setup:
	igb_up(adapter);
	vfree(temp_ring);
clear_reset:
	clear_bit(__IGB_RESETTING, &adapter->state);
	return err;
}

/* ethtool register test data */
struct igb_reg_test {
	u16 reg;
	u16 reg_offset;
	u16 array_len;
	u16 test_type;
	u32 mask;
	u32 write;
};

/* In the hardware, registers are laid out either singly, in arrays
 * spaced 0x100 bytes apart, or in contiguous tables.  We assume
 * most tests take place on arrays or single registers (handled
 * as a single-element array) and special-case the tables.
 * Table tests are always pattern tests.
 *
 * We also make provision for some required setup steps by specifying
 * registers to be written without any read-back testing.
 */

#define PATTERN_TEST	1
#define SET_READ_TEST	2
#define WRITE_NO_TEST	3
#define TABLE32_TEST	4
#define TABLE64_TEST_LO	5
#define TABLE64_TEST_HI	6

/* i210 reg test */
static struct igb_reg_test reg_test_i210[] = {
	{ E1000_FCAL,	   0x100, 1,  PATTERN_TEST, 0xFFFFFFFF, 0xFFFFFFFF },
	{ E1000_FCAH,	   0x100, 1,  PATTERN_TEST, 0x0000FFFF, 0xFFFFFFFF },
	{ E1000_FCT,	   0x100, 1,  PATTERN_TEST, 0x0000FFFF, 0xFFFFFFFF },
	{ E1000_RDBAL(0),  0x100, 4,  PATTERN_TEST, 0xFFFFFF80, 0xFFFFFFFF },
	{ E1000_RDBAH(0),  0x100, 4,  PATTERN_TEST, 0xFFFFFFFF, 0xFFFFFFFF },
	{ E1000_RDLEN(0),  0x100, 4,  PATTERN_TEST, 0x000FFF80, 0x000FFFFF },
	/* RDH is read-only for i210, only test RDT. */
	{ E1000_RDT(0),	   0x100, 4,  PATTERN_TEST, 0x0000FFFF, 0x0000FFFF },
	{ E1000_FCRTH,	   0x100, 1,  PATTERN_TEST, 0x0000FFF0, 0x0000FFF0 },
	{ E1000_FCTTV,	   0x100, 1,  PATTERN_TEST, 0x0000FFFF, 0x0000FFFF },
	{ E1000_TIPG,	   0x100, 1,  PATTERN_TEST, 0x3FFFFFFF, 0x3FFFFFFF },
	{ E1000_TDBAL(0),  0x100, 4,  PATTERN_TEST, 0xFFFFFF80, 0xFFFFFFFF },
	{ E1000_TDBAH(0),  0x100, 4,  PATTERN_TEST, 0xFFFFFFFF, 0xFFFFFFFF },
	{ E1000_TDLEN(0),  0x100, 4,  PATTERN_TEST, 0x000FFF80, 0x000FFFFF },
	{ E1000_TDT(0),	   0x100, 4,  PATTERN_TEST, 0x0000FFFF, 0x0000FFFF },
	{ E1000_RCTL,	   0x100, 1,  SET_READ_TEST, 0xFFFFFFFF, 0x00000000 },
	{ E1000_RCTL,	   0x100, 1,  SET_READ_TEST, 0x04CFB0FE, 0x003FFFFB },
	{ E1000_RCTL,	   0x100, 1,  SET_READ_TEST, 0x04CFB0FE, 0xFFFFFFFF },
	{ E1000_TCTL,	   0x100, 1,  SET_READ_TEST, 0xFFFFFFFF, 0x00000000 },
	{ E1000_RA,	   0, 16, TABLE64_TEST_LO,
						0xFFFFFFFF, 0xFFFFFFFF },
	{ E1000_RA,	   0, 16, TABLE64_TEST_HI,
						0x900FFFFF, 0xFFFFFFFF },
	{ E1000_MTA,	   0, 128, TABLE32_TEST,
						0xFFFFFFFF, 0xFFFFFFFF },
	{ 0, 0, 0, 0, 0 }
};

/* i350 reg test */
static struct igb_reg_test reg_test_i350[] = {
	{ E1000_FCAL,	   0x100, 1,  PATTERN_TEST, 0xFFFFFFFF, 0xFFFFFFFF },
	{ E1000_FCAH,	   0x100, 1,  PATTERN_TEST, 0x0000FFFF, 0xFFFFFFFF },
	{ E1000_FCT,	   0x100, 1,  PATTERN_TEST, 0x0000FFFF, 0xFFFFFFFF },
	{ E1000_VET,	   0x100, 1,  PATTERN_TEST, 0xFFFF0000, 0xFFFF0000 },
	{ E1000_RDBAL(0),  0x100, 4,  PATTERN_TEST, 0xFFFFFF80, 0xFFFFFFFF },
	{ E1000_RDBAH(0),  0x100, 4,  PATTERN_TEST, 0xFFFFFFFF, 0xFFFFFFFF },
	{ E1000_RDLEN(0),  0x100, 4,  PATTERN_TEST, 0x000FFF80, 0x000FFFFF },
	{ E1000_RDBAL(4),  0x40,  4,  PATTERN_TEST, 0xFFFFFF80, 0xFFFFFFFF },
	{ E1000_RDBAH(4),  0x40,  4,  PATTERN_TEST, 0xFFFFFFFF, 0xFFFFFFFF },
	{ E1000_RDLEN(4),  0x40,  4,  PATTERN_TEST, 0x000FFF80, 0x000FFFFF },
	/* RDH is read-only for i350, only test RDT. */
	{ E1000_RDT(0),	   0x100, 4,  PATTERN_TEST, 0x0000FFFF, 0x0000FFFF },
	{ E1000_RDT(4),	   0x40,  4,  PATTERN_TEST, 0x0000FFFF, 0x0000FFFF },
	{ E1000_FCRTH,	   0x100, 1,  PATTERN_TEST, 0x0000FFF0, 0x0000FFF0 },
	{ E1000_FCTTV,	   0x100, 1,  PATTERN_TEST, 0x0000FFFF, 0x0000FFFF },
	{ E1000_TIPG,	   0x100, 1,  PATTERN_TEST, 0x3FFFFFFF, 0x3FFFFFFF },
	{ E1000_TDBAL(0),  0x100, 4,  PATTERN_TEST, 0xFFFFFF80, 0xFFFFFFFF },
	{ E1000_TDBAH(0),  0x100, 4,  PATTERN_TEST, 0xFFFFFFFF, 0xFFFFFFFF },
	{ E1000_TDLEN(0),  0x100, 4,  PATTERN_TEST, 0x000FFF80, 0x000FFFFF },
	{ E1000_TDBAL(4),  0x40,  4,  PATTERN_TEST, 0xFFFFFF80, 0xFFFFFFFF },
	{ E1000_TDBAH(4),  0x40,  4,  PATTERN_TEST, 0xFFFFFFFF, 0xFFFFFFFF },
	{ E1000_TDLEN(4),  0x40,  4,  PATTERN_TEST, 0x000FFF80, 0x000FFFFF },
	{ E1000_TDT(0),	   0x100, 4,  PATTERN_TEST, 0x0000FFFF, 0x0000FFFF },
	{ E1000_TDT(4),	   0x40,  4,  PATTERN_TEST, 0x0000FFFF, 0x0000FFFF },
	{ E1000_RCTL,	   0x100, 1,  SET_READ_TEST, 0xFFFFFFFF, 0x00000000 },
	{ E1000_RCTL,	   0x100, 1,  SET_READ_TEST, 0x04CFB0FE, 0x003FFFFB },
	{ E1000_RCTL,	   0x100, 1,  SET_READ_TEST, 0x04CFB0FE, 0xFFFFFFFF },
	{ E1000_TCTL,	   0x100, 1,  SET_READ_TEST, 0xFFFFFFFF, 0x00000000 },
	{ E1000_RA,	   0, 16, TABLE64_TEST_LO,
						0xFFFFFFFF, 0xFFFFFFFF },
	{ E1000_RA,	   0, 16, TABLE64_TEST_HI,
						0xC3FFFFFF, 0xFFFFFFFF },
	{ E1000_RA2,	   0, 16, TABLE64_TEST_LO,
						0xFFFFFFFF, 0xFFFFFFFF },
	{ E1000_RA2,	   0, 16, TABLE64_TEST_HI,
						0xC3FFFFFF, 0xFFFFFFFF },
	{ E1000_MTA,	   0, 128, TABLE32_TEST,
						0xFFFFFFFF, 0xFFFFFFFF },
	{ 0, 0, 0, 0 }
};

/* 82580 reg test */
static struct igb_reg_test reg_test_82580[] = {
	{ E1000_FCAL,	   0x100, 1,  PATTERN_TEST, 0xFFFFFFFF, 0xFFFFFFFF },
	{ E1000_FCAH,	   0x100, 1,  PATTERN_TEST, 0x0000FFFF, 0xFFFFFFFF },
	{ E1000_FCT,	   0x100, 1,  PATTERN_TEST, 0x0000FFFF, 0xFFFFFFFF },
	{ E1000_VET,	   0x100, 1,  PATTERN_TEST, 0xFFFFFFFF, 0xFFFFFFFF },
	{ E1000_RDBAL(0),  0x100, 4,  PATTERN_TEST, 0xFFFFFF80, 0xFFFFFFFF },
	{ E1000_RDBAH(0),  0x100, 4,  PATTERN_TEST, 0xFFFFFFFF, 0xFFFFFFFF },
	{ E1000_RDLEN(0),  0x100, 4,  PATTERN_TEST, 0x000FFFF0, 0x000FFFFF },
	{ E1000_RDBAL(4),  0x40,  4,  PATTERN_TEST, 0xFFFFFF80, 0xFFFFFFFF },
	{ E1000_RDBAH(4),  0x40,  4,  PATTERN_TEST, 0xFFFFFFFF, 0xFFFFFFFF },
	{ E1000_RDLEN(4),  0x40,  4,  PATTERN_TEST, 0x000FFFF0, 0x000FFFFF },
	/* RDH is read-only for 82580, only test RDT. */
	{ E1000_RDT(0),	   0x100, 4,  PATTERN_TEST, 0x0000FFFF, 0x0000FFFF },
	{ E1000_RDT(4),	   0x40,  4,  PATTERN_TEST, 0x0000FFFF, 0x0000FFFF },
	{ E1000_FCRTH,	   0x100, 1,  PATTERN_TEST, 0x0000FFF0, 0x0000FFF0 },
	{ E1000_FCTTV,	   0x100, 1,  PATTERN_TEST, 0x0000FFFF, 0x0000FFFF },
	{ E1000_TIPG,	   0x100, 1,  PATTERN_TEST, 0x3FFFFFFF, 0x3FFFFFFF },
	{ E1000_TDBAL(0),  0x100, 4,  PATTERN_TEST, 0xFFFFFF80, 0xFFFFFFFF },
	{ E1000_TDBAH(0),  0x100, 4,  PATTERN_TEST, 0xFFFFFFFF, 0xFFFFFFFF },
	{ E1000_TDLEN(0),  0x100, 4,  PATTERN_TEST, 0x000FFFF0, 0x000FFFFF },
	{ E1000_TDBAL(4),  0x40,  4,  PATTERN_TEST, 0xFFFFFF80, 0xFFFFFFFF },
	{ E1000_TDBAH(4),  0x40,  4,  PATTERN_TEST, 0xFFFFFFFF, 0xFFFFFFFF },
	{ E1000_TDLEN(4),  0x40,  4,  PATTERN_TEST, 0x000FFFF0, 0x000FFFFF },
	{ E1000_TDT(0),	   0x100, 4,  PATTERN_TEST, 0x0000FFFF, 0x0000FFFF },
	{ E1000_TDT(4),	   0x40,  4,  PATTERN_TEST, 0x0000FFFF, 0x0000FFFF },
	{ E1000_RCTL,	   0x100, 1,  SET_READ_TEST, 0xFFFFFFFF, 0x00000000 },
	{ E1000_RCTL,	   0x100, 1,  SET_READ_TEST, 0x04CFB0FE, 0x003FFFFB },
	{ E1000_RCTL,	   0x100, 1,  SET_READ_TEST, 0x04CFB0FE, 0xFFFFFFFF },
	{ E1000_TCTL,	   0x100, 1,  SET_READ_TEST, 0xFFFFFFFF, 0x00000000 },
	{ E1000_RA,	   0, 16, TABLE64_TEST_LO,
						0xFFFFFFFF, 0xFFFFFFFF },
	{ E1000_RA,	   0, 16, TABLE64_TEST_HI,
						0x83FFFFFF, 0xFFFFFFFF },
	{ E1000_RA2,	   0, 8, TABLE64_TEST_LO,
						0xFFFFFFFF, 0xFFFFFFFF },
	{ E1000_RA2,	   0, 8, TABLE64_TEST_HI,
						0x83FFFFFF, 0xFFFFFFFF },
	{ E1000_MTA,	   0, 128, TABLE32_TEST,
						0xFFFFFFFF, 0xFFFFFFFF },
	{ 0, 0, 0, 0 }
};

/* 82576 reg test */
static struct igb_reg_test reg_test_82576[] = {
	{ E1000_FCAL,	   0x100, 1,  PATTERN_TEST, 0xFFFFFFFF, 0xFFFFFFFF },
	{ E1000_FCAH,	   0x100, 1,  PATTERN_TEST, 0x0000FFFF, 0xFFFFFFFF },
	{ E1000_FCT,	   0x100, 1,  PATTERN_TEST, 0x0000FFFF, 0xFFFFFFFF },
	{ E1000_VET,	   0x100, 1,  PATTERN_TEST, 0xFFFFFFFF, 0xFFFFFFFF },
	{ E1000_RDBAL(0),  0x100, 4, PATTERN_TEST, 0xFFFFFF80, 0xFFFFFFFF },
	{ E1000_RDBAH(0),  0x100, 4, PATTERN_TEST, 0xFFFFFFFF, 0xFFFFFFFF },
	{ E1000_RDLEN(0),  0x100, 4, PATTERN_TEST, 0x000FFFF0, 0x000FFFFF },
	{ E1000_RDBAL(4),  0x40, 12, PATTERN_TEST, 0xFFFFFF80, 0xFFFFFFFF },
	{ E1000_RDBAH(4),  0x40, 12, PATTERN_TEST, 0xFFFFFFFF, 0xFFFFFFFF },
	{ E1000_RDLEN(4),  0x40, 12, PATTERN_TEST, 0x000FFFF0, 0x000FFFFF },
	/* Enable all RX queues before testing. */
	{ E1000_RXDCTL(0), 0x100, 4, WRITE_NO_TEST, 0,
	  E1000_RXDCTL_QUEUE_ENABLE },
	{ E1000_RXDCTL(4), 0x40, 12, WRITE_NO_TEST, 0,
	  E1000_RXDCTL_QUEUE_ENABLE },
	/* RDH is read-only for 82576, only test RDT. */
	{ E1000_RDT(0),	   0x100, 4,  PATTERN_TEST, 0x0000FFFF, 0x0000FFFF },
	{ E1000_RDT(4),	   0x40, 12,  PATTERN_TEST, 0x0000FFFF, 0x0000FFFF },
	{ E1000_RXDCTL(0), 0x100, 4,  WRITE_NO_TEST, 0, 0 },
	{ E1000_RXDCTL(4), 0x40, 12,  WRITE_NO_TEST, 0, 0 },
	{ E1000_FCRTH,	   0x100, 1,  PATTERN_TEST, 0x0000FFF0, 0x0000FFF0 },
	{ E1000_FCTTV,	   0x100, 1,  PATTERN_TEST, 0x0000FFFF, 0x0000FFFF },
	{ E1000_TIPG,	   0x100, 1,  PATTERN_TEST, 0x3FFFFFFF, 0x3FFFFFFF },
	{ E1000_TDBAL(0),  0x100, 4,  PATTERN_TEST, 0xFFFFFF80, 0xFFFFFFFF },
	{ E1000_TDBAH(0),  0x100, 4,  PATTERN_TEST, 0xFFFFFFFF, 0xFFFFFFFF },
	{ E1000_TDLEN(0),  0x100, 4,  PATTERN_TEST, 0x000FFFF0, 0x000FFFFF },
	{ E1000_TDBAL(4),  0x40, 12,  PATTERN_TEST, 0xFFFFFF80, 0xFFFFFFFF },
	{ E1000_TDBAH(4),  0x40, 12,  PATTERN_TEST, 0xFFFFFFFF, 0xFFFFFFFF },
	{ E1000_TDLEN(4),  0x40, 12,  PATTERN_TEST, 0x000FFFF0, 0x000FFFFF },
	{ E1000_RCTL,	   0x100, 1,  SET_READ_TEST, 0xFFFFFFFF, 0x00000000 },
	{ E1000_RCTL,	   0x100, 1,  SET_READ_TEST, 0x04CFB0FE, 0x003FFFFB },
	{ E1000_RCTL,	   0x100, 1,  SET_READ_TEST, 0x04CFB0FE, 0xFFFFFFFF },
	{ E1000_TCTL,	   0x100, 1,  SET_READ_TEST, 0xFFFFFFFF, 0x00000000 },
	{ E1000_RA,	   0, 16, TABLE64_TEST_LO, 0xFFFFFFFF, 0xFFFFFFFF },
	{ E1000_RA,	   0, 16, TABLE64_TEST_HI, 0x83FFFFFF, 0xFFFFFFFF },
	{ E1000_RA2,	   0, 8, TABLE64_TEST_LO, 0xFFFFFFFF, 0xFFFFFFFF },
	{ E1000_RA2,	   0, 8, TABLE64_TEST_HI, 0x83FFFFFF, 0xFFFFFFFF },
	{ E1000_MTA,	   0, 128, TABLE32_TEST, 0xFFFFFFFF, 0xFFFFFFFF },
	{ 0, 0, 0, 0 }
};

/* 82575 register test */
static struct igb_reg_test reg_test_82575[] = {
	{ E1000_FCAL,      0x100, 1, PATTERN_TEST, 0xFFFFFFFF, 0xFFFFFFFF },
	{ E1000_FCAH,      0x100, 1, PATTERN_TEST, 0x0000FFFF, 0xFFFFFFFF },
	{ E1000_FCT,       0x100, 1, PATTERN_TEST, 0x0000FFFF, 0xFFFFFFFF },
	{ E1000_VET,       0x100, 1, PATTERN_TEST, 0xFFFFFFFF, 0xFFFFFFFF },
	{ E1000_RDBAL(0),  0x100, 4, PATTERN_TEST, 0xFFFFFF80, 0xFFFFFFFF },
	{ E1000_RDBAH(0),  0x100, 4, PATTERN_TEST, 0xFFFFFFFF, 0xFFFFFFFF },
	{ E1000_RDLEN(0),  0x100, 4, PATTERN_TEST, 0x000FFF80, 0x000FFFFF },
	/* Enable all four RX queues before testing. */
	{ E1000_RXDCTL(0), 0x100, 4, WRITE_NO_TEST, 0,
	  E1000_RXDCTL_QUEUE_ENABLE },
	/* RDH is read-only for 82575, only test RDT. */
	{ E1000_RDT(0),    0x100, 4, PATTERN_TEST, 0x0000FFFF, 0x0000FFFF },
	{ E1000_RXDCTL(0), 0x100, 4, WRITE_NO_TEST, 0, 0 },
	{ E1000_FCRTH,     0x100, 1, PATTERN_TEST, 0x0000FFF0, 0x0000FFF0 },
	{ E1000_FCTTV,     0x100, 1, PATTERN_TEST, 0x0000FFFF, 0x0000FFFF },
	{ E1000_TIPG,      0x100, 1, PATTERN_TEST, 0x3FFFFFFF, 0x3FFFFFFF },
	{ E1000_TDBAL(0),  0x100, 4, PATTERN_TEST, 0xFFFFFF80, 0xFFFFFFFF },
	{ E1000_TDBAH(0),  0x100, 4, PATTERN_TEST, 0xFFFFFFFF, 0xFFFFFFFF },
	{ E1000_TDLEN(0),  0x100, 4, PATTERN_TEST, 0x000FFF80, 0x000FFFFF },
	{ E1000_RCTL,      0x100, 1, SET_READ_TEST, 0xFFFFFFFF, 0x00000000 },
	{ E1000_RCTL,      0x100, 1, SET_READ_TEST, 0x04CFB3FE, 0x003FFFFB },
	{ E1000_RCTL,      0x100, 1, SET_READ_TEST, 0x04CFB3FE, 0xFFFFFFFF },
	{ E1000_TCTL,      0x100, 1, SET_READ_TEST, 0xFFFFFFFF, 0x00000000 },
	{ E1000_TXCW,      0x100, 1, PATTERN_TEST, 0xC000FFFF, 0x0000FFFF },
	{ E1000_RA,        0, 16, TABLE64_TEST_LO, 0xFFFFFFFF, 0xFFFFFFFF },
	{ E1000_RA,        0, 16, TABLE64_TEST_HI, 0x800FFFFF, 0xFFFFFFFF },
	{ E1000_MTA,       0, 128, TABLE32_TEST, 0xFFFFFFFF, 0xFFFFFFFF },
	{ 0, 0, 0, 0 }
};

static bool reg_pattern_test(struct igb_adapter *adapter, u64 *data,
			     int reg, u32 mask, u32 write)
{
	struct e1000_hw *hw = &adapter->hw;
	u32 pat, val;
	static const u32 _test[] = {
		0x5A5A5A5A, 0xA5A5A5A5, 0x00000000, 0xFFFFFFFF};
	for (pat = 0; pat < ARRAY_SIZE(_test); pat++) {
		wr32(reg, (_test[pat] & write));
		val = rd32(reg) & mask;
		if (val != (_test[pat] & write & mask)) {
			dev_err(&adapter->pdev->dev,
				"pattern test reg %04X failed: got 0x%08X expected 0x%08X\n",
				reg, val, (_test[pat] & write & mask));
			*data = reg;
			return true;
		}
	}

	return false;
}

static bool reg_set_and_check(struct igb_adapter *adapter, u64 *data,
			      int reg, u32 mask, u32 write)
{
	struct e1000_hw *hw = &adapter->hw;
	u32 val;

	wr32(reg, write & mask);
	val = rd32(reg);
	if ((write & mask) != (val & mask)) {
		dev_err(&adapter->pdev->dev,
			"set/check reg %04X test failed: got 0x%08X expected 0x%08X\n",
			reg, (val & mask), (write & mask));
		*data = reg;
		return true;
	}

	return false;
}

#define REG_PATTERN_TEST(reg, mask, write) \
	do { \
		if (reg_pattern_test(adapter, data, reg, mask, write)) \
			return 1; \
	} while (0)

#define REG_SET_AND_CHECK(reg, mask, write) \
	do { \
		if (reg_set_and_check(adapter, data, reg, mask, write)) \
			return 1; \
	} while (0)

static int igb_reg_test(struct igb_adapter *adapter, u64 *data)
{
	struct e1000_hw *hw = &adapter->hw;
	struct igb_reg_test *test;
	u32 value, before, after;
	u32 i, toggle;

	switch (adapter->hw.mac.type) {
	case e1000_i350:
	case e1000_i354:
		test = reg_test_i350;
		toggle = 0x7FEFF3FF;
		break;
	case e1000_i210:
	case e1000_i211:
		test = reg_test_i210;
		toggle = 0x7FEFF3FF;
		break;
	case e1000_82580:
		test = reg_test_82580;
		toggle = 0x7FEFF3FF;
		break;
	case e1000_82576:
		test = reg_test_82576;
		toggle = 0x7FFFF3FF;
		break;
	default:
		test = reg_test_82575;
		toggle = 0x7FFFF3FF;
		break;
	}

	/* Because the status register is such a special case,
	 * we handle it separately from the rest of the register
	 * tests.  Some bits are read-only, some toggle, and some
	 * are writable on newer MACs.
	 */
	before = rd32(E1000_STATUS);
	value = (rd32(E1000_STATUS) & toggle);
	wr32(E1000_STATUS, toggle);
	after = rd32(E1000_STATUS) & toggle;
	if (value != after) {
		dev_err(&adapter->pdev->dev,
			"failed STATUS register test got: 0x%08X expected: 0x%08X\n",
			after, value);
		*data = 1;
		return 1;
	}
	/* restore previous status */
	wr32(E1000_STATUS, before);

	/* Perform the remainder of the register test, looping through
	 * the test table until we either fail or reach the null entry.
	 */
	while (test->reg) {
		for (i = 0; i < test->array_len; i++) {
			switch (test->test_type) {
			case PATTERN_TEST:
				REG_PATTERN_TEST(test->reg +
						(i * test->reg_offset),
						test->mask,
						test->write);
				break;
			case SET_READ_TEST:
				REG_SET_AND_CHECK(test->reg +
						(i * test->reg_offset),
						test->mask,
						test->write);
				break;
			case WRITE_NO_TEST:
				writel(test->write,
				    (adapter->hw.hw_addr + test->reg)
					+ (i * test->reg_offset));
				break;
			case TABLE32_TEST:
				REG_PATTERN_TEST(test->reg + (i * 4),
						test->mask,
						test->write);
				break;
			case TABLE64_TEST_LO:
				REG_PATTERN_TEST(test->reg + (i * 8),
						test->mask,
						test->write);
				break;
			case TABLE64_TEST_HI:
				REG_PATTERN_TEST((test->reg + 4) + (i * 8),
						test->mask,
						test->write);
				break;
			}
		}
		test++;
	}

	*data = 0;
	return 0;
}

static int igb_eeprom_test(struct igb_adapter *adapter, u64 *data)
{
	struct e1000_hw *hw = &adapter->hw;

	*data = 0;

	/* Validate eeprom on all parts but flashless */
	switch (hw->mac.type) {
	case e1000_i210:
	case e1000_i211:
		if (igb_get_flash_presence_i210(hw)) {
			if (adapter->hw.nvm.ops.validate(&adapter->hw) < 0)
				*data = 2;
		}
		break;
	default:
		if (adapter->hw.nvm.ops.validate(&adapter->hw) < 0)
			*data = 2;
		break;
	}

	return *data;
}

static irqreturn_t igb_test_intr(int irq, void *data)
{
	struct igb_adapter *adapter = (struct igb_adapter *) data;
	struct e1000_hw *hw = &adapter->hw;

	adapter->test_icr |= rd32(E1000_ICR);

	return IRQ_HANDLED;
}

static int igb_intr_test(struct igb_adapter *adapter, u64 *data)
{
	struct e1000_hw *hw = &adapter->hw;
	struct net_device *netdev = adapter->netdev;
	u32 mask, ics_mask, i = 0, shared_int = true;
	u32 irq = adapter->pdev->irq;

	*data = 0;

	/* Hook up test interrupt handler just for this test */
	if (adapter->flags & IGB_FLAG_HAS_MSIX) {
		if (request_irq(adapter->msix_entries[0].vector,
				igb_test_intr, 0, netdev->name, adapter)) {
			*data = 1;
			return -1;
		}
	} else if (adapter->flags & IGB_FLAG_HAS_MSI) {
		shared_int = false;
		if (request_irq(irq,
				igb_test_intr, 0, netdev->name, adapter)) {
			*data = 1;
			return -1;
		}
	} else if (!request_irq(irq, igb_test_intr, IRQF_PROBE_SHARED,
				netdev->name, adapter)) {
		shared_int = false;
	} else if (request_irq(irq, igb_test_intr, IRQF_SHARED,
		 netdev->name, adapter)) {
		*data = 1;
		return -1;
	}
	dev_info(&adapter->pdev->dev, "testing %s interrupt\n",
		(shared_int ? "shared" : "unshared"));

	/* Disable all the interrupts */
	wr32(E1000_IMC, ~0);
	wrfl();
	usleep_range(10000, 11000);

	/* Define all writable bits for ICS */
	switch (hw->mac.type) {
	case e1000_82575:
		ics_mask = 0x37F47EDD;
		break;
	case e1000_82576:
		ics_mask = 0x77D4FBFD;
		break;
	case e1000_82580:
		ics_mask = 0x77DCFED5;
		break;
	case e1000_i350:
	case e1000_i354:
	case e1000_i210:
	case e1000_i211:
		ics_mask = 0x77DCFED5;
		break;
	default:
		ics_mask = 0x7FFFFFFF;
		break;
	}

	/* Test each interrupt */
	for (; i < 31; i++) {
		/* Interrupt to test */
		mask = BIT(i);

		if (!(mask & ics_mask))
			continue;

		if (!shared_int) {
			/* Disable the interrupt to be reported in
			 * the cause register and then force the same
			 * interrupt and see if one gets posted.  If
			 * an interrupt was posted to the bus, the
			 * test failed.
			 */
			adapter->test_icr = 0;

			/* Flush any pending interrupts */
			wr32(E1000_ICR, ~0);

			wr32(E1000_IMC, mask);
			wr32(E1000_ICS, mask);
			wrfl();
			usleep_range(10000, 11000);

			if (adapter->test_icr & mask) {
				*data = 3;
				break;
			}
		}

		/* Enable the interrupt to be reported in
		 * the cause register and then force the same
		 * interrupt and see if one gets posted.  If
		 * an interrupt was not posted to the bus, the
		 * test failed.
		 */
		adapter->test_icr = 0;

		/* Flush any pending interrupts */
		wr32(E1000_ICR, ~0);

		wr32(E1000_IMS, mask);
		wr32(E1000_ICS, mask);
		wrfl();
		usleep_range(10000, 11000);

		if (!(adapter->test_icr & mask)) {
			*data = 4;
			break;
		}

		if (!shared_int) {
			/* Disable the other interrupts to be reported in
			 * the cause register and then force the other
			 * interrupts and see if any get posted.  If
			 * an interrupt was posted to the bus, the
			 * test failed.
			 */
			adapter->test_icr = 0;

			/* Flush any pending interrupts */
			wr32(E1000_ICR, ~0);

			wr32(E1000_IMC, ~mask);
			wr32(E1000_ICS, ~mask);
			wrfl();
			usleep_range(10000, 11000);

			if (adapter->test_icr & mask) {
				*data = 5;
				break;
			}
		}
	}

	/* Disable all the interrupts */
	wr32(E1000_IMC, ~0);
	wrfl();
	usleep_range(10000, 11000);

	/* Unhook test interrupt handler */
	if (adapter->flags & IGB_FLAG_HAS_MSIX)
		free_irq(adapter->msix_entries[0].vector, adapter);
	else
		free_irq(irq, adapter);

	return *data;
}

static void igb_free_desc_rings(struct igb_adapter *adapter)
{
	igb_free_tx_resources(&adapter->test_tx_ring);
	igb_free_rx_resources(&adapter->test_rx_ring);
}

static int igb_setup_desc_rings(struct igb_adapter *adapter)
{
	struct igb_ring *tx_ring = &adapter->test_tx_ring;
	struct igb_ring *rx_ring = &adapter->test_rx_ring;
	struct e1000_hw *hw = &adapter->hw;
	int ret_val;

	/* Setup Tx descriptor ring and Tx buffers */
	tx_ring->count = IGB_DEFAULT_TXD;
	tx_ring->dev = &adapter->pdev->dev;
	tx_ring->netdev = adapter->netdev;
	tx_ring->reg_idx = adapter->vfs_allocated_count;

	if (igb_setup_tx_resources(tx_ring)) {
		ret_val = 1;
		goto err_nomem;
	}

	igb_setup_tctl(adapter);
	igb_configure_tx_ring(adapter, tx_ring);

	/* Setup Rx descriptor ring and Rx buffers */
	rx_ring->count = IGB_DEFAULT_RXD;
	rx_ring->dev = &adapter->pdev->dev;
	rx_ring->netdev = adapter->netdev;
	rx_ring->reg_idx = adapter->vfs_allocated_count;

	if (igb_setup_rx_resources(rx_ring)) {
		ret_val = 3;
		goto err_nomem;
	}

	/* set the default queue to queue 0 of PF */
	wr32(E1000_MRQC, adapter->vfs_allocated_count << 3);

	/* enable receive ring */
	igb_setup_rctl(adapter);
	igb_configure_rx_ring(adapter, rx_ring);

	igb_alloc_rx_buffers(rx_ring, igb_desc_unused(rx_ring));

	return 0;

err_nomem:
	igb_free_desc_rings(adapter);
	return ret_val;
}

static void igb_phy_disable_receiver(struct igb_adapter *adapter)
{
	struct e1000_hw *hw = &adapter->hw;

	/* Write out to PHY registers 29 and 30 to disable the Receiver. */
	igb_write_phy_reg(hw, 29, 0x001F);
	igb_write_phy_reg(hw, 30, 0x8FFC);
	igb_write_phy_reg(hw, 29, 0x001A);
	igb_write_phy_reg(hw, 30, 0x8FF0);
}

static int igb_integrated_phy_loopback(struct igb_adapter *adapter)
{
	struct e1000_hw *hw = &adapter->hw;
	u32 ctrl_reg = 0;

	hw->mac.autoneg = false;

	if (hw->phy.type == e1000_phy_m88) {
		if (hw->phy.id != I210_I_PHY_ID) {
			/* Auto-MDI/MDIX Off */
			igb_write_phy_reg(hw, M88E1000_PHY_SPEC_CTRL, 0x0808);
			/* reset to update Auto-MDI/MDIX */
			igb_write_phy_reg(hw, PHY_CONTROL, 0x9140);
			/* autoneg off */
			igb_write_phy_reg(hw, PHY_CONTROL, 0x8140);
		} else {
			/* force 1000, set loopback  */
			igb_write_phy_reg(hw, I347AT4_PAGE_SELECT, 0);
			igb_write_phy_reg(hw, PHY_CONTROL, 0x4140);
		}
	} else if (hw->phy.type == e1000_phy_82580) {
		/* enable MII loopback */
		igb_write_phy_reg(hw, I82580_PHY_LBK_CTRL, 0x8041);
	}

	/* add small delay to avoid loopback test failure */
	msleep(50);

	/* force 1000, set loopback */
	igb_write_phy_reg(hw, PHY_CONTROL, 0x4140);

	/* Now set up the MAC to the same speed/duplex as the PHY. */
	ctrl_reg = rd32(E1000_CTRL);
	ctrl_reg &= ~E1000_CTRL_SPD_SEL; /* Clear the speed sel bits */
	ctrl_reg |= (E1000_CTRL_FRCSPD | /* Set the Force Speed Bit */
		     E1000_CTRL_FRCDPX | /* Set the Force Duplex Bit */
		     E1000_CTRL_SPD_1000 |/* Force Speed to 1000 */
		     E1000_CTRL_FD |	 /* Force Duplex to FULL */
		     E1000_CTRL_SLU);	 /* Set link up enable bit */

	if (hw->phy.type == e1000_phy_m88)
		ctrl_reg |= E1000_CTRL_ILOS; /* Invert Loss of Signal */

	wr32(E1000_CTRL, ctrl_reg);

	/* Disable the receiver on the PHY so when a cable is plugged in, the
	 * PHY does not begin to autoneg when a cable is reconnected to the NIC.
	 */
	if (hw->phy.type == e1000_phy_m88)
		igb_phy_disable_receiver(adapter);

	mdelay(500);
	return 0;
}

static int igb_set_phy_loopback(struct igb_adapter *adapter)
{
	return igb_integrated_phy_loopback(adapter);
}

static int igb_setup_loopback_test(struct igb_adapter *adapter)
{
	struct e1000_hw *hw = &adapter->hw;
	u32 reg;

	reg = rd32(E1000_CTRL_EXT);

	/* use CTRL_EXT to identify link type as SGMII can appear as copper */
	if (reg & E1000_CTRL_EXT_LINK_MODE_MASK) {
		if ((hw->device_id == E1000_DEV_ID_DH89XXCC_SGMII) ||
		(hw->device_id == E1000_DEV_ID_DH89XXCC_SERDES) ||
		(hw->device_id == E1000_DEV_ID_DH89XXCC_BACKPLANE) ||
		(hw->device_id == E1000_DEV_ID_DH89XXCC_SFP) ||
		(hw->device_id == E1000_DEV_ID_I354_SGMII) ||
		(hw->device_id == E1000_DEV_ID_I354_BACKPLANE_2_5GBPS)) {
			/* Enable DH89xxCC MPHY for near end loopback */
			reg = rd32(E1000_MPHY_ADDR_CTL);
			reg = (reg & E1000_MPHY_ADDR_CTL_OFFSET_MASK) |
			E1000_MPHY_PCS_CLK_REG_OFFSET;
			wr32(E1000_MPHY_ADDR_CTL, reg);

			reg = rd32(E1000_MPHY_DATA);
			reg |= E1000_MPHY_PCS_CLK_REG_DIGINELBEN;
			wr32(E1000_MPHY_DATA, reg);
		}

		reg = rd32(E1000_RCTL);
		reg |= E1000_RCTL_LBM_TCVR;
		wr32(E1000_RCTL, reg);

		wr32(E1000_SCTL, E1000_ENABLE_SERDES_LOOPBACK);

		reg = rd32(E1000_CTRL);
		reg &= ~(E1000_CTRL_RFCE |
			 E1000_CTRL_TFCE |
			 E1000_CTRL_LRST);
		reg |= E1000_CTRL_SLU |
		       E1000_CTRL_FD;
		wr32(E1000_CTRL, reg);

		/* Unset switch control to serdes energy detect */
		reg = rd32(E1000_CONNSW);
		reg &= ~E1000_CONNSW_ENRGSRC;
		wr32(E1000_CONNSW, reg);

		/* Unset sigdetect for SERDES loopback on
		 * 82580 and newer devices.
		 */
		if (hw->mac.type >= e1000_82580) {
			reg = rd32(E1000_PCS_CFG0);
			reg |= E1000_PCS_CFG_IGN_SD;
			wr32(E1000_PCS_CFG0, reg);
		}

		/* Set PCS register for forced speed */
		reg = rd32(E1000_PCS_LCTL);
		reg &= ~E1000_PCS_LCTL_AN_ENABLE;     /* Disable Autoneg*/
		reg |= E1000_PCS_LCTL_FLV_LINK_UP |   /* Force link up */
		       E1000_PCS_LCTL_FSV_1000 |      /* Force 1000    */
		       E1000_PCS_LCTL_FDV_FULL |      /* SerDes Full duplex */
		       E1000_PCS_LCTL_FSD |           /* Force Speed */
		       E1000_PCS_LCTL_FORCE_LINK;     /* Force Link */
		wr32(E1000_PCS_LCTL, reg);

		return 0;
	}

	return igb_set_phy_loopback(adapter);
}

static void igb_loopback_cleanup(struct igb_adapter *adapter)
{
	struct e1000_hw *hw = &adapter->hw;
	u32 rctl;
	u16 phy_reg;

	if ((hw->device_id == E1000_DEV_ID_DH89XXCC_SGMII) ||
	(hw->device_id == E1000_DEV_ID_DH89XXCC_SERDES) ||
	(hw->device_id == E1000_DEV_ID_DH89XXCC_BACKPLANE) ||
	(hw->device_id == E1000_DEV_ID_DH89XXCC_SFP) ||
	(hw->device_id == E1000_DEV_ID_I354_SGMII)) {
		u32 reg;

		/* Disable near end loopback on DH89xxCC */
		reg = rd32(E1000_MPHY_ADDR_CTL);
		reg = (reg & E1000_MPHY_ADDR_CTL_OFFSET_MASK) |
		E1000_MPHY_PCS_CLK_REG_OFFSET;
		wr32(E1000_MPHY_ADDR_CTL, reg);

		reg = rd32(E1000_MPHY_DATA);
		reg &= ~E1000_MPHY_PCS_CLK_REG_DIGINELBEN;
		wr32(E1000_MPHY_DATA, reg);
	}

	rctl = rd32(E1000_RCTL);
	rctl &= ~(E1000_RCTL_LBM_TCVR | E1000_RCTL_LBM_MAC);
	wr32(E1000_RCTL, rctl);

	hw->mac.autoneg = true;
	igb_read_phy_reg(hw, PHY_CONTROL, &phy_reg);
	if (phy_reg & MII_CR_LOOPBACK) {
		phy_reg &= ~MII_CR_LOOPBACK;
		igb_write_phy_reg(hw, PHY_CONTROL, phy_reg);
		igb_phy_sw_reset(hw);
	}
}

static void igb_create_lbtest_frame(struct sk_buff *skb,
				    unsigned int frame_size)
{
	memset(skb->data, 0xFF, frame_size);
	frame_size /= 2;
	memset(&skb->data[frame_size], 0xAA, frame_size - 1);
	memset(&skb->data[frame_size + 10], 0xBE, 1);
	memset(&skb->data[frame_size + 12], 0xAF, 1);
}

static int igb_check_lbtest_frame(struct igb_rx_buffer *rx_buffer,
				  unsigned int frame_size)
{
	unsigned char *data;
	bool match = true;

	frame_size >>= 1;

	data = kmap(rx_buffer->page);

	if (data[3] != 0xFF ||
	    data[frame_size + 10] != 0xBE ||
	    data[frame_size + 12] != 0xAF)
		match = false;

	kunmap(rx_buffer->page);

	return match;
}

static int igb_clean_test_rings(struct igb_ring *rx_ring,
				struct igb_ring *tx_ring,
				unsigned int size)
{
	union e1000_adv_rx_desc *rx_desc;
	struct igb_rx_buffer *rx_buffer_info;
	struct igb_tx_buffer *tx_buffer_info;
	u16 rx_ntc, tx_ntc, count = 0;

	/* initialize next to clean and descriptor values */
	rx_ntc = rx_ring->next_to_clean;
	tx_ntc = tx_ring->next_to_clean;
	rx_desc = IGB_RX_DESC(rx_ring, rx_ntc);

	while (rx_desc->wb.upper.length) {
		/* check Rx buffer */
		rx_buffer_info = &rx_ring->rx_buffer_info[rx_ntc];

		/* sync Rx buffer for CPU read */
		dma_sync_single_for_cpu(rx_ring->dev,
					rx_buffer_info->dma,
					size,
					DMA_FROM_DEVICE);

		/* verify contents of skb */
		if (igb_check_lbtest_frame(rx_buffer_info, size))
			count++;

		/* sync Rx buffer for device write */
		dma_sync_single_for_device(rx_ring->dev,
					   rx_buffer_info->dma,
					   size,
					   DMA_FROM_DEVICE);

		/* unmap buffer on Tx side */
		tx_buffer_info = &tx_ring->tx_buffer_info[tx_ntc];

		/* Free all the Tx ring sk_buffs */
		dev_kfree_skb_any(tx_buffer_info->skb);

		/* unmap skb header data */
		dma_unmap_single(tx_ring->dev,
				 dma_unmap_addr(tx_buffer_info, dma),
				 dma_unmap_len(tx_buffer_info, len),
				 DMA_TO_DEVICE);
		dma_unmap_len_set(tx_buffer_info, len, 0);

		/* increment Rx/Tx next to clean counters */
		rx_ntc++;
		if (rx_ntc == rx_ring->count)
			rx_ntc = 0;
		tx_ntc++;
		if (tx_ntc == tx_ring->count)
			tx_ntc = 0;

		/* fetch next descriptor */
		rx_desc = IGB_RX_DESC(rx_ring, rx_ntc);
	}

	netdev_tx_reset_queue(txring_txq(tx_ring));

	/* re-map buffers to ring, store next to clean values */
	igb_alloc_rx_buffers(rx_ring, count);
	rx_ring->next_to_clean = rx_ntc;
	tx_ring->next_to_clean = tx_ntc;

	return count;
}

static int igb_run_loopback_test(struct igb_adapter *adapter)
{
	struct igb_ring *tx_ring = &adapter->test_tx_ring;
	struct igb_ring *rx_ring = &adapter->test_rx_ring;
	u16 i, j, lc, good_cnt;
	int ret_val = 0;
	unsigned int size = IGB_RX_HDR_LEN;
	netdev_tx_t tx_ret_val;
	struct sk_buff *skb;

	/* allocate test skb */
	skb = alloc_skb(size, GFP_KERNEL);
	if (!skb)
		return 11;

	/* place data into test skb */
	igb_create_lbtest_frame(skb, size);
	skb_put(skb, size);

	/* Calculate the loop count based on the largest descriptor ring
	 * The idea is to wrap the largest ring a number of times using 64
	 * send/receive pairs during each loop
	 */

	if (rx_ring->count <= tx_ring->count)
		lc = ((tx_ring->count / 64) * 2) + 1;
	else
		lc = ((rx_ring->count / 64) * 2) + 1;

	for (j = 0; j <= lc; j++) { /* loop count loop */
		/* reset count of good packets */
		good_cnt = 0;

		/* place 64 packets on the transmit queue*/
		for (i = 0; i < 64; i++) {
			skb_get(skb);
			tx_ret_val = igb_xmit_frame_ring(skb, tx_ring);
			if (tx_ret_val == NETDEV_TX_OK)
				good_cnt++;
		}

		if (good_cnt != 64) {
			ret_val = 12;
			break;
		}

		/* allow 200 milliseconds for packets to go from Tx to Rx */
		msleep(200);

		good_cnt = igb_clean_test_rings(rx_ring, tx_ring, size);
		if (good_cnt != 64) {
			ret_val = 13;
			break;
		}
	} /* end loop count loop */

	/* free the original skb */
	kfree_skb(skb);

	return ret_val;
}

static int igb_loopback_test(struct igb_adapter *adapter, u64 *data)
{
	/* PHY loopback cannot be performed if SoL/IDER
	 * sessions are active
	 */
	if (igb_check_reset_block(&adapter->hw)) {
		dev_err(&adapter->pdev->dev,
			"Cannot do PHY loopback test when SoL/IDER is active.\n");
		*data = 0;
		goto out;
	}

	if (adapter->hw.mac.type == e1000_i354) {
		dev_info(&adapter->pdev->dev,
			"Loopback test not supported on i354.\n");
		*data = 0;
		goto out;
	}
	*data = igb_setup_desc_rings(adapter);
	if (*data)
		goto out;
	*data = igb_setup_loopback_test(adapter);
	if (*data)
		goto err_loopback;
	*data = igb_run_loopback_test(adapter);
	igb_loopback_cleanup(adapter);

err_loopback:
	igb_free_desc_rings(adapter);
out:
	return *data;
}

static int igb_link_test(struct igb_adapter *adapter, u64 *data)
{
	struct e1000_hw *hw = &adapter->hw;
	*data = 0;
	if (hw->phy.media_type == e1000_media_type_internal_serdes) {
		int i = 0;

		hw->mac.serdes_has_link = false;

		/* On some blade server designs, link establishment
		 * could take as long as 2-3 minutes
		 */
		do {
			hw->mac.ops.check_for_link(&adapter->hw);
			if (hw->mac.serdes_has_link)
				return *data;
			msleep(20);
		} while (i++ < 3750);

		*data = 1;
	} else {
		hw->mac.ops.check_for_link(&adapter->hw);
		if (hw->mac.autoneg)
			msleep(5000);

		if (!(rd32(E1000_STATUS) & E1000_STATUS_LU))
			*data = 1;
	}
	return *data;
}

static void igb_diag_test(struct net_device *netdev,
			  struct ethtool_test *eth_test, u64 *data)
{
	struct igb_adapter *adapter = netdev_priv(netdev);
	u16 autoneg_advertised;
	u8 forced_speed_duplex, autoneg;
	bool if_running = netif_running(netdev);

	set_bit(__IGB_TESTING, &adapter->state);

	/* can't do offline tests on media switching devices */
	if (adapter->hw.dev_spec._82575.mas_capable)
		eth_test->flags &= ~ETH_TEST_FL_OFFLINE;
	if (eth_test->flags == ETH_TEST_FL_OFFLINE) {
		/* Offline tests */

		/* save speed, duplex, autoneg settings */
		autoneg_advertised = adapter->hw.phy.autoneg_advertised;
		forced_speed_duplex = adapter->hw.mac.forced_speed_duplex;
		autoneg = adapter->hw.mac.autoneg;

		dev_info(&adapter->pdev->dev, "offline testing starting\n");

		/* power up link for link test */
		igb_power_up_link(adapter);

		/* Link test performed before hardware reset so autoneg doesn't
		 * interfere with test result
		 */
		if (igb_link_test(adapter, &data[TEST_LINK]))
			eth_test->flags |= ETH_TEST_FL_FAILED;

		if (if_running)
			/* indicate we're in test mode */
			igb_close(netdev);
		else
			igb_reset(adapter);

		if (igb_reg_test(adapter, &data[TEST_REG]))
			eth_test->flags |= ETH_TEST_FL_FAILED;

		igb_reset(adapter);
		if (igb_eeprom_test(adapter, &data[TEST_EEP]))
			eth_test->flags |= ETH_TEST_FL_FAILED;

		igb_reset(adapter);
		if (igb_intr_test(adapter, &data[TEST_IRQ]))
			eth_test->flags |= ETH_TEST_FL_FAILED;

		igb_reset(adapter);
		/* power up link for loopback test */
		igb_power_up_link(adapter);
		if (igb_loopback_test(adapter, &data[TEST_LOOP]))
			eth_test->flags |= ETH_TEST_FL_FAILED;

		/* restore speed, duplex, autoneg settings */
		adapter->hw.phy.autoneg_advertised = autoneg_advertised;
		adapter->hw.mac.forced_speed_duplex = forced_speed_duplex;
		adapter->hw.mac.autoneg = autoneg;

		/* force this routine to wait until autoneg complete/timeout */
		adapter->hw.phy.autoneg_wait_to_complete = true;
		igb_reset(adapter);
		adapter->hw.phy.autoneg_wait_to_complete = false;

		clear_bit(__IGB_TESTING, &adapter->state);
		if (if_running)
			igb_open(netdev);
	} else {
		dev_info(&adapter->pdev->dev, "online testing starting\n");

		/* PHY is powered down when interface is down */
		if (if_running && igb_link_test(adapter, &data[TEST_LINK]))
			eth_test->flags |= ETH_TEST_FL_FAILED;
		else
			data[TEST_LINK] = 0;

		/* Online tests aren't run; pass by default */
		data[TEST_REG] = 0;
		data[TEST_EEP] = 0;
		data[TEST_IRQ] = 0;
		data[TEST_LOOP] = 0;

		clear_bit(__IGB_TESTING, &adapter->state);
	}
	msleep_interruptible(4 * 1000);
}

static void igb_get_wol(struct net_device *netdev, struct ethtool_wolinfo *wol)
{
	struct igb_adapter *adapter = netdev_priv(netdev);

	wol->wolopts = 0;

	if (!(adapter->flags & IGB_FLAG_WOL_SUPPORTED))
		return;

	wol->supported = WAKE_UCAST | WAKE_MCAST |
			 WAKE_BCAST | WAKE_MAGIC |
			 WAKE_PHY;

	/* apply any specific unsupported masks here */
	switch (adapter->hw.device_id) {
	default:
		break;
	}

	if (adapter->wol & E1000_WUFC_EX)
		wol->wolopts |= WAKE_UCAST;
	if (adapter->wol & E1000_WUFC_MC)
		wol->wolopts |= WAKE_MCAST;
	if (adapter->wol & E1000_WUFC_BC)
		wol->wolopts |= WAKE_BCAST;
	if (adapter->wol & E1000_WUFC_MAG)
		wol->wolopts |= WAKE_MAGIC;
	if (adapter->wol & E1000_WUFC_LNKC)
		wol->wolopts |= WAKE_PHY;
}

static int igb_set_wol(struct net_device *netdev, struct ethtool_wolinfo *wol)
{
	struct igb_adapter *adapter = netdev_priv(netdev);

	if (wol->wolopts & (WAKE_ARP | WAKE_MAGICSECURE))
		return -EOPNOTSUPP;

	if (!(adapter->flags & IGB_FLAG_WOL_SUPPORTED))
		return wol->wolopts ? -EOPNOTSUPP : 0;

	/* these settings will always override what we currently have */
	adapter->wol = 0;

	if (wol->wolopts & WAKE_UCAST)
		adapter->wol |= E1000_WUFC_EX;
	if (wol->wolopts & WAKE_MCAST)
		adapter->wol |= E1000_WUFC_MC;
	if (wol->wolopts & WAKE_BCAST)
		adapter->wol |= E1000_WUFC_BC;
	if (wol->wolopts & WAKE_MAGIC)
		adapter->wol |= E1000_WUFC_MAG;
	if (wol->wolopts & WAKE_PHY)
		adapter->wol |= E1000_WUFC_LNKC;
	device_set_wakeup_enable(&adapter->pdev->dev, adapter->wol);

	return 0;
}

/* bit defines for adapter->led_status */
#define IGB_LED_ON		0

static int igb_set_phys_id(struct net_device *netdev,
			   enum ethtool_phys_id_state state)
{
	struct igb_adapter *adapter = netdev_priv(netdev);
	struct e1000_hw *hw = &adapter->hw;

	switch (state) {
	case ETHTOOL_ID_ACTIVE:
		igb_blink_led(hw);
		return 2;
	case ETHTOOL_ID_ON:
		igb_blink_led(hw);
		break;
	case ETHTOOL_ID_OFF:
		igb_led_off(hw);
		break;
	case ETHTOOL_ID_INACTIVE:
		igb_led_off(hw);
		clear_bit(IGB_LED_ON, &adapter->led_status);
		igb_cleanup_led(hw);
		break;
	}

	return 0;
}

static int igb_set_coalesce(struct net_device *netdev,
			    struct ethtool_coalesce *ec)
{
	struct igb_adapter *adapter = netdev_priv(netdev);
	int i;

	if (ec->rx_max_coalesced_frames ||
	    ec->rx_coalesce_usecs_irq ||
	    ec->rx_max_coalesced_frames_irq ||
	    ec->tx_max_coalesced_frames ||
	    ec->tx_coalesce_usecs_irq ||
	    ec->stats_block_coalesce_usecs ||
	    ec->use_adaptive_rx_coalesce ||
	    ec->use_adaptive_tx_coalesce ||
	    ec->pkt_rate_low ||
	    ec->rx_coalesce_usecs_low ||
	    ec->rx_max_coalesced_frames_low ||
	    ec->tx_coalesce_usecs_low ||
	    ec->tx_max_coalesced_frames_low ||
	    ec->pkt_rate_high ||
	    ec->rx_coalesce_usecs_high ||
	    ec->rx_max_coalesced_frames_high ||
	    ec->tx_coalesce_usecs_high ||
	    ec->tx_max_coalesced_frames_high ||
	    ec->rate_sample_interval)
		return -ENOTSUPP;

	if ((ec->rx_coalesce_usecs > IGB_MAX_ITR_USECS) ||
	    ((ec->rx_coalesce_usecs > 3) &&
	     (ec->rx_coalesce_usecs < IGB_MIN_ITR_USECS)) ||
	    (ec->rx_coalesce_usecs == 2))
		return -EINVAL;

	if ((ec->tx_coalesce_usecs > IGB_MAX_ITR_USECS) ||
	    ((ec->tx_coalesce_usecs > 3) &&
	     (ec->tx_coalesce_usecs < IGB_MIN_ITR_USECS)) ||
	    (ec->tx_coalesce_usecs == 2))
		return -EINVAL;

	if ((adapter->flags & IGB_FLAG_QUEUE_PAIRS) && ec->tx_coalesce_usecs)
		return -EINVAL;

	/* If ITR is disabled, disable DMAC */
	if (ec->rx_coalesce_usecs == 0) {
		if (adapter->flags & IGB_FLAG_DMAC)
			adapter->flags &= ~IGB_FLAG_DMAC;
	}

	/* convert to rate of irq's per second */
	if (ec->rx_coalesce_usecs && ec->rx_coalesce_usecs <= 3)
		adapter->rx_itr_setting = ec->rx_coalesce_usecs;
	else
		adapter->rx_itr_setting = ec->rx_coalesce_usecs << 2;

	/* convert to rate of irq's per second */
	if (adapter->flags & IGB_FLAG_QUEUE_PAIRS)
		adapter->tx_itr_setting = adapter->rx_itr_setting;
	else if (ec->tx_coalesce_usecs && ec->tx_coalesce_usecs <= 3)
		adapter->tx_itr_setting = ec->tx_coalesce_usecs;
	else
		adapter->tx_itr_setting = ec->tx_coalesce_usecs << 2;

	for (i = 0; i < adapter->num_q_vectors; i++) {
		struct igb_q_vector *q_vector = adapter->q_vector[i];
		q_vector->tx.work_limit = adapter->tx_work_limit;
		if (q_vector->rx.ring)
			q_vector->itr_val = adapter->rx_itr_setting;
		else
			q_vector->itr_val = adapter->tx_itr_setting;
		if (q_vector->itr_val && q_vector->itr_val <= 3)
			q_vector->itr_val = IGB_START_ITR;
		q_vector->set_itr = 1;
	}

	return 0;
}

static int igb_get_coalesce(struct net_device *netdev,
			    struct ethtool_coalesce *ec)
{
	struct igb_adapter *adapter = netdev_priv(netdev);

	if (adapter->rx_itr_setting <= 3)
		ec->rx_coalesce_usecs = adapter->rx_itr_setting;
	else
		ec->rx_coalesce_usecs = adapter->rx_itr_setting >> 2;

	if (!(adapter->flags & IGB_FLAG_QUEUE_PAIRS)) {
		if (adapter->tx_itr_setting <= 3)
			ec->tx_coalesce_usecs = adapter->tx_itr_setting;
		else
			ec->tx_coalesce_usecs = adapter->tx_itr_setting >> 2;
	}

	return 0;
}

static int igb_nway_reset(struct net_device *netdev)
{
	struct igb_adapter *adapter = netdev_priv(netdev);
	if (netif_running(netdev))
		igb_reinit_locked(adapter);
	return 0;
}

static int igb_get_sset_count(struct net_device *netdev, int sset)
{
	switch (sset) {
	case ETH_SS_STATS:
		return IGB_STATS_LEN;
	case ETH_SS_TEST:
		return IGB_TEST_LEN;
	case ETH_SS_PRIV_FLAGS:
		return IGB_PRIV_FLAGS_STR_LEN;
	default:
		return -ENOTSUPP;
	}
}

static void igb_get_ethtool_stats(struct net_device *netdev,
				  struct ethtool_stats *stats, u64 *data)
{
	struct igb_adapter *adapter = netdev_priv(netdev);
	struct rtnl_link_stats64 *net_stats = &adapter->stats64;
	unsigned int start;
	struct igb_ring *ring;
	int i, j;
	char *p;

	spin_lock(&adapter->stats64_lock);
	igb_update_stats(adapter, net_stats);

	for (i = 0; i < IGB_GLOBAL_STATS_LEN; i++) {
		p = (char *)adapter + igb_gstrings_stats[i].stat_offset;
		data[i] = (igb_gstrings_stats[i].sizeof_stat ==
			sizeof(u64)) ? *(u64 *)p : *(u32 *)p;
	}
	for (j = 0; j < IGB_NETDEV_STATS_LEN; j++, i++) {
		p = (char *)net_stats + igb_gstrings_net_stats[j].stat_offset;
		data[i] = (igb_gstrings_net_stats[j].sizeof_stat ==
			sizeof(u64)) ? *(u64 *)p : *(u32 *)p;
	}
	for (j = 0; j < adapter->num_tx_queues; j++) {
		u64	restart2;

		ring = adapter->tx_ring[j];
		do {
			start = u64_stats_fetch_begin_irq(&ring->tx_syncp);
			data[i]   = ring->tx_stats.packets;
			data[i+1] = ring->tx_stats.bytes;
			data[i+2] = ring->tx_stats.restart_queue;
		} while (u64_stats_fetch_retry_irq(&ring->tx_syncp, start));
		do {
			start = u64_stats_fetch_begin_irq(&ring->tx_syncp2);
			restart2  = ring->tx_stats.restart_queue2;
		} while (u64_stats_fetch_retry_irq(&ring->tx_syncp2, start));
		data[i+2] += restart2;

		i += IGB_TX_QUEUE_STATS_LEN;
	}
	for (j = 0; j < adapter->num_rx_queues; j++) {
		ring = adapter->rx_ring[j];
		do {
			start = u64_stats_fetch_begin_irq(&ring->rx_syncp);
			data[i]   = ring->rx_stats.packets;
			data[i+1] = ring->rx_stats.bytes;
			data[i+2] = ring->rx_stats.drops;
			data[i+3] = ring->rx_stats.csum_err;
			data[i+4] = ring->rx_stats.alloc_failed;
		} while (u64_stats_fetch_retry_irq(&ring->rx_syncp, start));
		i += IGB_RX_QUEUE_STATS_LEN;
	}
	spin_unlock(&adapter->stats64_lock);
}

static void igb_get_strings(struct net_device *netdev, u32 stringset, u8 *data)
{
	struct igb_adapter *adapter = netdev_priv(netdev);
	u8 *p = data;
	int i;

	switch (stringset) {
	case ETH_SS_TEST:
		memcpy(data, *igb_gstrings_test,
			IGB_TEST_LEN*ETH_GSTRING_LEN);
		break;
	case ETH_SS_STATS:
		for (i = 0; i < IGB_GLOBAL_STATS_LEN; i++) {
			memcpy(p, igb_gstrings_stats[i].stat_string,
			       ETH_GSTRING_LEN);
			p += ETH_GSTRING_LEN;
		}
		for (i = 0; i < IGB_NETDEV_STATS_LEN; i++) {
			memcpy(p, igb_gstrings_net_stats[i].stat_string,
			       ETH_GSTRING_LEN);
			p += ETH_GSTRING_LEN;
		}
		for (i = 0; i < adapter->num_tx_queues; i++) {
			sprintf(p, "tx_queue_%u_packets", i);
			p += ETH_GSTRING_LEN;
			sprintf(p, "tx_queue_%u_bytes", i);
			p += ETH_GSTRING_LEN;
			sprintf(p, "tx_queue_%u_restart", i);
			p += ETH_GSTRING_LEN;
		}
		for (i = 0; i < adapter->num_rx_queues; i++) {
			sprintf(p, "rx_queue_%u_packets", i);
			p += ETH_GSTRING_LEN;
			sprintf(p, "rx_queue_%u_bytes", i);
			p += ETH_GSTRING_LEN;
			sprintf(p, "rx_queue_%u_drops", i);
			p += ETH_GSTRING_LEN;
			sprintf(p, "rx_queue_%u_csum_err", i);
			p += ETH_GSTRING_LEN;
			sprintf(p, "rx_queue_%u_alloc_failed", i);
			p += ETH_GSTRING_LEN;
		}
		/* BUG_ON(p - data != IGB_STATS_LEN * ETH_GSTRING_LEN); */
		break;
	case ETH_SS_PRIV_FLAGS:
		memcpy(data, igb_priv_flags_strings,
		       IGB_PRIV_FLAGS_STR_LEN * ETH_GSTRING_LEN);
		break;
	}
}

static int igb_get_ts_info(struct net_device *dev,
			   struct ethtool_ts_info *info)
{
	struct igb_adapter *adapter = netdev_priv(dev);

	if (adapter->ptp_clock)
		info->phc_index = ptp_clock_index(adapter->ptp_clock);
	else
		info->phc_index = -1;

	switch (adapter->hw.mac.type) {
	case e1000_82575:
		info->so_timestamping =
			SOF_TIMESTAMPING_TX_SOFTWARE |
			SOF_TIMESTAMPING_RX_SOFTWARE |
			SOF_TIMESTAMPING_SOFTWARE;
		return 0;
	case e1000_82576:
	case e1000_82580:
	case e1000_i350:
	case e1000_i354:
	case e1000_i210:
	case e1000_i211:
		info->so_timestamping =
			SOF_TIMESTAMPING_TX_SOFTWARE |
			SOF_TIMESTAMPING_RX_SOFTWARE |
			SOF_TIMESTAMPING_SOFTWARE |
			SOF_TIMESTAMPING_TX_HARDWARE |
			SOF_TIMESTAMPING_RX_HARDWARE |
			SOF_TIMESTAMPING_RAW_HARDWARE;

		info->tx_types =
			BIT(HWTSTAMP_TX_OFF) |
			BIT(HWTSTAMP_TX_ON);

		info->rx_filters = BIT(HWTSTAMP_FILTER_NONE);

		/* 82576 does not support timestamping all packets. */
		if (adapter->hw.mac.type >= e1000_82580)
			info->rx_filters |= BIT(HWTSTAMP_FILTER_ALL);
		else
			info->rx_filters |=
				BIT(HWTSTAMP_FILTER_PTP_V1_L4_SYNC) |
				BIT(HWTSTAMP_FILTER_PTP_V1_L4_DELAY_REQ) |
				BIT(HWTSTAMP_FILTER_PTP_V2_EVENT);

		return 0;
	default:
		return -EOPNOTSUPP;
	}
}

#define ETHER_TYPE_FULL_MASK ((__force __be16)~0)
static int igb_get_ethtool_nfc_entry(struct igb_adapter *adapter,
				     struct ethtool_rxnfc *cmd)
{
	struct ethtool_rx_flow_spec *fsp = &cmd->fs;
	struct igb_nfc_filter *rule = NULL;

	/* report total rule count */
	cmd->data = IGB_MAX_RXNFC_FILTERS;

	hlist_for_each_entry(rule, &adapter->nfc_filter_list, nfc_node) {
		if (fsp->location <= rule->sw_idx)
			break;
	}

	if (!rule || fsp->location != rule->sw_idx)
		return -EINVAL;

	if (rule->filter.match_flags) {
		fsp->flow_type = ETHER_FLOW;
		fsp->ring_cookie = rule->action;
		if (rule->filter.match_flags & IGB_FILTER_FLAG_ETHER_TYPE) {
			fsp->h_u.ether_spec.h_proto = rule->filter.etype;
			fsp->m_u.ether_spec.h_proto = ETHER_TYPE_FULL_MASK;
		}
		if (rule->filter.match_flags & IGB_FILTER_FLAG_VLAN_TCI) {
			fsp->flow_type |= FLOW_EXT;
			fsp->h_ext.vlan_tci = rule->filter.vlan_tci;
			fsp->m_ext.vlan_tci = htons(VLAN_PRIO_MASK);
		}
		return 0;
	}
	return -EINVAL;
}

static int igb_get_ethtool_nfc_all(struct igb_adapter *adapter,
				   struct ethtool_rxnfc *cmd,
				   u32 *rule_locs)
{
	struct igb_nfc_filter *rule;
	int cnt = 0;

	/* report total rule count */
	cmd->data = IGB_MAX_RXNFC_FILTERS;

	hlist_for_each_entry(rule, &adapter->nfc_filter_list, nfc_node) {
		if (cnt == cmd->rule_cnt)
			return -EMSGSIZE;
		rule_locs[cnt] = rule->sw_idx;
		cnt++;
	}

	cmd->rule_cnt = cnt;

	return 0;
}

static int igb_get_rss_hash_opts(struct igb_adapter *adapter,
				 struct ethtool_rxnfc *cmd)
{
	cmd->data = 0;

	/* Report default options for RSS on igb */
	switch (cmd->flow_type) {
	case TCP_V4_FLOW:
		cmd->data |= RXH_L4_B_0_1 | RXH_L4_B_2_3;
		/* Fall through */
	case UDP_V4_FLOW:
		if (adapter->flags & IGB_FLAG_RSS_FIELD_IPV4_UDP)
			cmd->data |= RXH_L4_B_0_1 | RXH_L4_B_2_3;
		/* Fall through */
	case SCTP_V4_FLOW:
	case AH_ESP_V4_FLOW:
	case AH_V4_FLOW:
	case ESP_V4_FLOW:
	case IPV4_FLOW:
		cmd->data |= RXH_IP_SRC | RXH_IP_DST;
		break;
	case TCP_V6_FLOW:
		cmd->data |= RXH_L4_B_0_1 | RXH_L4_B_2_3;
		/* Fall through */
	case UDP_V6_FLOW:
		if (adapter->flags & IGB_FLAG_RSS_FIELD_IPV6_UDP)
			cmd->data |= RXH_L4_B_0_1 | RXH_L4_B_2_3;
		/* Fall through */
	case SCTP_V6_FLOW:
	case AH_ESP_V6_FLOW:
	case AH_V6_FLOW:
	case ESP_V6_FLOW:
	case IPV6_FLOW:
		cmd->data |= RXH_IP_SRC | RXH_IP_DST;
		break;
	default:
		return -EINVAL;
	}

	return 0;
}

static int igb_get_rxnfc(struct net_device *dev, struct ethtool_rxnfc *cmd,
			 u32 *rule_locs)
{
	struct igb_adapter *adapter = netdev_priv(dev);
	int ret = -EOPNOTSUPP;

	switch (cmd->cmd) {
	case ETHTOOL_GRXRINGS:
		cmd->data = adapter->num_rx_queues;
		ret = 0;
		break;
	case ETHTOOL_GRXCLSRLCNT:
		cmd->rule_cnt = adapter->nfc_filter_count;
		ret = 0;
		break;
	case ETHTOOL_GRXCLSRULE:
		ret = igb_get_ethtool_nfc_entry(adapter, cmd);
		break;
	case ETHTOOL_GRXCLSRLALL:
		ret = igb_get_ethtool_nfc_all(adapter, cmd, rule_locs);
		break;
	case ETHTOOL_GRXFH:
		ret = igb_get_rss_hash_opts(adapter, cmd);
		break;
	default:
		break;
	}

	return ret;
}

#define UDP_RSS_FLAGS (IGB_FLAG_RSS_FIELD_IPV4_UDP | \
		       IGB_FLAG_RSS_FIELD_IPV6_UDP)
static int igb_set_rss_hash_opt(struct igb_adapter *adapter,
				struct ethtool_rxnfc *nfc)
{
	u32 flags = adapter->flags;

	/* RSS does not support anything other than hashing
	 * to queues on src and dst IPs and ports
	 */
	if (nfc->data & ~(RXH_IP_SRC | RXH_IP_DST |
			  RXH_L4_B_0_1 | RXH_L4_B_2_3))
		return -EINVAL;

	switch (nfc->flow_type) {
	case TCP_V4_FLOW:
	case TCP_V6_FLOW:
		if (!(nfc->data & RXH_IP_SRC) ||
		    !(nfc->data & RXH_IP_DST) ||
		    !(nfc->data & RXH_L4_B_0_1) ||
		    !(nfc->data & RXH_L4_B_2_3))
			return -EINVAL;
		break;
	case UDP_V4_FLOW:
		if (!(nfc->data & RXH_IP_SRC) ||
		    !(nfc->data & RXH_IP_DST))
			return -EINVAL;
		switch (nfc->data & (RXH_L4_B_0_1 | RXH_L4_B_2_3)) {
		case 0:
			flags &= ~IGB_FLAG_RSS_FIELD_IPV4_UDP;
			break;
		case (RXH_L4_B_0_1 | RXH_L4_B_2_3):
			flags |= IGB_FLAG_RSS_FIELD_IPV4_UDP;
			break;
		default:
			return -EINVAL;
		}
		break;
	case UDP_V6_FLOW:
		if (!(nfc->data & RXH_IP_SRC) ||
		    !(nfc->data & RXH_IP_DST))
			return -EINVAL;
		switch (nfc->data & (RXH_L4_B_0_1 | RXH_L4_B_2_3)) {
		case 0:
			flags &= ~IGB_FLAG_RSS_FIELD_IPV6_UDP;
			break;
		case (RXH_L4_B_0_1 | RXH_L4_B_2_3):
			flags |= IGB_FLAG_RSS_FIELD_IPV6_UDP;
			break;
		default:
			return -EINVAL;
		}
		break;
	case AH_ESP_V4_FLOW:
	case AH_V4_FLOW:
	case ESP_V4_FLOW:
	case SCTP_V4_FLOW:
	case AH_ESP_V6_FLOW:
	case AH_V6_FLOW:
	case ESP_V6_FLOW:
	case SCTP_V6_FLOW:
		if (!(nfc->data & RXH_IP_SRC) ||
		    !(nfc->data & RXH_IP_DST) ||
		    (nfc->data & RXH_L4_B_0_1) ||
		    (nfc->data & RXH_L4_B_2_3))
			return -EINVAL;
		break;
	default:
		return -EINVAL;
	}

	/* if we changed something we need to update flags */
	if (flags != adapter->flags) {
		struct e1000_hw *hw = &adapter->hw;
		u32 mrqc = rd32(E1000_MRQC);

		if ((flags & UDP_RSS_FLAGS) &&
		    !(adapter->flags & UDP_RSS_FLAGS))
			dev_err(&adapter->pdev->dev,
				"enabling UDP RSS: fragmented packets may arrive out of order to the stack above\n");

		adapter->flags = flags;

		/* Perform hash on these packet types */
		mrqc |= E1000_MRQC_RSS_FIELD_IPV4 |
			E1000_MRQC_RSS_FIELD_IPV4_TCP |
			E1000_MRQC_RSS_FIELD_IPV6 |
			E1000_MRQC_RSS_FIELD_IPV6_TCP;

		mrqc &= ~(E1000_MRQC_RSS_FIELD_IPV4_UDP |
			  E1000_MRQC_RSS_FIELD_IPV6_UDP);

		if (flags & IGB_FLAG_RSS_FIELD_IPV4_UDP)
			mrqc |= E1000_MRQC_RSS_FIELD_IPV4_UDP;

		if (flags & IGB_FLAG_RSS_FIELD_IPV6_UDP)
			mrqc |= E1000_MRQC_RSS_FIELD_IPV6_UDP;

		wr32(E1000_MRQC, mrqc);
	}

	return 0;
}

static int igb_rxnfc_write_etype_filter(struct igb_adapter *adapter,
					struct igb_nfc_filter *input)
{
	struct e1000_hw *hw = &adapter->hw;
	u8 i;
	u32 etqf;
	u16 etype;

	/* find an empty etype filter register */
	for (i = 0; i < MAX_ETYPE_FILTER; ++i) {
		if (!adapter->etype_bitmap[i])
			break;
	}
	if (i == MAX_ETYPE_FILTER) {
		dev_err(&adapter->pdev->dev, "ethtool -N: etype filters are all used.\n");
		return -EINVAL;
	}

	adapter->etype_bitmap[i] = true;

	etqf = rd32(E1000_ETQF(i));
	etype = ntohs(input->filter.etype & ETHER_TYPE_FULL_MASK);

	etqf |= E1000_ETQF_FILTER_ENABLE;
	etqf &= ~E1000_ETQF_ETYPE_MASK;
	etqf |= (etype & E1000_ETQF_ETYPE_MASK);

	etqf &= ~E1000_ETQF_QUEUE_MASK;
	etqf |= ((input->action << E1000_ETQF_QUEUE_SHIFT)
		& E1000_ETQF_QUEUE_MASK);
	etqf |= E1000_ETQF_QUEUE_ENABLE;

	wr32(E1000_ETQF(i), etqf);

	input->etype_reg_index = i;

	return 0;
}

static int igb_rxnfc_write_vlan_prio_filter(struct igb_adapter *adapter,
					    struct igb_nfc_filter *input)
{
	struct e1000_hw *hw = &adapter->hw;
	u8 vlan_priority;
	u16 queue_index;
	u32 vlapqf;

	vlapqf = rd32(E1000_VLAPQF);
	vlan_priority = (ntohs(input->filter.vlan_tci) & VLAN_PRIO_MASK)
				>> VLAN_PRIO_SHIFT;
	queue_index = (vlapqf >> (vlan_priority * 4)) & E1000_VLAPQF_QUEUE_MASK;

	/* check whether this vlan prio is already set */
	if ((vlapqf & E1000_VLAPQF_P_VALID(vlan_priority)) &&
	    (queue_index != input->action)) {
		dev_err(&adapter->pdev->dev, "ethtool rxnfc set vlan prio filter failed.\n");
		return -EEXIST;
	}

	vlapqf |= E1000_VLAPQF_P_VALID(vlan_priority);
	vlapqf |= E1000_VLAPQF_QUEUE_SEL(vlan_priority, input->action);

	wr32(E1000_VLAPQF, vlapqf);

	return 0;
}

int igb_add_filter(struct igb_adapter *adapter, struct igb_nfc_filter *input)
{
	int err = -EINVAL;

	if (input->filter.match_flags & IGB_FILTER_FLAG_ETHER_TYPE) {
		err = igb_rxnfc_write_etype_filter(adapter, input);
		if (err)
			return err;
	}

	if (input->filter.match_flags & IGB_FILTER_FLAG_VLAN_TCI)
		err = igb_rxnfc_write_vlan_prio_filter(adapter, input);

	return err;
}

static void igb_clear_etype_filter_regs(struct igb_adapter *adapter,
					u16 reg_index)
{
	struct e1000_hw *hw = &adapter->hw;
	u32 etqf = rd32(E1000_ETQF(reg_index));

	etqf &= ~E1000_ETQF_QUEUE_ENABLE;
	etqf &= ~E1000_ETQF_QUEUE_MASK;
	etqf &= ~E1000_ETQF_FILTER_ENABLE;

	wr32(E1000_ETQF(reg_index), etqf);

	adapter->etype_bitmap[reg_index] = false;
}

static void igb_clear_vlan_prio_filter(struct igb_adapter *adapter,
				       u16 vlan_tci)
{
	struct e1000_hw *hw = &adapter->hw;
	u8 vlan_priority;
	u32 vlapqf;

	vlan_priority = (vlan_tci & VLAN_PRIO_MASK) >> VLAN_PRIO_SHIFT;

	vlapqf = rd32(E1000_VLAPQF);
	vlapqf &= ~E1000_VLAPQF_P_VALID(vlan_priority);
	vlapqf &= ~E1000_VLAPQF_QUEUE_SEL(vlan_priority,
						E1000_VLAPQF_QUEUE_MASK);

	wr32(E1000_VLAPQF, vlapqf);
}

int igb_erase_filter(struct igb_adapter *adapter, struct igb_nfc_filter *input)
{
	if (input->filter.match_flags & IGB_FILTER_FLAG_ETHER_TYPE)
		igb_clear_etype_filter_regs(adapter,
					    input->etype_reg_index);

	if (input->filter.match_flags & IGB_FILTER_FLAG_VLAN_TCI)
		igb_clear_vlan_prio_filter(adapter,
					   ntohs(input->filter.vlan_tci));

	return 0;
}

static int igb_update_ethtool_nfc_entry(struct igb_adapter *adapter,
					struct igb_nfc_filter *input,
					u16 sw_idx)
{
	struct igb_nfc_filter *rule, *parent;
	int err = -EINVAL;

	parent = NULL;
	rule = NULL;

	hlist_for_each_entry(rule, &adapter->nfc_filter_list, nfc_node) {
		/* hash found, or no matching entry */
		if (rule->sw_idx >= sw_idx)
			break;
		parent = rule;
	}

	/* if there is an old rule occupying our place remove it */
	if (rule && (rule->sw_idx == sw_idx)) {
		if (!input)
			err = igb_erase_filter(adapter, rule);

		hlist_del(&rule->nfc_node);
		kfree(rule);
		adapter->nfc_filter_count--;
	}

	/* If no input this was a delete, err should be 0 if a rule was
	 * successfully found and removed from the list else -EINVAL
	 */
	if (!input)
		return err;

	/* initialize node */
	INIT_HLIST_NODE(&input->nfc_node);

	/* add filter to the list */
	if (parent)
		hlist_add_behind(&parent->nfc_node, &input->nfc_node);
	else
		hlist_add_head(&input->nfc_node, &adapter->nfc_filter_list);

	/* update counts */
	adapter->nfc_filter_count++;

	return 0;
}

static int igb_add_ethtool_nfc_entry(struct igb_adapter *adapter,
				     struct ethtool_rxnfc *cmd)
{
	struct net_device *netdev = adapter->netdev;
	struct ethtool_rx_flow_spec *fsp =
		(struct ethtool_rx_flow_spec *)&cmd->fs;
	struct igb_nfc_filter *input, *rule;
	int err = 0;

	if (!(netdev->hw_features & NETIF_F_NTUPLE))
		return -EOPNOTSUPP;

	/* Don't allow programming if the action is a queue greater than
	 * the number of online Rx queues.
	 */
	if ((fsp->ring_cookie == RX_CLS_FLOW_DISC) ||
	    (fsp->ring_cookie >= adapter->num_rx_queues)) {
		dev_err(&adapter->pdev->dev, "ethtool -N: The specified action is invalid\n");
		return -EINVAL;
	}

	/* Don't allow indexes to exist outside of available space */
	if (fsp->location >= IGB_MAX_RXNFC_FILTERS) {
		dev_err(&adapter->pdev->dev, "Location out of range\n");
		return -EINVAL;
	}

	if ((fsp->flow_type & ~FLOW_EXT) != ETHER_FLOW)
		return -EINVAL;

	if (fsp->m_u.ether_spec.h_proto != ETHER_TYPE_FULL_MASK &&
	    fsp->m_ext.vlan_tci != htons(VLAN_PRIO_MASK))
		return -EINVAL;

	input = kzalloc(sizeof(*input), GFP_KERNEL);
	if (!input)
		return -ENOMEM;

	if (fsp->m_u.ether_spec.h_proto == ETHER_TYPE_FULL_MASK) {
		input->filter.etype = fsp->h_u.ether_spec.h_proto;
		input->filter.match_flags = IGB_FILTER_FLAG_ETHER_TYPE;
	}

	if ((fsp->flow_type & FLOW_EXT) && fsp->m_ext.vlan_tci) {
		if (fsp->m_ext.vlan_tci != htons(VLAN_PRIO_MASK)) {
			err = -EINVAL;
			goto err_out;
		}
		input->filter.vlan_tci = fsp->h_ext.vlan_tci;
		input->filter.match_flags |= IGB_FILTER_FLAG_VLAN_TCI;
	}

	input->action = fsp->ring_cookie;
	input->sw_idx = fsp->location;

	spin_lock(&adapter->nfc_lock);

	hlist_for_each_entry(rule, &adapter->nfc_filter_list, nfc_node) {
		if (!memcmp(&input->filter, &rule->filter,
			    sizeof(input->filter))) {
			err = -EEXIST;
			dev_err(&adapter->pdev->dev,
				"ethtool: this filter is already set\n");
			goto err_out_w_lock;
		}
	}

	err = igb_add_filter(adapter, input);
	if (err)
		goto err_out_w_lock;

	igb_update_ethtool_nfc_entry(adapter, input, input->sw_idx);

	spin_unlock(&adapter->nfc_lock);
	return 0;

err_out_w_lock:
	spin_unlock(&adapter->nfc_lock);
err_out:
	kfree(input);
	return err;
}

static int igb_del_ethtool_nfc_entry(struct igb_adapter *adapter,
				     struct ethtool_rxnfc *cmd)
{
	struct ethtool_rx_flow_spec *fsp =
		(struct ethtool_rx_flow_spec *)&cmd->fs;
	int err;

	spin_lock(&adapter->nfc_lock);
	err = igb_update_ethtool_nfc_entry(adapter, NULL, fsp->location);
	spin_unlock(&adapter->nfc_lock);

	return err;
}

static int igb_set_rxnfc(struct net_device *dev, struct ethtool_rxnfc *cmd)
{
	struct igb_adapter *adapter = netdev_priv(dev);
	int ret = -EOPNOTSUPP;

	switch (cmd->cmd) {
	case ETHTOOL_SRXFH:
		ret = igb_set_rss_hash_opt(adapter, cmd);
		break;
	case ETHTOOL_SRXCLSRLINS:
		ret = igb_add_ethtool_nfc_entry(adapter, cmd);
		break;
	case ETHTOOL_SRXCLSRLDEL:
		ret = igb_del_ethtool_nfc_entry(adapter, cmd);
	default:
		break;
	}

	return ret;
}

static int igb_get_eee(struct net_device *netdev, struct ethtool_eee *edata)
{
	struct igb_adapter *adapter = netdev_priv(netdev);
	struct e1000_hw *hw = &adapter->hw;
	u32 ret_val;
	u16 phy_data;

	if ((hw->mac.type < e1000_i350) ||
	    (hw->phy.media_type != e1000_media_type_copper))
		return -EOPNOTSUPP;

	edata->supported = (SUPPORTED_1000baseT_Full |
			    SUPPORTED_100baseT_Full);
	if (!hw->dev_spec._82575.eee_disable)
		edata->advertised =
			mmd_eee_adv_to_ethtool_adv_t(adapter->eee_advert);

	/* The IPCNFG and EEER registers are not supported on I354. */
	if (hw->mac.type == e1000_i354) {
		igb_get_eee_status_i354(hw, (bool *)&edata->eee_active);
	} else {
		u32 eeer;

		eeer = rd32(E1000_EEER);

		/* EEE status on negotiated link */
		if (eeer & E1000_EEER_EEE_NEG)
			edata->eee_active = true;

		if (eeer & E1000_EEER_TX_LPI_EN)
			edata->tx_lpi_enabled = true;
	}

	/* EEE Link Partner Advertised */
	switch (hw->mac.type) {
	case e1000_i350:
		ret_val = igb_read_emi_reg(hw, E1000_EEE_LP_ADV_ADDR_I350,
					   &phy_data);
		if (ret_val)
			return -ENODATA;

		edata->lp_advertised = mmd_eee_adv_to_ethtool_adv_t(phy_data);
		break;
	case e1000_i354:
	case e1000_i210:
	case e1000_i211:
		ret_val = igb_read_xmdio_reg(hw, E1000_EEE_LP_ADV_ADDR_I210,
					     E1000_EEE_LP_ADV_DEV_I210,
					     &phy_data);
		if (ret_val)
			return -ENODATA;

		edata->lp_advertised = mmd_eee_adv_to_ethtool_adv_t(phy_data);

		break;
	default:
		break;
	}

	edata->eee_enabled = !hw->dev_spec._82575.eee_disable;

	if ((hw->mac.type == e1000_i354) &&
	    (edata->eee_enabled))
		edata->tx_lpi_enabled = true;

	/* Report correct negotiated EEE status for devices that
	 * wrongly report EEE at half-duplex
	 */
	if (adapter->link_duplex == HALF_DUPLEX) {
		edata->eee_enabled = false;
		edata->eee_active = false;
		edata->tx_lpi_enabled = false;
		edata->advertised &= ~edata->advertised;
	}

	return 0;
}

static int igb_set_eee(struct net_device *netdev,
		       struct ethtool_eee *edata)
{
	struct igb_adapter *adapter = netdev_priv(netdev);
	struct e1000_hw *hw = &adapter->hw;
	struct ethtool_eee eee_curr;
	bool adv1g_eee = true, adv100m_eee = true;
	s32 ret_val;

	if ((hw->mac.type < e1000_i350) ||
	    (hw->phy.media_type != e1000_media_type_copper))
		return -EOPNOTSUPP;

	memset(&eee_curr, 0, sizeof(struct ethtool_eee));

	ret_val = igb_get_eee(netdev, &eee_curr);
	if (ret_val)
		return ret_val;

	if (eee_curr.eee_enabled) {
		if (eee_curr.tx_lpi_enabled != edata->tx_lpi_enabled) {
			dev_err(&adapter->pdev->dev,
				"Setting EEE tx-lpi is not supported\n");
			return -EINVAL;
		}

		/* Tx LPI timer is not implemented currently */
		if (edata->tx_lpi_timer) {
			dev_err(&adapter->pdev->dev,
				"Setting EEE Tx LPI timer is not supported\n");
			return -EINVAL;
		}

		if (!edata->advertised || (edata->advertised &
		    ~(ADVERTISE_100_FULL | ADVERTISE_1000_FULL))) {
			dev_err(&adapter->pdev->dev,
				"EEE Advertisement supports only 100Tx and/or 100T full duplex\n");
			return -EINVAL;
		}
		adv100m_eee = !!(edata->advertised & ADVERTISE_100_FULL);
		adv1g_eee = !!(edata->advertised & ADVERTISE_1000_FULL);

	} else if (!edata->eee_enabled) {
		dev_err(&adapter->pdev->dev,
			"Setting EEE options are not supported with EEE disabled\n");
			return -EINVAL;
		}

	adapter->eee_advert = ethtool_adv_to_mmd_eee_adv_t(edata->advertised);
	if (hw->dev_spec._82575.eee_disable != !edata->eee_enabled) {
		hw->dev_spec._82575.eee_disable = !edata->eee_enabled;
		adapter->flags |= IGB_FLAG_EEE;

		/* reset link */
		if (netif_running(netdev))
			igb_reinit_locked(adapter);
		else
			igb_reset(adapter);
	}

	if (hw->mac.type == e1000_i354)
		ret_val = igb_set_eee_i354(hw, adv1g_eee, adv100m_eee);
	else
		ret_val = igb_set_eee_i350(hw, adv1g_eee, adv100m_eee);

	if (ret_val) {
		dev_err(&adapter->pdev->dev,
			"Problem setting EEE advertisement options\n");
		return -EINVAL;
	}

	return 0;
}

static int igb_get_module_info(struct net_device *netdev,
			       struct ethtool_modinfo *modinfo)
{
	struct igb_adapter *adapter = netdev_priv(netdev);
	struct e1000_hw *hw = &adapter->hw;
	u32 status = 0;
	u16 sff8472_rev, addr_mode;
	bool page_swap = false;

	if ((hw->phy.media_type == e1000_media_type_copper) ||
	    (hw->phy.media_type == e1000_media_type_unknown))
		return -EOPNOTSUPP;

	/* Check whether we support SFF-8472 or not */
	status = igb_read_phy_reg_i2c(hw, IGB_SFF_8472_COMP, &sff8472_rev);
	if (status)
		return -EIO;

	/* addressing mode is not supported */
	status = igb_read_phy_reg_i2c(hw, IGB_SFF_8472_SWAP, &addr_mode);
	if (status)
		return -EIO;

	/* addressing mode is not supported */
	if ((addr_mode & 0xFF) & IGB_SFF_ADDRESSING_MODE) {
		hw_dbg("Address change required to access page 0xA2, but not supported. Please report the module type to the driver maintainers.\n");
		page_swap = true;
	}

	if ((sff8472_rev & 0xFF) == IGB_SFF_8472_UNSUP || page_swap) {
		/* We have an SFP, but it does not support SFF-8472 */
		modinfo->type = ETH_MODULE_SFF_8079;
		modinfo->eeprom_len = ETH_MODULE_SFF_8079_LEN;
	} else {
		/* We have an SFP which supports a revision of SFF-8472 */
		modinfo->type = ETH_MODULE_SFF_8472;
		modinfo->eeprom_len = ETH_MODULE_SFF_8472_LEN;
	}

	return 0;
}

static int igb_get_module_eeprom(struct net_device *netdev,
				 struct ethtool_eeprom *ee, u8 *data)
{
	struct igb_adapter *adapter = netdev_priv(netdev);
	struct e1000_hw *hw = &adapter->hw;
	u32 status = 0;
	u16 *dataword;
	u16 first_word, last_word;
	int i = 0;

	if (ee->len == 0)
		return -EINVAL;

	first_word = ee->offset >> 1;
	last_word = (ee->offset + ee->len - 1) >> 1;

	dataword = kmalloc(sizeof(u16) * (last_word - first_word + 1),
			   GFP_KERNEL);
	if (!dataword)
		return -ENOMEM;

	/* Read EEPROM block, SFF-8079/SFF-8472, word at a time */
	for (i = 0; i < last_word - first_word + 1; i++) {
		status = igb_read_phy_reg_i2c(hw, (first_word + i) * 2,
					      &dataword[i]);
		if (status) {
			/* Error occurred while reading module */
			kfree(dataword);
			return -EIO;
		}

		be16_to_cpus(&dataword[i]);
	}

	memcpy(data, (u8 *)dataword + (ee->offset & 1), ee->len);
	kfree(dataword);

	return 0;
}

static int igb_ethtool_begin(struct net_device *netdev)
{
	struct igb_adapter *adapter = netdev_priv(netdev);
	pm_runtime_get_sync(&adapter->pdev->dev);
	return 0;
}

static void igb_ethtool_complete(struct net_device *netdev)
{
	struct igb_adapter *adapter = netdev_priv(netdev);
	pm_runtime_put(&adapter->pdev->dev);
}

static u32 igb_get_rxfh_indir_size(struct net_device *netdev)
{
	return IGB_RETA_SIZE;
}

static int igb_get_rxfh(struct net_device *netdev, u32 *indir, u8 *key,
			u8 *hfunc)
{
	struct igb_adapter *adapter = netdev_priv(netdev);
	int i;

	if (hfunc)
		*hfunc = ETH_RSS_HASH_TOP;
	if (!indir)
		return 0;
	for (i = 0; i < IGB_RETA_SIZE; i++)
		indir[i] = adapter->rss_indir_tbl[i];

	return 0;
}

void igb_write_rss_indir_tbl(struct igb_adapter *adapter)
{
	struct e1000_hw *hw = &adapter->hw;
	u32 reg = E1000_RETA(0);
	u32 shift = 0;
	int i = 0;

	switch (hw->mac.type) {
	case e1000_82575:
		shift = 6;
		break;
	case e1000_82576:
		/* 82576 supports 2 RSS queues for SR-IOV */
		if (adapter->vfs_allocated_count)
			shift = 3;
		break;
	default:
		break;
	}

	while (i < IGB_RETA_SIZE) {
		u32 val = 0;
		int j;

		for (j = 3; j >= 0; j--) {
			val <<= 8;
			val |= adapter->rss_indir_tbl[i + j];
		}

		wr32(reg, val << shift);
		reg += 4;
		i += 4;
	}
}

static int igb_set_rxfh(struct net_device *netdev, const u32 *indir,
			const u8 *key, const u8 hfunc)
{
	struct igb_adapter *adapter = netdev_priv(netdev);
	struct e1000_hw *hw = &adapter->hw;
	int i;
	u32 num_queues;

	/* We do not allow change in unsupported parameters */
	if (key ||
	    (hfunc != ETH_RSS_HASH_NO_CHANGE && hfunc != ETH_RSS_HASH_TOP))
		return -EOPNOTSUPP;
	if (!indir)
		return 0;

	num_queues = adapter->rss_queues;

	switch (hw->mac.type) {
	case e1000_82576:
		/* 82576 supports 2 RSS queues for SR-IOV */
		if (adapter->vfs_allocated_count)
			num_queues = 2;
		break;
	default:
		break;
	}

	/* Verify user input. */
	for (i = 0; i < IGB_RETA_SIZE; i++)
		if (indir[i] >= num_queues)
			return -EINVAL;


	for (i = 0; i < IGB_RETA_SIZE; i++)
		adapter->rss_indir_tbl[i] = indir[i];

	igb_write_rss_indir_tbl(adapter);

	return 0;
}

static unsigned int igb_max_channels(struct igb_adapter *adapter)
{
	struct e1000_hw *hw = &adapter->hw;
	unsigned int max_combined = 0;

	switch (hw->mac.type) {
	case e1000_i211:
		max_combined = IGB_MAX_RX_QUEUES_I211;
		break;
	case e1000_82575:
	case e1000_i210:
		max_combined = IGB_MAX_RX_QUEUES_82575;
		break;
	case e1000_i350:
		if (!!adapter->vfs_allocated_count) {
			max_combined = 1;
			break;
		}
		/* fall through */
	case e1000_82576:
		if (!!adapter->vfs_allocated_count) {
			max_combined = 2;
			break;
		}
		/* fall through */
	case e1000_82580:
	case e1000_i354:
	default:
		max_combined = IGB_MAX_RX_QUEUES;
		break;
	}

	return max_combined;
}

static void igb_get_channels(struct net_device *netdev,
			     struct ethtool_channels *ch)
{
	struct igb_adapter *adapter = netdev_priv(netdev);

	/* Report maximum channels */
	ch->max_combined = igb_max_channels(adapter);

	/* Report info for other vector */
	if (adapter->flags & IGB_FLAG_HAS_MSIX) {
		ch->max_other = NON_Q_VECTORS;
		ch->other_count = NON_Q_VECTORS;
	}

	ch->combined_count = adapter->rss_queues;
}

static int igb_set_channels(struct net_device *netdev,
			    struct ethtool_channels *ch)
{
	struct igb_adapter *adapter = netdev_priv(netdev);
	unsigned int count = ch->combined_count;
	unsigned int max_combined = 0;

	/* Verify they are not requesting separate vectors */
	if (!count || ch->rx_count || ch->tx_count)
		return -EINVAL;

	/* Verify other_count is valid and has not been changed */
	if (ch->other_count != NON_Q_VECTORS)
		return -EINVAL;

	/* Verify the number of channels doesn't exceed hw limits */
	max_combined = igb_max_channels(adapter);
	if (count > max_combined)
		return -EINVAL;

	if (count != adapter->rss_queues) {
		adapter->rss_queues = count;
		igb_set_flag_queue_pairs(adapter, max_combined);

		/* Hardware has to reinitialize queues and interrupts to
		 * match the new configuration.
		 */
		return igb_reinit_queues(adapter);
	}

	return 0;
}

static u32 igb_get_priv_flags(struct net_device *netdev)
{
	struct igb_adapter *adapter = netdev_priv(netdev);
	u32 priv_flags = 0;

	if (adapter->flags & IGB_FLAG_RX_LEGACY)
		priv_flags |= IGB_PRIV_FLAGS_LEGACY_RX;

	return priv_flags;
}

static int igb_set_priv_flags(struct net_device *netdev, u32 priv_flags)
{
	struct igb_adapter *adapter = netdev_priv(netdev);
	unsigned int flags = adapter->flags;

	flags &= ~IGB_FLAG_RX_LEGACY;
	if (priv_flags & IGB_PRIV_FLAGS_LEGACY_RX)
		flags |= IGB_FLAG_RX_LEGACY;

	if (flags != adapter->flags) {
		adapter->flags = flags;

		/* reset interface to repopulate queues */
		if (netif_running(netdev))
			igb_reinit_locked(adapter);
	}

	return 0;
}

static const struct ethtool_ops igb_ethtool_ops = {
	.get_drvinfo		= igb_get_drvinfo,
	.get_regs_len		= igb_get_regs_len,
	.get_regs		= igb_get_regs,
	.get_wol		= igb_get_wol,
	.set_wol		= igb_set_wol,
	.get_msglevel		= igb_get_msglevel,
	.set_msglevel		= igb_set_msglevel,
	.nway_reset		= igb_nway_reset,
	.get_link		= igb_get_link,
	.get_eeprom_len		= igb_get_eeprom_len,
	.get_eeprom		= igb_get_eeprom,
	.set_eeprom		= igb_set_eeprom,
	.get_ringparam		= igb_get_ringparam,
	.set_ringparam		= igb_set_ringparam,
	.get_pauseparam		= igb_get_pauseparam,
	.set_pauseparam		= igb_set_pauseparam,
	.self_test		= igb_diag_test,
	.get_strings		= igb_get_strings,
	.set_phys_id		= igb_set_phys_id,
	.get_sset_count		= igb_get_sset_count,
	.get_ethtool_stats	= igb_get_ethtool_stats,
	.get_coalesce		= igb_get_coalesce,
	.set_coalesce		= igb_set_coalesce,
	.get_ts_info		= igb_get_ts_info,
	.get_rxnfc		= igb_get_rxnfc,
	.set_rxnfc		= igb_set_rxnfc,
	.get_eee		= igb_get_eee,
	.set_eee		= igb_set_eee,
	.get_module_info	= igb_get_module_info,
	.get_module_eeprom	= igb_get_module_eeprom,
	.get_rxfh_indir_size	= igb_get_rxfh_indir_size,
	.get_rxfh		= igb_get_rxfh,
	.set_rxfh		= igb_set_rxfh,
	.get_channels		= igb_get_channels,
	.set_channels		= igb_set_channels,
	.get_priv_flags		= igb_get_priv_flags,
	.set_priv_flags		= igb_set_priv_flags,
	.begin			= igb_ethtool_begin,
	.complete		= igb_ethtool_complete,
	.get_link_ksettings	= igb_get_link_ksettings,
	.set_link_ksettings	= igb_set_link_ksettings,
};

void igb_set_ethtool_ops(struct net_device *netdev)
{
	netdev->ethtool_ops = &igb_ethtool_ops;
}<|MERGE_RESOLUTION|>--- conflicted
+++ resolved
@@ -151,12 +151,8 @@
 
 #define IGB_PRIV_FLAGS_STR_LEN ARRAY_SIZE(igb_priv_flags_strings)
 
-<<<<<<< HEAD
-static int igb_get_settings(struct net_device *netdev, struct ethtool_cmd *ecmd)
-=======
 static int igb_get_link_ksettings(struct net_device *netdev,
 				  struct ethtool_link_ksettings *cmd)
->>>>>>> 88275ed0
 {
 	struct igb_adapter *adapter = netdev_priv(netdev);
 	struct e1000_hw *hw = &adapter->hw;
