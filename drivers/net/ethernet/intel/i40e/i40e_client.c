--- conflicted
+++ resolved
@@ -142,36 +142,6 @@
 		dev_dbg(&vsi->back->pdev->dev,
 			"Cannot locate client instance l2_param_change routine\n");
 		return;
-<<<<<<< HEAD
-	mutex_lock(&i40e_client_instance_mutex);
-	list_for_each_entry(cdev, &i40e_client_instances, list) {
-		if (cdev->lan_info.pf == vsi->back) {
-			if (!cdev->client ||
-			    !cdev->client->ops ||
-			    !cdev->client->ops->l2_param_change) {
-				dev_dbg(&vsi->back->pdev->dev,
-					"Cannot locate client instance l2_param_change routine\n");
-				continue;
-			}
-	memset(&params, 0, sizeof(params));
-	i40e_client_get_params(vsi, &params);
-			if (!test_bit(__I40E_CLIENT_INSTANCE_OPENED,
-				      &cdev->state)) {
-				dev_dbg(&vsi->back->pdev->dev, "Client is not open, abort l2 param change\n");
-				continue;
-			}
-			cdev->lan_info.params = params;
-			cdev->client->ops->l2_param_change(&cdev->lan_info,
-							   cdev->client,
-							   &params);
-		}
-	}
-	mutex_unlock(&i40e_client_instance_mutex);
-}
-
-/**
- * i40e_client_release_qvlist
-=======
 	}
 	if (!test_bit(__I40E_CLIENT_INSTANCE_OPENED, &cdev->state)) {
 		dev_dbg(&vsi->back->pdev->dev, "Client is not open, abort l2 param change\n");
@@ -186,7 +156,6 @@
 
 /**
  * i40e_client_release_qvlist - release MSI-X vector mapping for client
->>>>>>> 2ac97f0f
  * @ldev: pointer to L2 context.
  *
  **/
@@ -406,39 +375,8 @@
 	    test_bit(__I40E_CONFIG_BUSY, pf->state))
 		return;
 
-<<<<<<< HEAD
-	/* Check client state and instantiate client if client registered */
-	mutex_lock(&i40e_client_mutex);
-	list_for_each_entry(client, &i40e_clients, list) {
-		/* first check client is registered */
-		if (!test_bit(__I40E_CLIENT_REGISTERED, &client->state))
-			continue;
-
-		/* Do we also need the LAN VSI to be up, to create instance */
-		if (!(client->flags & I40E_CLIENT_FLAGS_LAUNCH_ON_PROBE)) {
-			/* check if L2 VSI is up, if not we are not ready */
-			if (test_bit(__I40E_DOWN, &pf->vsi[pf->lan_vsi]->state))
-				continue;
-		} else {
-			dev_warn(&pf->pdev->dev, "This client %s is being instantiated at probe\n",
-				 client->name);
-		}
-
-		/* Add the client instance to the instance list */
-		cdev = i40e_client_add_instance(pf, client, &existing);
-		if (!cdev)
-			continue;
-
-		if (!existing) {
-			dev_info(&pf->pdev->dev, "Added instance of Client %s to PF%d bus=0x%02x dev=0x%02x func=0x%02x\n",
-				 client->name, pf->hw.pf_id,
-				 pf->hw.bus.bus_id, pf->hw.bus.device,
-				 pf->hw.bus.func);
-		}
-=======
 	if (!client || !cdev)
 		return;
->>>>>>> 2ac97f0f
 
 	/* Here we handle client opens. If the client is down, but
 	 * the netdev is up, then open the client.
@@ -497,15 +435,12 @@
 	dev_info(&pf->pdev->dev, "Added LAN device PF%d bus=0x%02x dev=0x%02x func=0x%02x\n",
 		 pf->hw.pf_id, pf->hw.bus.bus_id,
 		 pf->hw.bus.device, pf->hw.bus.func);
-<<<<<<< HEAD
-=======
 
 	/* If a client has already been registered, we need to add an instance
 	 * of it to our new LAN device.
 	 */
 	if (registered_client)
 		i40e_client_add_instance(pf);
->>>>>>> 2ac97f0f
 
 	/* Since in some cases register may have happened before a device gets
 	 * added, we can schedule a subtask to go initiate the clients if
