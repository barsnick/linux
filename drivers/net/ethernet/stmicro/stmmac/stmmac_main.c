--- conflicted
+++ resolved
@@ -1549,7 +1549,6 @@
  * allow zero-copy mechanism.
  */
 static int alloc_dma_desc_resources(struct stmmac_priv *priv)
-<<<<<<< HEAD
 {
 	int ret = 0;
 
@@ -1651,109 +1650,6 @@
 }
 
 /**
-=======
-{
-	int ret = 0;
-
-	ret = alloc_tx_dma_desc_resources(priv);
-	if (ret)
-		return ret;
-
-	ret = alloc_rx_dma_desc_resources(priv);
-
-	return ret;
-}
-
-/**
- *  stmmac_mac_enable_rx_queues - Enable MAC rx queues
- *  @priv: driver private structure
- *  Description: It is used for enabling the rx queues in the MAC
- */
-static void stmmac_mac_enable_rx_queues(struct stmmac_priv *priv)
-{
-	u32 rx_queues_count = priv->plat->rx_queues_to_use;
-	int queue;
-	u8 mode;
-
-	for (queue = 0; queue < rx_queues_count; queue++) {
-		mode = priv->plat->rx_queues_cfg[queue].mode_to_use;
-		priv->hw->mac->rx_queue_enable(priv->hw, mode, queue);
-	}
-}
-
-/**
- * stmmac_start_rx_dma - start RX DMA channel
- * @priv: driver private structure
- * @chan: RX channel index
- * Description:
- * This starts a RX DMA channel
- */
-static void stmmac_start_rx_dma(struct stmmac_priv *priv, u32 chan)
-{
-	netdev_dbg(priv->dev, "DMA RX processes started in channel %d\n", chan);
-	priv->hw->dma->start_rx(priv->ioaddr, chan);
-}
-
-/**
- * stmmac_start_tx_dma - start TX DMA channel
- * @priv: driver private structure
- * @chan: TX channel index
- * Description:
- * This starts a TX DMA channel
- */
-static void stmmac_start_tx_dma(struct stmmac_priv *priv, u32 chan)
-{
-	netdev_dbg(priv->dev, "DMA TX processes started in channel %d\n", chan);
-	priv->hw->dma->start_tx(priv->ioaddr, chan);
-}
-
-/**
- * stmmac_stop_rx_dma - stop RX DMA channel
- * @priv: driver private structure
- * @chan: RX channel index
- * Description:
- * This stops a RX DMA channel
- */
-static void stmmac_stop_rx_dma(struct stmmac_priv *priv, u32 chan)
-{
-	netdev_dbg(priv->dev, "DMA RX processes stopped in channel %d\n", chan);
-	priv->hw->dma->stop_rx(priv->ioaddr, chan);
-}
-
-/**
- * stmmac_stop_tx_dma - stop TX DMA channel
- * @priv: driver private structure
- * @chan: TX channel index
- * Description:
- * This stops a TX DMA channel
- */
-static void stmmac_stop_tx_dma(struct stmmac_priv *priv, u32 chan)
-{
-	netdev_dbg(priv->dev, "DMA TX processes stopped in channel %d\n", chan);
-	priv->hw->dma->stop_tx(priv->ioaddr, chan);
-}
-
-/**
- * stmmac_start_all_dma - start all RX and TX DMA channels
- * @priv: driver private structure
- * Description:
- * This starts all the RX and TX DMA channels
- */
-static void stmmac_start_all_dma(struct stmmac_priv *priv)
-{
-	u32 rx_channels_count = priv->plat->rx_queues_to_use;
-	u32 tx_channels_count = priv->plat->tx_queues_to_use;
-	u32 chan = 0;
-
-	for (chan = 0; chan < rx_channels_count; chan++)
-		stmmac_start_rx_dma(priv, chan);
-
-	for (chan = 0; chan < tx_channels_count; chan++)
-		stmmac_start_tx_dma(priv, chan);
-}
-
-/**
->>>>>>> 88275ed0
  * stmmac_stop_all_dma - stop all RX and TX DMA channels
  * @priv: driver private structure
  * Description:
@@ -2197,7 +2093,6 @@
 			priv->hw->dma->init_chan(priv->ioaddr,
 						 priv->plat->dma_cfg,
 						 chan);
-<<<<<<< HEAD
 
 			priv->hw->dma->init_tx_chan(priv->ioaddr,
 						    priv->plat->dma_cfg,
@@ -2213,23 +2108,6 @@
 		rx_q = &priv->rx_queue[chan];
 		tx_q = &priv->tx_queue[chan];
 
-=======
-
-			priv->hw->dma->init_tx_chan(priv->ioaddr,
-						    priv->plat->dma_cfg,
-						    tx_q->dma_tx_phy, chan);
-
-			tx_q->tx_tail_addr = tx_q->dma_tx_phy +
-				    (DMA_TX_SIZE * sizeof(struct dma_desc));
-			priv->hw->dma->set_tx_tail_ptr(priv->ioaddr,
-						       tx_q->tx_tail_addr,
-						       chan);
-		}
-	} else {
-		rx_q = &priv->rx_queue[chan];
-		tx_q = &priv->tx_queue[chan];
-
->>>>>>> 88275ed0
 		priv->hw->dma->init(priv->ioaddr, priv->plat->dma_cfg,
 				    tx_q->dma_tx_phy, rx_q->dma_rx_phy, atds);
 	}
@@ -2278,7 +2156,6 @@
 {
 	u32 tx_queues_cnt = priv->plat->tx_queues_to_use;
 	u32 queue;
-<<<<<<< HEAD
 
 	for (queue = 0; queue < tx_queues_cnt; queue++)
 		netif_tx_start_queue(netdev_get_tx_queue(priv->dev, queue));
@@ -2309,38 +2186,6 @@
 	u32 rx_queues_cnt = priv->plat->rx_queues_to_use;
 	u32 queue;
 
-=======
-
-	for (queue = 0; queue < tx_queues_cnt; queue++)
-		netif_tx_start_queue(netdev_get_tx_queue(priv->dev, queue));
-}
-
-/**
- * stmmac_disable_all_queues - Disable all queues
- * @priv: driver private structure
- */
-static void stmmac_disable_all_queues(struct stmmac_priv *priv)
-{
-	u32 rx_queues_cnt = priv->plat->rx_queues_to_use;
-	u32 queue;
-
-	for (queue = 0; queue < rx_queues_cnt; queue++) {
-		struct stmmac_rx_queue *rx_q = &priv->rx_queue[queue];
-
-		napi_disable(&rx_q->napi);
-	}
-}
-
-/**
- * stmmac_enable_all_queues - Enable all queues
- * @priv: driver private structure
- */
-static void stmmac_enable_all_queues(struct stmmac_priv *priv)
-{
-	u32 rx_queues_cnt = priv->plat->rx_queues_to_use;
-	u32 queue;
-
->>>>>>> 88275ed0
 	for (queue = 0; queue < rx_queues_cnt; queue++) {
 		struct stmmac_rx_queue *rx_q = &priv->rx_queue[queue];
 
@@ -2540,18 +2385,9 @@
 		stmmac_rx_queue_dma_chan_map(priv);
 
 	/* Enable MAC RX Queues */
-<<<<<<< HEAD
-	if (rx_queues_count > 1 && priv->hw->mac->rx_queue_enable)
-		stmmac_mac_enable_rx_queues(priv);
-
-	/* Set the HW DMA mode and the COE */
-	stmmac_dma_operation_mode(priv);
-
-=======
 	if (priv->hw->mac->rx_queue_enable)
 		stmmac_mac_enable_rx_queues(priv);
 
->>>>>>> 88275ed0
 	/* Set RX priorities */
 	if (rx_queues_count > 1 && priv->hw->mac->rx_queue_prio)
 		stmmac_mac_config_rx_queues_prio(priv);
@@ -2625,6 +2461,9 @@
 
 	/* Enable the MAC Rx/Tx */
 	priv->hw->mac->set_mac(priv->ioaddr, true);
+
+	/* Set the HW DMA mode and the COE */
+	stmmac_dma_operation_mode(priv);
 
 	stmmac_mmc_setup(priv);
 
