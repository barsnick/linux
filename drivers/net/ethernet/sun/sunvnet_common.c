--- conflicted
+++ resolved
@@ -750,8 +750,6 @@
 
 	/* RESET takes precedent over any other event */
 	if (port->rx_event & LDC_EVENT_RESET) {
-<<<<<<< HEAD
-=======
 		/* a link went down */
 
 		if (port->vsw == 1) {
@@ -759,7 +757,6 @@
 			netif_carrier_off(dev);
 		}
 
->>>>>>> 2ac97f0f
 		vio_link_state_change(vio, LDC_EVENT_RESET);
 		vnet_port_reset(port);
 		vio_port_up(vio);
@@ -780,10 +777,6 @@
 	}
 
 	if (port->rx_event & LDC_EVENT_UP) {
-<<<<<<< HEAD
-		vio_link_state_change(vio, LDC_EVENT_UP);
-		port->rx_event = 0;
-=======
 		/* a link came up */
 
 		if (port->vsw == 1) {
@@ -794,7 +787,6 @@
 		vio_link_state_change(vio, LDC_EVENT_UP);
 		port->rx_event = 0;
 		port->stats.event_up++;
->>>>>>> 2ac97f0f
 		return 0;
 	}
 
