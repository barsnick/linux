--- conflicted
+++ resolved
@@ -389,14 +389,6 @@
 	}
 
 	for (i = 0; i < rxadd_subcrqs; i++) {
-<<<<<<< HEAD
-		init_rx_pool(adapter, &adapter->rx_pool[i],
-			     adapter->req_rx_add_entries_per_subcrq, i,
-			     be64_to_cpu(size_array[i]), 1);
-		if (alloc_rx_pool(adapter, &adapter->rx_pool[i])) {
-			dev_err(dev, "Couldn't alloc rx pool\n");
-			goto rx_pool_alloc_failed;
-=======
 		rx_pool = &adapter->rx_pool[i];
 
 		netdev_dbg(adapter->netdev,
@@ -429,7 +421,6 @@
 					 rx_pool->size * rx_pool->buff_size)) {
 			release_rx_pools(adapter);
 			return -1;
->>>>>>> 2ac97f0f
 		}
 
 		for (j = 0; j < rx_pool->size; ++j)
@@ -479,24 +470,6 @@
 
 	for (i = 0; i < tx_subcrqs; i++) {
 		tx_pool = &adapter->tx_pool[i];
-<<<<<<< HEAD
-		tx_pool->tx_buff =
-		    kcalloc(adapter->req_tx_entries_per_subcrq,
-			    sizeof(struct ibmvnic_tx_buff), GFP_KERNEL);
-		if (!tx_pool->tx_buff)
-			goto tx_pool_alloc_failed;
-
-		if (alloc_long_term_buff(adapter, &tx_pool->long_term_buff,
-					 adapter->req_tx_entries_per_subcrq *
-					 adapter->req_mtu))
-			goto tx_ltb_alloc_failed;
-
-		tx_pool->free_map =
-		    kcalloc(adapter->req_tx_entries_per_subcrq,
-			    sizeof(int), GFP_KERNEL);
-		if (!tx_pool->free_map)
-			goto tx_fm_alloc_failed;
-=======
 		tx_pool->tx_buff = kcalloc(adapter->req_tx_entries_per_subcrq,
 					   sizeof(struct ibmvnic_tx_buff),
 					   GFP_KERNEL);
@@ -519,7 +492,6 @@
 			release_tx_pools(adapter);
 			return -1;
 		}
->>>>>>> 2ac97f0f
 
 		for (j = 0; j < adapter->req_tx_entries_per_subcrq; j++)
 			tx_pool->free_map[j] = j;
@@ -1045,14 +1017,8 @@
 		goto out;
 	}
 
-<<<<<<< HEAD
-	atomic_inc(&tx_scrq->used);
-
-	if (atomic_read(&tx_scrq->used) >= adapter->req_tx_entries_per_subcrq) {
-=======
 	if (atomic_inc_return(&tx_scrq->used)
 					>= adapter->req_tx_entries_per_subcrq) {
->>>>>>> 2ac97f0f
 		netdev_info(netdev, "Stopping queue %d\n", queue_num);
 		netif_stop_subqueue(netdev, queue_num);
 	}
@@ -1457,12 +1423,6 @@
 
 	scrq->adapter = adapter;
 	scrq->size = 4 * PAGE_SIZE / sizeof(*scrq->msgs);
-<<<<<<< HEAD
-	scrq->cur = 0;
-	atomic_set(&scrq->used, 0);
-	scrq->rx_skb_top = NULL;
-=======
->>>>>>> 2ac97f0f
 	spin_lock_init(&scrq->lock);
 
 	netdev_dbg(adapter->netdev,
@@ -1516,27 +1476,9 @@
 				irq_dispose_mapping(adapter->rx_scrq[i]->irq);
 				adapter->rx_scrq[i]->irq = 0;
 			}
-<<<<<<< HEAD
-		adapter->rx_scrq = NULL;
-	}
-}
-
-static void release_sub_crqs_no_irqs(struct ibmvnic_adapter *adapter)
-{
-	int i;
-
-	if (adapter->tx_scrq) {
-		for (i = 0; i < adapter->req_tx_queues; i++)
-			if (adapter->tx_scrq[i])
-				release_sub_crq_queue(adapter,
-						      adapter->tx_scrq[i]);
-		adapter->tx_scrq = NULL;
-	}
-=======
 
 			release_sub_crq_queue(adapter, adapter->rx_scrq[i]);
 		}
->>>>>>> 2ac97f0f
 
 		kfree(adapter->rx_scrq);
 		adapter->rx_scrq = NULL;
@@ -1615,14 +1557,8 @@
 			}
 
 			if (txbuff->last_frag) {
-<<<<<<< HEAD
-				atomic_dec(&scrq->used);
-
-				if (atomic_read(&scrq->used) <=
-=======
 				if (atomic_sub_return(next->tx_comp.num_comps,
 						      &scrq->used) <=
->>>>>>> 2ac97f0f
 				    (adapter->req_tx_entries_per_subcrq / 2) &&
 				    netif_subqueue_stopped(adapter->netdev,
 							   txbuff->skb)) {
@@ -2300,13 +2236,10 @@
 
 	crq.query_capability.capability = cpu_to_be16(VLAN_HEADER_INSERTION);
 	atomic_inc(&adapter->running_cap_crqs);
-<<<<<<< HEAD
-=======
 	ibmvnic_send_crq(adapter, &crq);
 
 	crq.query_capability.capability = cpu_to_be16(RX_VLAN_HEADER_INSERTION);
 	atomic_inc(&adapter->running_cap_crqs);
->>>>>>> 2ac97f0f
 	ibmvnic_send_crq(adapter, &crq);
 
 	crq.query_capability.capability = cpu_to_be16(MAX_TX_SG_ENTRIES);
@@ -2889,15 +2822,12 @@
 		netdev_dbg(netdev, "vlan_header_insertion = %lld\n",
 			   adapter->vlan_header_insertion);
 		break;
-<<<<<<< HEAD
-=======
 	case RX_VLAN_HEADER_INSERTION:
 		adapter->rx_vlan_header_insertion =
 		    be64_to_cpu(crq->query_capability.number);
 		netdev_dbg(netdev, "rx_vlan_header_insertion = %lld\n",
 			   adapter->rx_vlan_header_insertion);
 		break;
->>>>>>> 2ac97f0f
 	case MAX_TX_SG_ENTRIES:
 		adapter->max_tx_sg_entries =
 		    be64_to_cpu(crq->query_capability.number);
@@ -2945,428 +2875,6 @@
 		netdev_dbg(netdev, "tx_rx_desc_req = %llx\n",
 			   adapter->tx_rx_desc_req);
 		break;
-<<<<<<< HEAD
-
-	default:
-		netdev_err(netdev, "Got invalid cap rsp %d\n",
-			   crq->query_capability.capability);
-	}
-
-out:
-	if (atomic_read(&adapter->running_cap_crqs) == 0) {
-		adapter->wait_capability = false;
-		init_sub_crqs(adapter, 0);
-		/* We're done querying the capabilities, initialize sub-crqs */
-	}
-}
-
-static void handle_control_ras_rsp(union ibmvnic_crq *crq,
-				   struct ibmvnic_adapter *adapter)
-{
-	u8 correlator = crq->control_ras_rsp.correlator;
-	struct device *dev = &adapter->vdev->dev;
-	bool found = false;
-	int i;
-
-	if (crq->control_ras_rsp.rc.code) {
-		dev_warn(dev, "Control ras failed rc=%d\n",
-			 crq->control_ras_rsp.rc.code);
-		return;
-	}
-
-	for (i = 0; i < adapter->ras_comp_num; i++) {
-		if (adapter->ras_comps[i].correlator == correlator) {
-			found = true;
-			break;
-		}
-	}
-
-	if (!found) {
-		dev_warn(dev, "Correlator not found on control_ras_rsp\n");
-		return;
-	}
-
-	switch (crq->control_ras_rsp.op) {
-	case IBMVNIC_TRACE_LEVEL:
-		adapter->ras_comps[i].trace_level = crq->control_ras.level;
-		break;
-	case IBMVNIC_ERROR_LEVEL:
-		adapter->ras_comps[i].error_check_level =
-		    crq->control_ras.level;
-		break;
-	case IBMVNIC_TRACE_PAUSE:
-		adapter->ras_comp_int[i].paused = 1;
-		break;
-	case IBMVNIC_TRACE_RESUME:
-		adapter->ras_comp_int[i].paused = 0;
-		break;
-	case IBMVNIC_TRACE_ON:
-		adapter->ras_comps[i].trace_on = 1;
-		break;
-	case IBMVNIC_TRACE_OFF:
-		adapter->ras_comps[i].trace_on = 0;
-		break;
-	case IBMVNIC_CHG_TRACE_BUFF_SZ:
-		/* trace_buff_sz is 3 bytes, stuff it into an int */
-		((u8 *)(&adapter->ras_comps[i].trace_buff_size))[0] = 0;
-		((u8 *)(&adapter->ras_comps[i].trace_buff_size))[1] =
-		    crq->control_ras_rsp.trace_buff_sz[0];
-		((u8 *)(&adapter->ras_comps[i].trace_buff_size))[2] =
-		    crq->control_ras_rsp.trace_buff_sz[1];
-		((u8 *)(&adapter->ras_comps[i].trace_buff_size))[3] =
-		    crq->control_ras_rsp.trace_buff_sz[2];
-		break;
-	default:
-		dev_err(dev, "invalid op %d on control_ras_rsp",
-			crq->control_ras_rsp.op);
-	}
-}
-
-static ssize_t trace_read(struct file *file, char __user *user_buf, size_t len,
-			  loff_t *ppos)
-{
-	struct ibmvnic_fw_comp_internal *ras_comp_int = file->private_data;
-	struct ibmvnic_adapter *adapter = ras_comp_int->adapter;
-	struct device *dev = &adapter->vdev->dev;
-	struct ibmvnic_fw_trace_entry *trace;
-	int num = ras_comp_int->num;
-	union ibmvnic_crq crq;
-	dma_addr_t trace_tok;
-
-	if (*ppos >= be32_to_cpu(adapter->ras_comps[num].trace_buff_size))
-		return 0;
-
-	trace =
-	    dma_alloc_coherent(dev,
-			       be32_to_cpu(adapter->ras_comps[num].
-					   trace_buff_size), &trace_tok,
-			       GFP_KERNEL);
-	if (!trace) {
-		dev_err(dev, "Couldn't alloc trace buffer\n");
-		return 0;
-	}
-
-	memset(&crq, 0, sizeof(crq));
-	crq.collect_fw_trace.first = IBMVNIC_CRQ_CMD;
-	crq.collect_fw_trace.cmd = COLLECT_FW_TRACE;
-	crq.collect_fw_trace.correlator = adapter->ras_comps[num].correlator;
-	crq.collect_fw_trace.ioba = cpu_to_be32(trace_tok);
-	crq.collect_fw_trace.len = adapter->ras_comps[num].trace_buff_size;
-
-	init_completion(&adapter->fw_done);
-	ibmvnic_send_crq(adapter, &crq);
-	wait_for_completion(&adapter->fw_done);
-
-	if (*ppos + len > be32_to_cpu(adapter->ras_comps[num].trace_buff_size))
-		len =
-		    be32_to_cpu(adapter->ras_comps[num].trace_buff_size) -
-		    *ppos;
-
-	copy_to_user(user_buf, &((u8 *)trace)[*ppos], len);
-
-	dma_free_coherent(dev,
-			  be32_to_cpu(adapter->ras_comps[num].trace_buff_size),
-			  trace, trace_tok);
-	*ppos += len;
-	return len;
-}
-
-static const struct file_operations trace_ops = {
-	.owner		= THIS_MODULE,
-	.open		= simple_open,
-	.read		= trace_read,
-};
-
-static ssize_t paused_read(struct file *file, char __user *user_buf, size_t len,
-			   loff_t *ppos)
-{
-	struct ibmvnic_fw_comp_internal *ras_comp_int = file->private_data;
-	struct ibmvnic_adapter *adapter = ras_comp_int->adapter;
-	int num = ras_comp_int->num;
-	char buff[5]; /*  1 or 0 plus \n and \0 */
-	int size;
-
-	size = sprintf(buff, "%d\n", adapter->ras_comp_int[num].paused);
-
-	if (*ppos >= size)
-		return 0;
-
-	copy_to_user(user_buf, buff, size);
-	*ppos += size;
-	return size;
-}
-
-static ssize_t paused_write(struct file *file, const char __user *user_buf,
-			    size_t len, loff_t *ppos)
-{
-	struct ibmvnic_fw_comp_internal *ras_comp_int = file->private_data;
-	struct ibmvnic_adapter *adapter = ras_comp_int->adapter;
-	int num = ras_comp_int->num;
-	union ibmvnic_crq crq;
-	unsigned long val;
-	char buff[9]; /* decimal max int plus \n and \0 */
-
-	copy_from_user(buff, user_buf, sizeof(buff));
-	val = kstrtoul(buff, 10, NULL);
-
-	adapter->ras_comp_int[num].paused = val ? 1 : 0;
-
-	memset(&crq, 0, sizeof(crq));
-	crq.control_ras.first = IBMVNIC_CRQ_CMD;
-	crq.control_ras.cmd = CONTROL_RAS;
-	crq.control_ras.correlator = adapter->ras_comps[num].correlator;
-	crq.control_ras.op = val ? IBMVNIC_TRACE_PAUSE : IBMVNIC_TRACE_RESUME;
-	ibmvnic_send_crq(adapter, &crq);
-
-	return len;
-}
-
-static const struct file_operations paused_ops = {
-	.owner		= THIS_MODULE,
-	.open		= simple_open,
-	.read		= paused_read,
-	.write		= paused_write,
-};
-
-static ssize_t tracing_read(struct file *file, char __user *user_buf,
-			    size_t len, loff_t *ppos)
-{
-	struct ibmvnic_fw_comp_internal *ras_comp_int = file->private_data;
-	struct ibmvnic_adapter *adapter = ras_comp_int->adapter;
-	int num = ras_comp_int->num;
-	char buff[5]; /*  1 or 0 plus \n and \0 */
-	int size;
-
-	size = sprintf(buff, "%d\n", adapter->ras_comps[num].trace_on);
-
-	if (*ppos >= size)
-		return 0;
-
-	copy_to_user(user_buf, buff, size);
-	*ppos += size;
-	return size;
-}
-
-static ssize_t tracing_write(struct file *file, const char __user *user_buf,
-			     size_t len, loff_t *ppos)
-{
-	struct ibmvnic_fw_comp_internal *ras_comp_int = file->private_data;
-	struct ibmvnic_adapter *adapter = ras_comp_int->adapter;
-	int num = ras_comp_int->num;
-	union ibmvnic_crq crq;
-	unsigned long val;
-	char buff[9]; /* decimal max int plus \n and \0 */
-
-	copy_from_user(buff, user_buf, sizeof(buff));
-	val = kstrtoul(buff, 10, NULL);
-
-	memset(&crq, 0, sizeof(crq));
-	crq.control_ras.first = IBMVNIC_CRQ_CMD;
-	crq.control_ras.cmd = CONTROL_RAS;
-	crq.control_ras.correlator = adapter->ras_comps[num].correlator;
-	crq.control_ras.op = val ? IBMVNIC_TRACE_ON : IBMVNIC_TRACE_OFF;
-
-	return len;
-}
-
-static const struct file_operations tracing_ops = {
-	.owner		= THIS_MODULE,
-	.open		= simple_open,
-	.read		= tracing_read,
-	.write		= tracing_write,
-};
-
-static ssize_t error_level_read(struct file *file, char __user *user_buf,
-				size_t len, loff_t *ppos)
-{
-	struct ibmvnic_fw_comp_internal *ras_comp_int = file->private_data;
-	struct ibmvnic_adapter *adapter = ras_comp_int->adapter;
-	int num = ras_comp_int->num;
-	char buff[5]; /* decimal max char plus \n and \0 */
-	int size;
-
-	size = sprintf(buff, "%d\n", adapter->ras_comps[num].error_check_level);
-
-	if (*ppos >= size)
-		return 0;
-
-	copy_to_user(user_buf, buff, size);
-	*ppos += size;
-	return size;
-}
-
-static ssize_t error_level_write(struct file *file, const char __user *user_buf,
-				 size_t len, loff_t *ppos)
-{
-	struct ibmvnic_fw_comp_internal *ras_comp_int = file->private_data;
-	struct ibmvnic_adapter *adapter = ras_comp_int->adapter;
-	int num = ras_comp_int->num;
-	union ibmvnic_crq crq;
-	unsigned long val;
-	char buff[9]; /* decimal max int plus \n and \0 */
-
-	copy_from_user(buff, user_buf, sizeof(buff));
-	val = kstrtoul(buff, 10, NULL);
-
-	if (val > 9)
-		val = 9;
-
-	memset(&crq, 0, sizeof(crq));
-	crq.control_ras.first = IBMVNIC_CRQ_CMD;
-	crq.control_ras.cmd = CONTROL_RAS;
-	crq.control_ras.correlator = adapter->ras_comps[num].correlator;
-	crq.control_ras.op = IBMVNIC_ERROR_LEVEL;
-	crq.control_ras.level = val;
-	ibmvnic_send_crq(adapter, &crq);
-
-	return len;
-}
-
-static const struct file_operations error_level_ops = {
-	.owner		= THIS_MODULE,
-	.open		= simple_open,
-	.read		= error_level_read,
-	.write		= error_level_write,
-};
-
-static ssize_t trace_level_read(struct file *file, char __user *user_buf,
-				size_t len, loff_t *ppos)
-{
-	struct ibmvnic_fw_comp_internal *ras_comp_int = file->private_data;
-	struct ibmvnic_adapter *adapter = ras_comp_int->adapter;
-	int num = ras_comp_int->num;
-	char buff[5]; /* decimal max char plus \n and \0 */
-	int size;
-
-	size = sprintf(buff, "%d\n", adapter->ras_comps[num].trace_level);
-	if (*ppos >= size)
-		return 0;
-
-	copy_to_user(user_buf, buff, size);
-	*ppos += size;
-	return size;
-}
-
-static ssize_t trace_level_write(struct file *file, const char __user *user_buf,
-				 size_t len, loff_t *ppos)
-{
-	struct ibmvnic_fw_comp_internal *ras_comp_int = file->private_data;
-	struct ibmvnic_adapter *adapter = ras_comp_int->adapter;
-	union ibmvnic_crq crq;
-	unsigned long val;
-	char buff[9]; /* decimal max int plus \n and \0 */
-
-	copy_from_user(buff, user_buf, sizeof(buff));
-	val = kstrtoul(buff, 10, NULL);
-	if (val > 9)
-		val = 9;
-
-	memset(&crq, 0, sizeof(crq));
-	crq.control_ras.first = IBMVNIC_CRQ_CMD;
-	crq.control_ras.cmd = CONTROL_RAS;
-	crq.control_ras.correlator =
-	    adapter->ras_comps[ras_comp_int->num].correlator;
-	crq.control_ras.op = IBMVNIC_TRACE_LEVEL;
-	crq.control_ras.level = val;
-	ibmvnic_send_crq(adapter, &crq);
-
-	return len;
-}
-
-static const struct file_operations trace_level_ops = {
-	.owner		= THIS_MODULE,
-	.open		= simple_open,
-	.read		= trace_level_read,
-	.write		= trace_level_write,
-};
-
-static ssize_t trace_buff_size_read(struct file *file, char __user *user_buf,
-				    size_t len, loff_t *ppos)
-{
-	struct ibmvnic_fw_comp_internal *ras_comp_int = file->private_data;
-	struct ibmvnic_adapter *adapter = ras_comp_int->adapter;
-	int num = ras_comp_int->num;
-	char buff[9]; /* decimal max int plus \n and \0 */
-	int size;
-
-	size = sprintf(buff, "%d\n", adapter->ras_comps[num].trace_buff_size);
-	if (*ppos >= size)
-		return 0;
-
-	copy_to_user(user_buf, buff, size);
-	*ppos += size;
-	return size;
-}
-
-static ssize_t trace_buff_size_write(struct file *file,
-				     const char __user *user_buf, size_t len,
-				     loff_t *ppos)
-{
-	struct ibmvnic_fw_comp_internal *ras_comp_int = file->private_data;
-	struct ibmvnic_adapter *adapter = ras_comp_int->adapter;
-	union ibmvnic_crq crq;
-	unsigned long val;
-	char buff[9]; /* decimal max int plus \n and \0 */
-
-	copy_from_user(buff, user_buf, sizeof(buff));
-	val = kstrtoul(buff, 10, NULL);
-
-	memset(&crq, 0, sizeof(crq));
-	crq.control_ras.first = IBMVNIC_CRQ_CMD;
-	crq.control_ras.cmd = CONTROL_RAS;
-	crq.control_ras.correlator =
-	    adapter->ras_comps[ras_comp_int->num].correlator;
-	crq.control_ras.op = IBMVNIC_CHG_TRACE_BUFF_SZ;
-	/* trace_buff_sz is 3 bytes, stuff an int into it */
-	crq.control_ras.trace_buff_sz[0] = ((u8 *)(&val))[5];
-	crq.control_ras.trace_buff_sz[1] = ((u8 *)(&val))[6];
-	crq.control_ras.trace_buff_sz[2] = ((u8 *)(&val))[7];
-	ibmvnic_send_crq(adapter, &crq);
-
-	return len;
-}
-
-static const struct file_operations trace_size_ops = {
-	.owner		= THIS_MODULE,
-	.open		= simple_open,
-	.read		= trace_buff_size_read,
-	.write		= trace_buff_size_write,
-};
-
-static void handle_request_ras_comps_rsp(union ibmvnic_crq *crq,
-					 struct ibmvnic_adapter *adapter)
-{
-	struct device *dev = &adapter->vdev->dev;
-	struct dentry *dir_ent;
-	struct dentry *ent;
-	int i;
-
-	debugfs_remove_recursive(adapter->ras_comps_ent);
-
-	adapter->ras_comps_ent = debugfs_create_dir("ras_comps",
-						    adapter->debugfs_dir);
-	if (!adapter->ras_comps_ent || IS_ERR(adapter->ras_comps_ent)) {
-		dev_info(dev, "debugfs create ras_comps dir failed\n");
-		return;
-	}
-
-	for (i = 0; i < adapter->ras_comp_num; i++) {
-		dir_ent = debugfs_create_dir(adapter->ras_comps[i].name,
-					     adapter->ras_comps_ent);
-		if (!dir_ent || IS_ERR(dir_ent)) {
-			dev_info(dev, "debugfs create %s dir failed\n",
-				 adapter->ras_comps[i].name);
-			continue;
-		}
-
-		adapter->ras_comp_int[i].adapter = adapter;
-		adapter->ras_comp_int[i].num = i;
-		adapter->ras_comp_int[i].desc_blob.data =
-		    &adapter->ras_comps[i].description;
-		adapter->ras_comp_int[i].desc_blob.size =
-		    sizeof(adapter->ras_comps[i].description);
-=======
->>>>>>> 2ac97f0f
 
 	default:
 		netdev_err(netdev, "Got invalid cap rsp %d\n",
@@ -3550,17 +3058,8 @@
 static irqreturn_t ibmvnic_interrupt(int irq, void *instance)
 {
 	struct ibmvnic_adapter *adapter = instance;
-<<<<<<< HEAD
-	unsigned long flags;
-
-	spin_lock_irqsave(&adapter->crq.lock, flags);
-	vio_disable_interrupts(adapter->vdev);
+
 	tasklet_schedule(&adapter->tasklet);
-	spin_unlock_irqrestore(&adapter->crq.lock, flags);
-=======
-
-	tasklet_schedule(&adapter->tasklet);
->>>>>>> 2ac97f0f
 	return IRQ_HANDLED;
 }
 
@@ -3579,28 +3078,12 @@
 			ibmvnic_handle_crq(crq, adapter);
 			crq->generic.first = 0;
 		}
-<<<<<<< HEAD
-		vio_enable_interrupts(vdev);
-		crq = ibmvnic_next_crq(adapter);
-		if (crq) {
-			vio_disable_interrupts(vdev);
-			ibmvnic_handle_crq(crq, adapter);
-			crq->generic.first = 0;
-		} else {
-			/* remain in tasklet until all
-			 * capabilities responses are received
-			 */
-			if (!adapter->wait_capability)
-				done = true;
-		}
-=======
 
 		/* remain in tasklet until all
 		 * capabilities responses are received
 		 */
 		if (!adapter->wait_capability)
 			done = true;
->>>>>>> 2ac97f0f
 	}
 	/* if capabilities CRQ's were sent in this tasklet, the following
 	 * tasklet must wait until all responses are received
