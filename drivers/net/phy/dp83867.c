--- conflicted
+++ resolved
@@ -133,22 +133,14 @@
 		(struct dp83867_private *)phydev->priv;
 	u16 val;
 
-<<<<<<< HEAD
-	val = phy_read_mmd_indirect(phydev, DP83867_CFG4, DP83867_DEVADDR);
-=======
 	val = phy_read_mmd(phydev, DP83867_DEVADDR, DP83867_CFG4);
->>>>>>> 2ac97f0f
 
 	if (dp83867->port_mirroring == DP83867_PORT_MIRROING_EN)
 		val |= DP83867_CFG4_PORT_MIRROR_EN;
 	else
 		val &= ~DP83867_CFG4_PORT_MIRROR_EN;
 
-<<<<<<< HEAD
-	phy_write_mmd_indirect(phydev, DP83867_CFG4, DP83867_DEVADDR, val);
-=======
 	phy_write_mmd(phydev, DP83867_DEVADDR, DP83867_CFG4, val);
->>>>>>> 2ac97f0f
 
 	return 0;
 }
@@ -239,12 +231,7 @@
 		 * register's bit 11 (marked as RESERVED).
 		 */
 
-<<<<<<< HEAD
-		bs = phy_read_mmd_indirect(phydev, DP83867_STRAP_STS1,
-					   DP83867_DEVADDR);
-=======
 		bs = phy_read_mmd(phydev, DP83867_DEVADDR, DP83867_STRAP_STS1);
->>>>>>> 2ac97f0f
 		if (bs & DP83867_STRAP_STS1_RESERVED)
 			val &= ~DP83867_PHYCR_RESERVED_MASK;
 
