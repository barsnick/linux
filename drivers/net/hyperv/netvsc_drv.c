--- conflicted
+++ resolved
@@ -191,7 +191,54 @@
 	return ppi;
 }
 
-<<<<<<< HEAD
+/* Azure hosts don't support non-TCP port numbers in hashing yet. We compute
+ * hash for non-TCP traffic with only IP numbers.
+ */
+static inline u32 netvsc_get_hash(struct sk_buff *skb, struct sock *sk)
+{
+	struct flow_keys flow;
+	u32 hash;
+	static u32 hashrnd __read_mostly;
+
+	net_get_random_once(&hashrnd, sizeof(hashrnd));
+
+	if (!skb_flow_dissect_flow_keys(skb, &flow, 0))
+		return 0;
+
+	if (flow.basic.ip_proto == IPPROTO_TCP) {
+		return skb_get_hash(skb);
+	} else {
+		if (flow.basic.n_proto == htons(ETH_P_IP))
+			hash = jhash2((u32 *)&flow.addrs.v4addrs, 2, hashrnd);
+		else if (flow.basic.n_proto == htons(ETH_P_IPV6))
+			hash = jhash2((u32 *)&flow.addrs.v6addrs, 8, hashrnd);
+		else
+			hash = 0;
+
+		skb_set_hash(skb, hash, PKT_HASH_TYPE_L3);
+	}
+
+	return hash;
+}
+
+static inline int netvsc_get_tx_queue(struct net_device *ndev,
+				      struct sk_buff *skb, int old_idx)
+{
+	const struct net_device_context *ndc = netdev_priv(ndev);
+	struct sock *sk = skb->sk;
+	int q_idx;
+
+	q_idx = ndc->tx_send_table[netvsc_get_hash(skb, sk) &
+				   (VRSS_SEND_TAB_SIZE - 1)];
+
+	/* If queue index changed record the new value */
+	if (q_idx != old_idx &&
+	    sk && sk_fullsock(sk) && rcu_access_pointer(sk->sk_dst_cache))
+		sk_tx_queue_set(sk, q_idx);
+
+	return q_idx;
+}
+
 /*
  * Select queue for transmit.
  *
@@ -206,86 +253,6 @@
 static u16 netvsc_select_queue(struct net_device *ndev, struct sk_buff *skb,
 			void *accel_priv, select_queue_fallback_t fallback)
 {
-	struct net_device_context *net_device_ctx = netdev_priv(ndev);
-	unsigned int num_tx_queues = ndev->real_num_tx_queues;
-	struct sock *sk = skb->sk;
-	int q_idx = sk_tx_queue_get(sk);
-
-	if (q_idx < 0 || skb->ooo_okay || q_idx >= num_tx_queues) {
-		u16 hash = __skb_tx_hash(ndev, skb, VRSS_SEND_TAB_SIZE);
-		int new_idx;
-
-		new_idx = net_device_ctx->tx_send_table[hash] % num_tx_queues;
-
-		if (q_idx != new_idx && sk &&
-		    sk_fullsock(sk) && rcu_access_pointer(sk->sk_dst_cache))
-			sk_tx_queue_set(sk, new_idx);
-
-		q_idx = new_idx;
-	}
-=======
-/* Azure hosts don't support non-TCP port numbers in hashing yet. We compute
- * hash for non-TCP traffic with only IP numbers.
- */
-static inline u32 netvsc_get_hash(struct sk_buff *skb, struct sock *sk)
-{
-	struct flow_keys flow;
-	u32 hash;
-	static u32 hashrnd __read_mostly;
-
-	net_get_random_once(&hashrnd, sizeof(hashrnd));
-
-	if (!skb_flow_dissect_flow_keys(skb, &flow, 0))
-		return 0;
-
-	if (flow.basic.ip_proto == IPPROTO_TCP) {
-		return skb_get_hash(skb);
-	} else {
-		if (flow.basic.n_proto == htons(ETH_P_IP))
-			hash = jhash2((u32 *)&flow.addrs.v4addrs, 2, hashrnd);
-		else if (flow.basic.n_proto == htons(ETH_P_IPV6))
-			hash = jhash2((u32 *)&flow.addrs.v6addrs, 8, hashrnd);
-		else
-			hash = 0;
-
-		skb_set_hash(skb, hash, PKT_HASH_TYPE_L3);
-	}
-
-	return hash;
-}
-
-static inline int netvsc_get_tx_queue(struct net_device *ndev,
-				      struct sk_buff *skb, int old_idx)
-{
-	const struct net_device_context *ndc = netdev_priv(ndev);
-	struct sock *sk = skb->sk;
-	int q_idx;
-
-	q_idx = ndc->tx_send_table[netvsc_get_hash(skb, sk) &
-				   (VRSS_SEND_TAB_SIZE - 1)];
-
-	/* If queue index changed record the new value */
-	if (q_idx != old_idx &&
-	    sk && sk_fullsock(sk) && rcu_access_pointer(sk->sk_dst_cache))
-		sk_tx_queue_set(sk, q_idx);
-
-	return q_idx;
-}
-
-/*
- * Select queue for transmit.
- *
- * If a valid queue has already been assigned, then use that.
- * Otherwise compute tx queue based on hash and the send table.
- *
- * This is basically similar to default (__netdev_pick_tx) with the added step
- * of using the host send_table when no other queue has been assigned.
- *
- * TODO support XPS - but get_xps_queue not exported
- */
-static u16 netvsc_select_queue(struct net_device *ndev, struct sk_buff *skb,
-			void *accel_priv, select_queue_fallback_t fallback)
-{
 	unsigned int num_tx_queues = ndev->real_num_tx_queues;
 	int q_idx = sk_tx_queue_get(skb->sk);
 
@@ -301,7 +268,6 @@
 
 	while (unlikely(q_idx >= num_tx_queues))
 		q_idx -= num_tx_queues;
->>>>>>> 2ac97f0f
 
 	return q_idx;
 }
@@ -664,21 +630,14 @@
 }
 
 static struct sk_buff *netvsc_alloc_recv_skb(struct net_device *net,
-<<<<<<< HEAD
-=======
 					     struct napi_struct *napi,
->>>>>>> 2ac97f0f
 					     const struct ndis_tcp_ip_checksum_info *csum_info,
 					     const struct ndis_pkt_8021q_info *vlan,
 					     void *data, u32 buflen)
 {
 	struct sk_buff *skb;
 
-<<<<<<< HEAD
-	skb = netdev_alloc_skb_ip_align(net, buflen);
-=======
 	skb = napi_alloc_skb(napi, buflen);
->>>>>>> 2ac97f0f
 	if (!skb)
 		return skb;
 
@@ -724,18 +683,12 @@
 			 const struct ndis_pkt_8021q_info *vlan)
 {
 	struct net_device_context *net_device_ctx = netdev_priv(net);
-<<<<<<< HEAD
-	struct netvsc_device *net_device = net_device_ctx->nvdev;
-=======
 	struct netvsc_device *net_device;
 	u16 q_idx = channel->offermsg.offer.sub_channel_index;
 	struct netvsc_channel *nvchan;
->>>>>>> 2ac97f0f
 	struct net_device *vf_netdev;
 	struct sk_buff *skb;
 	struct netvsc_stats *rx_stats;
-	u16 q_idx = channel->offermsg.offer.sub_channel_index;
-
 
 	if (net->reg_state != NETREG_REGISTERED)
 		return NVSP_STAT_FAIL;
@@ -758,12 +711,8 @@
 		net = vf_netdev;
 
 	/* Allocate a skb - TODO direct I/O to pages? */
-<<<<<<< HEAD
-	skb = netvsc_alloc_recv_skb(net, csum_info, vlan, data, len);
-=======
 	skb = netvsc_alloc_recv_skb(net, &nvchan->napi,
 				    csum_info, vlan, data, len);
->>>>>>> 2ac97f0f
 	if (unlikely(!skb)) {
 drop:
 		++net->stats.rx_dropped;
@@ -779,11 +728,7 @@
 	 * on the synthetic device because modifying the VF device
 	 * statistics will not work correctly.
 	 */
-<<<<<<< HEAD
-	rx_stats = &net_device->chan_table[q_idx].rx_stats;
-=======
 	rx_stats = &nvchan->rx_stats;
->>>>>>> 2ac97f0f
 	u64_stats_update_begin(&rx_stats->syncp);
 	rx_stats->packets++;
 	rx_stats->bytes += len;
@@ -794,16 +739,7 @@
 		++rx_stats->multicast;
 	u64_stats_update_end(&rx_stats->syncp);
 
-<<<<<<< HEAD
-	/*
-	 * Pass the skb back up. Network stack will deallocate the skb when it
-	 * is done.
-	 * TODO - use NAPI?
-	 */
-	netif_receive_skb(skb);
-=======
 	napi_gro_receive(&nvchan->napi, skb);
->>>>>>> 2ac97f0f
 	rcu_read_unlock();
 
 	return 0;
@@ -857,40 +793,14 @@
 {
 	struct net_device_context *net_device_ctx = netdev_priv(net);
 	struct hv_device *dev = net_device_ctx->device_ctx;
-<<<<<<< HEAD
-	struct netvsc_device *nvdev = net_device_ctx->nvdev;
-	unsigned int count = channels->combined_count;
-=======
 	struct netvsc_device *nvdev = rtnl_dereference(net_device_ctx->nvdev);
 	unsigned int count = channels->combined_count;
 	bool was_running;
->>>>>>> 2ac97f0f
 	int ret;
 
 	/* We do not support separate count for rx, tx, or other */
 	if (count == 0 ||
 	    channels->rx_count || channels->tx_count || channels->other_count)
-<<<<<<< HEAD
-		return -EINVAL;
-
-	if (count > net->num_tx_queues || count > net->num_rx_queues)
-		return -EINVAL;
-
-	if (net_device_ctx->start_remove || !nvdev || nvdev->destroy)
-		return -ENODEV;
-
-	if (nvdev->nvsp_version < NVSP_PROTOCOL_VERSION_5)
-		return -EINVAL;
-
-	if (count > nvdev->max_chn)
-		return -EINVAL;
-
-	ret = netvsc_close(net);
-	if (ret)
-		return ret;
-
-	net_device_ctx->start_remove = true;
-=======
 		return -EINVAL;
 
 	if (count > net->num_tx_queues || count > net->num_rx_queues)
@@ -912,7 +822,6 @@
 			return ret;
 	}
 
->>>>>>> 2ac97f0f
 	rndis_filter_device_remove(dev, nvdev);
 
 	ret = netvsc_set_queues(net, dev, count);
@@ -920,17 +829,10 @@
 		nvdev->num_chn = count;
 	else
 		netvsc_set_queues(net, dev, nvdev->num_chn);
-<<<<<<< HEAD
-
-	netvsc_open(net);
-	net_device_ctx->start_remove = false;
-
-=======
 
 	if (was_running)
 		ret = netvsc_open(net);
 
->>>>>>> 2ac97f0f
 	/* We may have missed link change notifications */
 	schedule_delayed_work(&net_device_ctx->dwork, 0);
 
@@ -998,12 +900,8 @@
 	struct netvsc_device *nvdev = rtnl_dereference(ndevctx->nvdev);
 	struct hv_device *hdev = ndevctx->device_ctx;
 	struct netvsc_device_info device_info;
-<<<<<<< HEAD
-	int ret;
-=======
 	bool was_running;
 	int ret = 0;
->>>>>>> 2ac97f0f
 
 	if (!nvdev || nvdev->destroy)
 		return -ENODEV;
@@ -1020,10 +918,6 @@
 	device_info.num_chn = nvdev->num_chn;
 	device_info.max_num_vrss_chns = nvdev->num_chn;
 
-<<<<<<< HEAD
-	ndevctx->start_remove = true;
-=======
->>>>>>> 2ac97f0f
 	rndis_filter_device_remove(hdev, nvdev);
 
 	/* 'nvdev' has been freed in rndis_filter_device_remove() ->
@@ -1049,11 +943,7 @@
 			       struct rtnl_link_stats64 *t)
 {
 	struct net_device_context *ndev_ctx = netdev_priv(net);
-<<<<<<< HEAD
-	struct netvsc_device *nvdev = ndev_ctx->nvdev;
-=======
 	struct netvsc_device *nvdev = rcu_dereference_rtnl(ndev_ctx->nvdev);
->>>>>>> 2ac97f0f
 	int i;
 
 	if (!nvdev)
@@ -1071,17 +961,10 @@
 			packets = stats->packets;
 			bytes = stats->bytes;
 		} while (u64_stats_fetch_retry_irq(&stats->syncp, start));
-<<<<<<< HEAD
 
 		t->tx_bytes	+= bytes;
 		t->tx_packets	+= packets;
 
-=======
-
-		t->tx_bytes	+= bytes;
-		t->tx_packets	+= packets;
-
->>>>>>> 2ac97f0f
 		stats = &nvchan->rx_stats;
 		do {
 			start = u64_stats_fetch_begin_irq(&stats->syncp);
@@ -1145,14 +1028,10 @@
 static int netvsc_get_sset_count(struct net_device *dev, int string_set)
 {
 	struct net_device_context *ndc = netdev_priv(dev);
-<<<<<<< HEAD
-	struct netvsc_device *nvdev = ndc->nvdev;
-=======
 	struct netvsc_device *nvdev = rcu_dereference(ndc->nvdev);
 
 	if (!nvdev)
 		return -ENODEV;
->>>>>>> 2ac97f0f
 
 	switch (string_set) {
 	case ETH_SS_STATS:
@@ -1166,23 +1045,16 @@
 				     struct ethtool_stats *stats, u64 *data)
 {
 	struct net_device_context *ndc = netdev_priv(dev);
-<<<<<<< HEAD
-	struct netvsc_device *nvdev = ndc->nvdev;
-=======
 	struct netvsc_device *nvdev = rcu_dereference(ndc->nvdev);
->>>>>>> 2ac97f0f
 	const void *nds = &ndc->eth_stats;
 	const struct netvsc_stats *qstats;
 	unsigned int start;
 	u64 packets, bytes;
 	int i, j;
 
-<<<<<<< HEAD
-=======
 	if (!nvdev)
 		return;
 
->>>>>>> 2ac97f0f
 	for (i = 0; i < NETVSC_GLOBAL_STATS_LEN; i++)
 		data[i] = *(unsigned long *)(nds + netvsc_stats[i].offset);
 
@@ -1211,11 +1083,7 @@
 static void netvsc_get_strings(struct net_device *dev, u32 stringset, u8 *data)
 {
 	struct net_device_context *ndc = netdev_priv(dev);
-<<<<<<< HEAD
-	struct netvsc_device *nvdev = ndc->nvdev;
-=======
 	struct netvsc_device *nvdev = rcu_dereference(ndc->nvdev);
->>>>>>> 2ac97f0f
 	u8 *p = data;
 	int i;
 
@@ -1240,56 +1108,8 @@
 			p += ETH_GSTRING_LEN;
 		}
 
-<<<<<<< HEAD
-=======
 		break;
 	}
-}
-
-static int
-netvsc_get_rss_hash_opts(struct netvsc_device *nvdev,
-			 struct ethtool_rxnfc *info)
-{
-	info->data = RXH_IP_SRC | RXH_IP_DST;
-
-	switch (info->flow_type) {
-	case TCP_V4_FLOW:
-	case TCP_V6_FLOW:
-		info->data |= RXH_L4_B_0_1 | RXH_L4_B_2_3;
-		/* fallthrough */
-	case UDP_V4_FLOW:
-	case UDP_V6_FLOW:
-	case IPV4_FLOW:
-	case IPV6_FLOW:
->>>>>>> 2ac97f0f
-		break;
-	default:
-		info->data = 0;
-		break;
-	}
-
-	return 0;
-}
-
-static int
-netvsc_get_rxnfc(struct net_device *dev, struct ethtool_rxnfc *info,
-		 u32 *rules)
-{
-	struct net_device_context *ndc = netdev_priv(dev);
-	struct netvsc_device *nvdev = rcu_dereference(ndc->nvdev);
-
-	if (!nvdev)
-		return -ENODEV;
-
-	switch (info->cmd) {
-	case ETHTOOL_GRXRINGS:
-		info->data = nvdev->num_chn;
-		return 0;
-
-	case ETHTOOL_GRXFH:
-		return netvsc_get_rss_hash_opts(nvdev, info);
-	}
-	return -EOPNOTSUPP;
 }
 
 static int
@@ -1321,7 +1141,10 @@
 		 u32 *rules)
 {
 	struct net_device_context *ndc = netdev_priv(dev);
-	struct netvsc_device *nvdev = ndc->nvdev;
+	struct netvsc_device *nvdev = rcu_dereference(ndc->nvdev);
+
+	if (!nvdev)
+		return -ENODEV;
 
 	switch (info->cmd) {
 	case ETHTOOL_GRXRINGS:
@@ -1357,15 +1180,6 @@
 			   u8 *hfunc)
 {
 	struct net_device_context *ndc = netdev_priv(dev);
-<<<<<<< HEAD
-	struct netvsc_device *ndev = ndc->nvdev;
-	struct rndis_device *rndis_dev = ndev->extension;
-	int i;
-
-	if (hfunc)
-		*hfunc = ETH_RSS_HASH_TOP;	/* Toeplitz */
-
-=======
 	struct netvsc_device *ndev = rcu_dereference(ndc->nvdev);
 	struct rndis_device *rndis_dev;
 	int i;
@@ -1377,7 +1191,6 @@
 		*hfunc = ETH_RSS_HASH_TOP;	/* Toeplitz */
 
 	rndis_dev = ndev->extension;
->>>>>>> 2ac97f0f
 	if (indir) {
 		for (i = 0; i < ITAB_NUM; i++)
 			indir[i] = rndis_dev->ind_table[i];
@@ -1393,15 +1206,6 @@
 			   const u8 *key, const u8 hfunc)
 {
 	struct net_device_context *ndc = netdev_priv(dev);
-<<<<<<< HEAD
-	struct netvsc_device *ndev = ndc->nvdev;
-	struct rndis_device *rndis_dev = ndev->extension;
-	int i;
-
-	if (hfunc != ETH_RSS_HASH_NO_CHANGE && hfunc != ETH_RSS_HASH_TOP)
-		return -EOPNOTSUPP;
-
-=======
 	struct netvsc_device *ndev = rtnl_dereference(ndc->nvdev);
 	struct rndis_device *rndis_dev;
 	int i;
@@ -1413,7 +1217,6 @@
 		return -EOPNOTSUPP;
 
 	rndis_dev = ndev->extension;
->>>>>>> 2ac97f0f
 	if (indir) {
 		for (i = 0; i < ITAB_NUM; i++)
 			if (indir[i] >= dev->num_rx_queues)
@@ -1442,21 +1245,13 @@
 	.get_channels   = netvsc_get_channels,
 	.set_channels   = netvsc_set_channels,
 	.get_ts_info	= ethtool_op_get_ts_info,
-<<<<<<< HEAD
-	.get_settings	= netvsc_get_settings,
-	.set_settings	= netvsc_set_settings,
-=======
->>>>>>> 2ac97f0f
 	.get_rxnfc	= netvsc_get_rxnfc,
 	.get_rxfh_key_size = netvsc_get_rxfh_key_size,
 	.get_rxfh_indir_size = netvsc_rss_indir_size,
 	.get_rxfh	= netvsc_get_rxfh,
 	.set_rxfh	= netvsc_set_rxfh,
-<<<<<<< HEAD
-=======
 	.get_link_ksettings = netvsc_get_link_ksettings,
 	.set_link_ksettings = netvsc_set_link_ksettings,
->>>>>>> 2ac97f0f
 };
 
 static const struct net_device_ops device_ops = {
@@ -1772,12 +1567,7 @@
 	/* Notify the netvsc driver of the new device */
 	memset(&device_info, 0, sizeof(device_info));
 	device_info.ring_size = ring_size;
-<<<<<<< HEAD
-	device_info.max_num_vrss_chns = min_t(u32, VRSS_CHANNEL_DEFAULT,
-					      num_online_cpus());
-=======
 	device_info.num_chn = VRSS_CHANNEL_DEFAULT;
->>>>>>> 2ac97f0f
 	ret = rndis_filter_device_add(dev, &device_info);
 	if (ret != 0) {
 		netdev_err(net, "unable to add netvsc device (ret %d)\n", ret);
@@ -1793,10 +1583,7 @@
 		NETIF_F_HW_VLAN_CTAG_TX | NETIF_F_HW_VLAN_CTAG_RX;
 	net->vlan_features = net->features;
 
-<<<<<<< HEAD
-=======
 	/* RCU not necessary here, device not registered */
->>>>>>> 2ac97f0f
 	nvdev = net_device_ctx->nvdev;
 	netif_set_real_num_tx_queues(net, nvdev->num_chn);
 	netif_set_real_num_rx_queues(net, nvdev->num_chn);
@@ -1841,15 +1628,11 @@
 	 * Call to the vsc driver to let it know that the device is being
 	 * removed. Also blocks mtu and channel changes.
 	 */
-<<<<<<< HEAD
-	rndis_filter_device_remove(dev, ndev_ctx->nvdev);
-=======
 	rtnl_lock();
 	rndis_filter_device_remove(dev, ndev_ctx->nvdev);
 	rtnl_unlock();
 
 	unregister_netdev(net);
->>>>>>> 2ac97f0f
 
 	hv_set_drvdata(dev, NULL);
 
