--- conflicted
+++ resolved
@@ -505,10 +505,7 @@
 						      split, disk_devt(mddev->gendisk),
 						      bio_sector);
 			mddev_check_writesame(mddev, split);
-<<<<<<< HEAD
-=======
 			mddev_check_write_zeroes(mddev, split);
->>>>>>> 2ac97f0f
 			generic_make_request(split);
 		}
 	} while (split != bio);
