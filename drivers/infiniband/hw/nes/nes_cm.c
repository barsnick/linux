--- conflicted
+++ resolved
@@ -426,10 +426,7 @@
 	if (type == NES_TIMER_TYPE_CLOSE) {
 		new_send->timetosend += (HZ/10);
 		if (cm_node->recv_entry) {
-<<<<<<< HEAD
-=======
 			kfree(new_send);
->>>>>>> 6574612f
 			WARN_ON(1);
 			return -EINVAL;
 		}
@@ -2691,10 +2688,7 @@
 	struct ib_mr *ibmr = NULL;
 	struct ib_phys_buf ibphysbuf;
 	struct nes_pd *nespd;
-<<<<<<< HEAD
-=======
 	u64 tagged_offset;
->>>>>>> 6574612f
 
 
 
@@ -2760,18 +2754,11 @@
 		ibphysbuf.addr = nesqp->ietf_frame_pbase;
 		ibphysbuf.size = conn_param->private_data_len +
 					sizeof(struct ietf_mpa_frame);
-<<<<<<< HEAD
-		ibmr = nesibdev->ibdev.reg_phys_mr((struct ib_pd *)nespd,
-						&ibphysbuf, 1,
-						IB_ACCESS_LOCAL_WRITE,
-						(u64 *)&nesqp->ietf_frame);
-=======
 		tagged_offset = (u64)(unsigned long)nesqp->ietf_frame;
 		ibmr = nesibdev->ibdev.reg_phys_mr((struct ib_pd *)nespd,
 						&ibphysbuf, 1,
 						IB_ACCESS_LOCAL_WRITE,
 						&tagged_offset);
->>>>>>> 6574612f
 		if (!ibmr) {
 			nes_debug(NES_DBG_CM, "Unable to register memory region"
 					"for lSMM for cm_node = %p \n",
@@ -2795,11 +2782,7 @@
 			sizeof(struct ietf_mpa_frame));
 		set_wqe_64bit_value(wqe->wqe_words,
 					NES_IWARP_SQ_WQE_FRAG0_LOW_IDX,
-<<<<<<< HEAD
-					(u64)nesqp->ietf_frame);
-=======
 					(u64)(unsigned long)nesqp->ietf_frame);
->>>>>>> 6574612f
 		wqe->wqe_words[NES_IWARP_SQ_WQE_LENGTH0_IDX] =
 			cpu_to_le32(conn_param->private_data_len +
 			sizeof(struct ietf_mpa_frame));
@@ -3507,17 +3490,10 @@
 	cm_event.remote_addr.sin_family = AF_INET;
 	cm_event.remote_addr.sin_port = htons(event->cm_info.rem_port);
 	cm_event.remote_addr.sin_addr.s_addr = htonl(event->cm_info.rem_addr);
-<<<<<<< HEAD
 
 	cm_event.private_data = cm_node->mpa_frame_buf;
 	cm_event.private_data_len = (u8) cm_node->mpa_frame_size;
 
-=======
-
-	cm_event.private_data = cm_node->mpa_frame_buf;
-	cm_event.private_data_len = (u8) cm_node->mpa_frame_size;
-
->>>>>>> 6574612f
 	nes_debug(NES_DBG_CM, "call CM_EVENT_MPA_REJECTED, local_addr=%08x, "
 			"remove_addr=%08x\n",
 			cm_event.local_addr.sin_addr.s_addr,
