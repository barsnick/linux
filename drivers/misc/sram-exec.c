--- conflicted
+++ resolved
@@ -19,12 +19,8 @@
 #include <linux/mm.h>
 #include <linux/sram.h>
 
-<<<<<<< HEAD
+#include <asm/fncpy.h>
 #include <asm/set_memory.h>
-=======
-#include <asm/cacheflush.h>
-#include <asm/fncpy.h>
->>>>>>> 4af4d92b
 
 #include "sram.h"
 
