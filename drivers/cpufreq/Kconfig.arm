#
# ARM CPU Frequency scaling drivers
#

# big LITTLE core layer and glue drivers
config ARM_BIG_LITTLE_CPUFREQ
	tristate "Generic ARM big LITTLE CPUfreq driver"
	depends on (ARM_CPU_TOPOLOGY || ARM64) && HAVE_CLK
	# if CPU_THERMAL is on and THERMAL=m, ARM_BIT_LITTLE_CPUFREQ cannot be =y
	depends on !CPU_THERMAL || THERMAL
	select PM_OPP
	help
	  This enables the Generic CPUfreq driver for ARM big.LITTLE platforms.

config ARM_BRCMSTB_AVS_CPUFREQ
	tristate "Broadcom STB AVS CPUfreq driver"
	depends on ARCH_BRCMSTB || COMPILE_TEST
	default y
	help
	  Some Broadcom STB SoCs use a co-processor running proprietary firmware
	  ("AVS") to handle voltage and frequency scaling. This driver provides
	  a standard CPUfreq interface to to the firmware.

	  Say Y, if you have a Broadcom SoC with AVS support for DFS or DVFS.

config ARM_BRCMSTB_AVS_CPUFREQ_DEBUG
	bool "Broadcom STB AVS CPUfreq driver sysfs debug capability"
	depends on ARM_BRCMSTB_AVS_CPUFREQ
	help
	  Enabling this option turns on debug support via sysfs under
	  /sys/kernel/debug/brcmstb-avs-cpufreq. It is possible to read all and
	  write some AVS mailbox registers through sysfs entries.

	  If in doubt, say N.

config ARM_DT_BL_CPUFREQ
	tristate "Generic probing via DT for ARM big LITTLE CPUfreq driver"
	depends on ARM_BIG_LITTLE_CPUFREQ && OF
	help
	  This enables probing via DT for Generic CPUfreq driver for ARM
	  big.LITTLE platform. This gets frequency tables from DT.

config ARM_VEXPRESS_SPC_CPUFREQ
        tristate "Versatile Express SPC based CPUfreq driver"
	depends on ARM_BIG_LITTLE_CPUFREQ && ARCH_VEXPRESS_SPC
        help
          This add the CPUfreq driver support for Versatile Express
	  big.LITTLE platforms using SPC for power management.

config ARM_EXYNOS5440_CPUFREQ
	tristate "SAMSUNG EXYNOS5440"
	depends on SOC_EXYNOS5440
	depends on HAVE_CLK && OF
	select PM_OPP
	default y
	help
	  This adds the CPUFreq driver for Samsung EXYNOS5440
	  SoC. The nature of exynos5440 clock controller is
	  different than previous exynos controllers so not using
	  the common exynos framework.

	  If in doubt, say N.

config ARM_HIGHBANK_CPUFREQ
	tristate "Calxeda Highbank-based"
	depends on ARCH_HIGHBANK && CPUFREQ_DT && REGULATOR
	default m
	help
	  This adds the CPUFreq driver for Calxeda Highbank SoC
	  based boards.

	  If in doubt, say N.

config ARM_IMX6Q_CPUFREQ
	tristate "Freescale i.MX6 cpufreq support"
	depends on ARCH_MXC
	depends on REGULATOR_ANATOP
	select PM_OPP
	help
	  This adds cpufreq driver support for Freescale i.MX6 series SoCs.

	  If in doubt, say N.

config ARM_KIRKWOOD_CPUFREQ
	def_bool MACH_KIRKWOOD
	help
	  This adds the CPUFreq driver for Marvell Kirkwood
	  SoCs.

config ARM_MT8173_CPUFREQ
	tristate "Mediatek MT8173 CPUFreq support"
	depends on ARCH_MEDIATEK && REGULATOR
	depends on ARM64 || (ARM_CPU_TOPOLOGY && COMPILE_TEST)
	depends on !CPU_THERMAL || THERMAL
	select PM_OPP
	help
	  This adds the CPUFreq driver support for Mediatek MT8173 SoC.

config ARM_OMAP2PLUS_CPUFREQ
	bool "TI OMAP2+"
	depends on ARCH_OMAP2PLUS
	default ARCH_OMAP2PLUS

config ARM_S3C_CPUFREQ
	bool
	help
	  Internal configuration node for common cpufreq on Samsung SoC

config ARM_S3C24XX_CPUFREQ
	bool "CPUfreq driver for Samsung S3C24XX series CPUs (EXPERIMENTAL)"
	depends on ARCH_S3C24XX
	select ARM_S3C_CPUFREQ
	help
	  This enables the CPUfreq driver for the Samsung S3C24XX family
	  of CPUs.

	  For details, take a look at <file:Documentation/cpu-freq>.

	  If in doubt, say N.

config ARM_S3C24XX_CPUFREQ_DEBUG
	bool "Debug CPUfreq Samsung driver core"
	depends on ARM_S3C24XX_CPUFREQ
	help
	  Enable s3c_freq_dbg for the Samsung S3C CPUfreq core

config ARM_S3C24XX_CPUFREQ_IODEBUG
	bool "Debug CPUfreq Samsung driver IO timing"
	depends on ARM_S3C24XX_CPUFREQ
	help
	  Enable s3c_freq_iodbg for the Samsung S3C CPUfreq core

config ARM_S3C24XX_CPUFREQ_DEBUGFS
	bool "Export debugfs for CPUFreq"
	depends on ARM_S3C24XX_CPUFREQ && DEBUG_FS
	help
	  Export status information via debugfs.

config ARM_S3C2410_CPUFREQ
	bool
	depends on ARM_S3C24XX_CPUFREQ && CPU_S3C2410
	select S3C2410_CPUFREQ_UTILS
	help
	  CPU Frequency scaling support for S3C2410

config ARM_S3C2412_CPUFREQ
	bool
	depends on ARM_S3C24XX_CPUFREQ && CPU_S3C2412
	default y
	select S3C2412_IOTIMING
	help
	  CPU Frequency scaling support for S3C2412 and S3C2413 SoC CPUs.

config ARM_S3C2416_CPUFREQ
	bool "S3C2416 CPU Frequency scaling support"
	depends on CPU_S3C2416
	help
	  This adds the CPUFreq driver for the Samsung S3C2416 and
	  S3C2450 SoC. The S3C2416 supports changing the rate of the
	  armdiv clock source and also entering a so called dynamic
	  voltage scaling mode in which it is possible to reduce the
	  core voltage of the CPU.

	  If in doubt, say N.

config ARM_S3C2416_CPUFREQ_VCORESCALE
	bool "Allow voltage scaling for S3C2416 arm core"
	depends on ARM_S3C2416_CPUFREQ && REGULATOR
	help
	  Enable CPU voltage scaling when entering the dvs mode.
	  It uses information gathered through existing hardware and
	  tests but not documented in any datasheet.

	  If in doubt, say N.

config ARM_S3C2440_CPUFREQ
	bool "S3C2440/S3C2442 CPU Frequency scaling support"
	depends on ARM_S3C24XX_CPUFREQ && (CPU_S3C2440 || CPU_S3C2442)
	select S3C2410_CPUFREQ_UTILS
	default y
	help
	  CPU Frequency scaling support for S3C2440 and S3C2442 SoC CPUs.

config ARM_S3C64XX_CPUFREQ
	bool "Samsung S3C64XX"
	depends on CPU_S3C6410
	default y
	help
	  This adds the CPUFreq driver for Samsung S3C6410 SoC.

	  If in doubt, say N.

config ARM_S5PV210_CPUFREQ
	bool "Samsung S5PV210 and S5PC110"
	depends on CPU_S5PV210
	default y
	help
	  This adds the CPUFreq driver for Samsung S5PV210 and
	  S5PC110 SoCs.

	  If in doubt, say N.

config ARM_SA1100_CPUFREQ
	bool

config ARM_SA1110_CPUFREQ
	bool

config ARM_SCPI_CPUFREQ
        tristate "SCPI based CPUfreq driver"
	depends on ARM_BIG_LITTLE_CPUFREQ && ARM_SCPI_PROTOCOL && COMMON_CLK_SCPI
        help
	  This adds the CPUfreq driver support for ARM big.LITTLE platforms
	  using SCPI protocol for CPU power management.

	  This driver uses SCPI Message Protocol driver to interact with the
	  firmware providing the CPU DVFS functionality.

config ARM_SPEAR_CPUFREQ
	bool "SPEAr CPUFreq support"
	depends on PLAT_SPEAR
	default y
	help
	  This adds the CPUFreq driver support for SPEAr SOCs.

config ARM_STI_CPUFREQ
	tristate "STi CPUFreq support"
	depends on SOC_STIH407
	help
	  This driver uses the generic OPP framework to match the running
	  platform with a predefined set of suitable values.  If not provided
	  we will fall-back so safe-values contained in Device Tree.  Enable
	  this config option if you wish to add CPUFreq support for STi based
	  SoCs.

config ARM_TEGRA20_CPUFREQ
	bool "Tegra20 CPUFreq support"
	depends on ARCH_TEGRA
	default y
	help
	  This adds the CPUFreq driver support for Tegra20 SOCs.

config ARM_TEGRA124_CPUFREQ
	tristate "Tegra124 CPUFreq support"
	depends on ARCH_TEGRA && CPUFREQ_DT && REGULATOR
	default y
	help
	  This adds the CPUFreq driver support for Tegra124 SOCs.

<<<<<<< HEAD
=======
config ARM_TEGRA186_CPUFREQ
	tristate "Tegra186 CPUFreq support"
	depends on ARCH_TEGRA && TEGRA_BPMP
	help
	  This adds the CPUFreq driver support for Tegra186 SOCs.

>>>>>>> 2ac97f0f
config ARM_TI_CPUFREQ
	bool "Texas Instruments CPUFreq support"
	depends on ARCH_OMAP2PLUS
	help
	  This driver enables valid OPPs on the running platform based on
	  values contained within the SoC in use. Enable this in order to
	  use the cpufreq-dt driver on all Texas Instruments platforms that
	  provide dt based operating-points-v2 tables with opp-supported-hw
	  data provided. Required for cpufreq support on AM335x, AM437x,
	  DRA7x, and AM57x platforms.

config ARM_PXA2xx_CPUFREQ
	tristate "Intel PXA2xx CPUfreq driver"
	depends on PXA27x || PXA25x
	help
	  This add the CPUFreq driver support for Intel PXA2xx SOCs.

	  If in doubt, say N.

config ACPI_CPPC_CPUFREQ
	tristate "CPUFreq driver based on the ACPI CPPC spec"
	depends on ACPI_PROCESSOR
	select ACPI_CPPC_LIB
	default n
	help
	  This adds a CPUFreq driver which uses CPPC methods
	  as described in the ACPIv5.1 spec. CPPC stands for
	  Collaborative Processor Performance Controls. It
	  is based on an abstract continuous scale of CPU
	  performance values which allows the remote power
	  processor to flexibly optimize for power and
	  performance. CPPC relies on power management firmware
	  support for its operation.

	  If in doubt, say N.<|MERGE_RESOLUTION|>--- conflicted
+++ resolved
@@ -247,15 +247,12 @@
 	help
 	  This adds the CPUFreq driver support for Tegra124 SOCs.
 
-<<<<<<< HEAD
-=======
 config ARM_TEGRA186_CPUFREQ
 	tristate "Tegra186 CPUFreq support"
 	depends on ARCH_TEGRA && TEGRA_BPMP
 	help
 	  This adds the CPUFreq driver support for Tegra186 SOCs.
 
->>>>>>> 2ac97f0f
 config ARM_TI_CPUFREQ
 	bool "Texas Instruments CPUFreq support"
 	depends on ARCH_OMAP2PLUS
