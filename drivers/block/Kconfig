#
# Block device driver configuration
#

menuconfig BLK_DEV
	bool "Block devices"
	depends on BLOCK
	default y
	---help---
	  Say Y here to get to see options for various different block device
	  drivers. This option alone does not add any kernel code.

	  If you say N, all options in this submenu will be skipped and disabled;
	  only do this if you know what you are doing.

if BLK_DEV

config BLK_DEV_NULL_BLK
	tristate "Null test block driver"

config BLK_DEV_FD
	tristate "Normal floppy disk support"
	depends on ARCH_MAY_HAVE_PC_FDC
	---help---
	  If you want to use the floppy disk drive(s) of your PC under Linux,
	  say Y. Information about this driver, especially important for IBM
	  Thinkpad users, is contained in
	  <file:Documentation/blockdev/floppy.txt>.
	  That file also contains the location of the Floppy driver FAQ as
	  well as location of the fdutils package used to configure additional
	  parameters of the driver at run time.

	  To compile this driver as a module, choose M here: the
	  module will be called floppy.

config AMIGA_FLOPPY
	tristate "Amiga floppy support"
	depends on AMIGA

config ATARI_FLOPPY
	tristate "Atari floppy support"
	depends on ATARI

config MAC_FLOPPY
	tristate "Support for PowerMac floppy"
	depends on PPC_PMAC && !PPC_PMAC64
	help
	  If you have a SWIM-3 (Super Woz Integrated Machine 3; from Apple)
	  floppy controller, say Y here. Most commonly found in PowerMacs.

config BLK_DEV_SWIM
	tristate "Support for SWIM Macintosh floppy"
	depends on M68K && MAC
	help
	  You should select this option if you want floppy support
	  and you don't have a II, IIfx, Q900, Q950 or AV series.

config AMIGA_Z2RAM
	tristate "Amiga Zorro II ramdisk support"
	depends on ZORRO
	help
	  This enables support for using Chip RAM and Zorro II RAM as a
	  ramdisk or as a swap partition. Say Y if you want to include this
	  driver in the kernel.

	  To compile this driver as a module, choose M here: the
	  module will be called z2ram.

config GDROM
	tristate "SEGA Dreamcast GD-ROM drive"
	depends on SH_DREAMCAST
	select BLK_SCSI_REQUEST # only for the generic cdrom code
	help
	  A standard SEGA Dreamcast comes with a modified CD ROM drive called a
	  "GD-ROM" by SEGA to signify it is capable of reading special disks
	  with up to 1 GB of data. This drive will also read standard CD ROM
	  disks. Select this option to access any disks in your GD ROM drive.
	  Most users will want to say "Y" here.
	  You can also build this as a module which will be called gdrom.

config PARIDE
	tristate "Parallel port IDE device support"
	depends on PARPORT_PC
	---help---
	  There are many external CD-ROM and disk devices that connect through
	  your computer's parallel port. Most of them are actually IDE devices
	  using a parallel port IDE adapter. This option enables the PARIDE
	  subsystem which contains drivers for many of these external drives.
	  Read <file:Documentation/blockdev/paride.txt> for more information.

	  If you have said Y to the "Parallel-port support" configuration
	  option, you may share a single port between your printer and other
	  parallel port devices. Answer Y to build PARIDE support into your
	  kernel, or M if you would like to build it as a loadable module. If
	  your parallel port support is in a loadable module, you must build
	  PARIDE as a module. If you built PARIDE support into your kernel,
	  you may still build the individual protocol modules and high-level
	  drivers as loadable modules. If you build this support as a module,
	  it will be called paride.

	  To use the PARIDE support, you must say Y or M here and also to at
	  least one high-level driver (e.g. "Parallel port IDE disks",
	  "Parallel port ATAPI CD-ROMs", "Parallel port ATAPI disks" etc.) and
	  to at least one protocol driver (e.g. "ATEN EH-100 protocol",
	  "MicroSolutions backpack protocol", "DataStor Commuter protocol"
	  etc.).

source "drivers/block/paride/Kconfig"

source "drivers/block/mtip32xx/Kconfig"

source "drivers/block/zram/Kconfig"

config BLK_CPQ_CISS_DA
	tristate "Compaq Smart Array 5xxx support"
	depends on PCI
	select CHECK_SIGNATURE
	select BLK_SCSI_REQUEST
	help
	  This is the driver for Compaq Smart Array 5xxx controllers.
	  Everyone using these boards should say Y here.
	  See <file:Documentation/blockdev/cciss.txt> for the current list of
	  boards supported by this driver, and for further information
	  on the use of this driver.

config CISS_SCSI_TAPE
	bool "SCSI tape drive support for Smart Array 5xxx"
	depends on BLK_CPQ_CISS_DA && PROC_FS
	depends on SCSI=y || SCSI=BLK_CPQ_CISS_DA
	help
	  When enabled (Y), this option allows SCSI tape drives and SCSI medium
	  changers (tape robots) to be accessed via a Compaq 5xxx array 
	  controller.  (See <file:Documentation/blockdev/cciss.txt> for more details.)

	  "SCSI support" and "SCSI tape support" must also be enabled for this 
	  option to work.

	  When this option is disabled (N), the SCSI portion of the driver 
	  is not compiled.

config BLK_DEV_DAC960
	tristate "Mylex DAC960/DAC1100 PCI RAID Controller support"
	depends on PCI
	help
	  This driver adds support for the Mylex DAC960, AcceleRAID, and
	  eXtremeRAID PCI RAID controllers.  See the file
	  <file:Documentation/blockdev/README.DAC960> for further information
	  about this driver.

	  To compile this driver as a module, choose M here: the
	  module will be called DAC960.

config BLK_DEV_UMEM
	tristate "Micro Memory MM5415 Battery Backed RAM support"
	depends on PCI
	---help---
	  Saying Y here will include support for the MM5415 family of
	  battery backed (Non-volatile) RAM cards.
	  <http://www.umem.com/>

	  The cards appear as block devices that can be partitioned into
	  as many as 15 partitions.

	  To compile this driver as a module, choose M here: the
	  module will be called umem.

	  The umem driver has not yet been allocated a MAJOR number, so
	  one is chosen dynamically.

config BLK_DEV_UBD
	bool "Virtual block device"
	depends on UML
	---help---
          The User-Mode Linux port includes a driver called UBD which will let
          you access arbitrary files on the host computer as block devices.
          Unless you know that you do not need such virtual block devices say
          Y here.

config BLK_DEV_UBD_SYNC
	bool "Always do synchronous disk IO for UBD"
	depends on BLK_DEV_UBD
	---help---
	  Writes to the virtual block device are not immediately written to the
	  host's disk; this may cause problems if, for example, the User-Mode
	  Linux 'Virtual Machine' uses a journalling filesystem and the host
	  computer crashes.

          Synchronous operation (i.e. always writing data to the host's disk
          immediately) is configurable on a per-UBD basis by using a special
          kernel command line option.  Alternatively, you can say Y here to
          turn on synchronous operation by default for all block devices.

          If you're running a journalling file system (like reiserfs, for
          example) in your virtual machine, you will want to say Y here.  If
          you care for the safety of the data in your virtual machine, Y is a
          wise choice too.  In all other cases (for example, if you're just
          playing around with User-Mode Linux) you can choose N.

config BLK_DEV_COW_COMMON
	bool
	default BLK_DEV_UBD

config BLK_DEV_LOOP
	tristate "Loopback device support"
	---help---
	  Saying Y here will allow you to use a regular file as a block
	  device; you can then create a file system on that block device and
	  mount it just as you would mount other block devices such as hard
	  drive partitions, CD-ROM drives or floppy drives. The loop devices
	  are block special device files with major number 7 and typically
	  called /dev/loop0, /dev/loop1 etc.

	  This is useful if you want to check an ISO 9660 file system before
	  burning the CD, or if you want to use floppy images without first
	  writing them to floppy. Furthermore, some Linux distributions avoid
	  the need for a dedicated Linux partition by keeping their complete
	  root file system inside a DOS FAT file using this loop device
	  driver.

	  To use the loop device, you need the losetup utility, found in the
	  util-linux package, see
	  <ftp://ftp.kernel.org/pub/linux/utils/util-linux/>.

	  The loop device driver can also be used to "hide" a file system in
	  a disk partition, floppy, or regular file, either using encryption
	  (scrambling the data) or steganography (hiding the data in the low
	  bits of, say, a sound file). This is also safe if the file resides
	  on a remote file server.

	  There are several ways of encrypting disks. Some of these require
	  kernel patches. The vanilla kernel offers the cryptoloop option
	  and a Device Mapper target (which is superior, as it supports all
	  file systems). If you want to use the cryptoloop, say Y to both
	  LOOP and CRYPTOLOOP, and make sure you have a recent (version 2.12
	  or later) version of util-linux. Additionally, be aware that
	  the cryptoloop is not safe for storing journaled filesystems.

	  Note that this loop device has nothing to do with the loopback
	  device used for network connections from the machine to itself.

	  To compile this driver as a module, choose M here: the
	  module will be called loop.

	  Most users will answer N here.

config BLK_DEV_LOOP_MIN_COUNT
	int "Number of loop devices to pre-create at init time"
	depends on BLK_DEV_LOOP
	default 8
	help
	  Static number of loop devices to be unconditionally pre-created
	  at init time.

	  This default value can be overwritten on the kernel command
	  line or with module-parameter loop.max_loop.

	  The historic default is 8. If a late 2011 version of losetup(8)
	  is used, it can be set to 0, since needed loop devices can be
	  dynamically allocated with the /dev/loop-control interface.

config BLK_DEV_CRYPTOLOOP
	tristate "Cryptoloop Support"
	select CRYPTO
	select CRYPTO_CBC
	depends on BLK_DEV_LOOP
	---help---
	  Say Y here if you want to be able to use the ciphers that are 
	  provided by the CryptoAPI as loop transformation. This might be
	  used as hard disk encryption.

	  WARNING: This device is not safe for journaled file systems like
	  ext3 or Reiserfs. Please use the Device Mapper crypto module
	  instead, which can be configured to be on-disk compatible with the
	  cryptoloop device.

source "drivers/block/drbd/Kconfig"

config BLK_DEV_NBD
	tristate "Network block device support"
	depends on NET
	---help---
	  Saying Y here will allow your computer to be a client for network
	  block devices, i.e. it will be able to use block devices exported by
	  servers (mount file systems on them etc.). Communication between
	  client and server works over TCP/IP networking, but to the client
	  program this is hidden: it looks like a regular local file access to
	  a block device special file such as /dev/nd0.

	  Network block devices also allows you to run a block-device in
	  userland (making server and client physically the same computer,
	  communicating using the loopback network device).

	  Read <file:Documentation/blockdev/nbd.txt> for more information,
	  especially about where to find the server code, which runs in user
	  space and does not need special kernel support.

	  Note that this has nothing to do with the network file systems NFS
	  or Coda; you can say N here even if you intend to use NFS or Coda.

	  To compile this driver as a module, choose M here: the
	  module will be called nbd.

	  If unsure, say N.

config BLK_DEV_SKD
	tristate "STEC S1120 Block Driver"
	depends on PCI
	depends on 64BIT
	---help---
	Saying Y or M here will enable support for the
	STEC, Inc. S1120 PCIe SSD.

	Use device /dev/skd$N amd /dev/skd$Np$M.

config BLK_DEV_SX8
	tristate "Promise SATA SX8 support"
	depends on PCI
	---help---
	  Saying Y or M here will enable support for the 
	  Promise SATA SX8 controllers.

	  Use devices /dev/sx8/$N and /dev/sx8/$Np$M.

config BLK_DEV_RAM
	tristate "RAM block device support"
	---help---
	  Saying Y here will allow you to use a portion of your RAM memory as
	  a block device, so that you can make file systems on it, read and
	  write to it and do all the other things that you can do with normal
	  block devices (such as hard drives). It is usually used to load and
	  store a copy of a minimal root file system off of a floppy into RAM
	  during the initial install of Linux.

	  Note that the kernel command line option "ramdisk=XX" is now obsolete.
	  For details, read <file:Documentation/blockdev/ramdisk.txt>.

	  To compile this driver as a module, choose M here: the
	  module will be called brd. An alias "rd" has been defined
	  for historical reasons.

	  Most normal users won't need the RAM disk functionality, and can
	  thus say N here.

config BLK_DEV_RAM_COUNT
	int "Default number of RAM disks"
	default "16"
	depends on BLK_DEV_RAM
	help
	  The default value is 16 RAM disks. Change this if you know what you
	  are doing. If you boot from a filesystem that needs to be extracted
	  in memory, you will need at least one RAM disk (e.g. root on cramfs).

config BLK_DEV_RAM_SIZE
	int "Default RAM disk size (kbytes)"
	depends on BLK_DEV_RAM
	default "4096"
	help
	  The default value is 4096 kilobytes. Only change this if you know
	  what you are doing.

config BLK_DEV_RAM_DAX
	bool "Support Direct Access (DAX) to RAM block devices"
	depends on BLK_DEV_RAM && FS_DAX
	default n
	help
	  Support filesystems using DAX to access RAM block devices.  This
	  avoids double-buffering data in the page cache before copying it
	  to the block device.  Answering Y will slightly enlarge the kernel,
	  and will prevent RAM block device backing store memory from being
	  allocated from highmem (only a problem for highmem systems).

config CDROM_PKTCDVD
	tristate "Packet writing on CD/DVD media (DEPRECATED)"
	depends on !UML
	select BLK_SCSI_REQUEST
	help
	  Note: This driver is deprecated and will be removed from the
	  kernel in the near future!

	  If you have a CDROM/DVD drive that supports packet writing, say
	  Y to include support. It should work with any MMC/Mt Fuji
	  compliant ATAPI or SCSI drive, which is just about any newer
	  DVD/CD writer.

	  Currently only writing to CD-RW, DVD-RW, DVD+RW and DVDRAM discs
	  is possible.
	  DVD-RW disks must be in restricted overwrite mode.

	  See the file <file:Documentation/cdrom/packet-writing.txt>
	  for further information on the use of this driver.

	  To compile this driver as a module, choose M here: the
	  module will be called pktcdvd.

config CDROM_PKTCDVD_BUFFERS
	int "Free buffers for data gathering"
	depends on CDROM_PKTCDVD
	default "8"
	help
	  This controls the maximum number of active concurrent packets. More
	  concurrent packets can increase write performance, but also require
	  more memory. Each concurrent packet will require approximately 64Kb
	  of non-swappable kernel memory, memory which will be allocated when
	  a disc is opened for writing.

config CDROM_PKTCDVD_WCACHE
	bool "Enable write caching"
	depends on CDROM_PKTCDVD
	help
	  If enabled, write caching will be set for the CD-R/W device. For now
	  this option is dangerous unless the CD-RW media is known good, as we
	  don't do deferred write error handling yet.

config ATA_OVER_ETH
	tristate "ATA over Ethernet support"
	depends on NET
	help
	This driver provides Support for ATA over Ethernet block
	devices like the Coraid EtherDrive (R) Storage Blade.

config SUNVDC
	tristate "Sun Virtual Disk Client support"
	depends on SUN_LDOMS
	help
	  Support for virtual disk devices as a client under Sun
	  Logical Domains.

source "drivers/s390/block/Kconfig"

config XILINX_SYSACE
	tristate "Xilinx SystemACE support"
	depends on 4xx || MICROBLAZE
	help
	  Include support for the Xilinx SystemACE CompactFlash interface

config XEN_BLKDEV_FRONTEND
	tristate "Xen virtual block device support"
	depends on XEN
	default y
	select XEN_XENBUS_FRONTEND
	help
	  This driver implements the front-end of the Xen virtual
	  block device driver.  It communicates with a back-end driver
	  in another domain which drives the actual block device.

config XEN_BLKDEV_BACKEND
	tristate "Xen block-device backend driver"
	depends on XEN_BACKEND
	help
	  The block-device backend driver allows the kernel to export its
	  block devices to other guests via a high-performance shared-memory
	  interface.

	  The corresponding Linux frontend driver is enabled by the
	  CONFIG_XEN_BLKDEV_FRONTEND configuration option.

	  The backend driver attaches itself to a any block device specified
	  in the XenBus configuration. There are no limits to what the block
	  device as long as it has a major and minor.

	  If you are compiling a kernel to run in a Xen block backend driver
	  domain (often this is domain 0) you should say Y here. To
	  compile this driver as a module, chose M here: the module
	  will be called xen-blkback.


config VIRTIO_BLK
	tristate "Virtio block driver"
	depends on VIRTIO
	---help---
	  This is the virtual block driver for virtio.  It can be used with
          lguest or QEMU based VMMs (like KVM or Xen).  Say Y or M.

config VIRTIO_BLK_SCSI
	bool "SCSI passthrough request for the Virtio block driver"
	depends on VIRTIO_BLK
	select BLK_SCSI_REQUEST
	---help---
	  Enable support for SCSI passthrough (e.g. the SG_IO ioctl) on
	  virtio-blk devices.  This is only supported for the legacy
	  virtio protocol and not enabled by default by any hypervisor.
<<<<<<< HEAD
	  Your probably want to virtio-scsi instead.

config BLK_DEV_HD
	bool "Very old hard disk (MFM/RLL/IDE) driver"
	depends on HAVE_IDE
	depends on !ARM || ARCH_RPC || BROKEN
	help
	  This is a very old hard disk driver that lacks the enhanced
	  functionality of the newer ones.

	  It is required for systems with ancient MFM/RLL/ESDI drives.

	  If unsure, say N.
=======
	  You probably want to use virtio-scsi instead.
>>>>>>> 2ac97f0f

config BLK_DEV_RBD
	tristate "Rados block device (RBD)"
	depends on INET && BLOCK
	select CEPH_LIB
	select LIBCRC32C
	select CRYPTO_AES
	select CRYPTO
	default n
	help
	  Say Y here if you want include the Rados block device, which stripes
	  a block device over objects stored in the Ceph distributed object
	  store.

	  More information at http://ceph.newdream.net/.

	  If unsure, say N.

config BLK_DEV_RSXX
	tristate "IBM Flash Adapter 900GB Full Height PCIe Device Driver"
	depends on PCI
	help
	  Device driver for IBM's high speed PCIe SSD
	  storage device: Flash Adapter 900GB Full Height.

	  To compile this driver as a module, choose M here: the
	  module will be called rsxx.

endif # BLK_DEV<|MERGE_RESOLUTION|>--- conflicted
+++ resolved
@@ -479,23 +479,7 @@
 	  Enable support for SCSI passthrough (e.g. the SG_IO ioctl) on
 	  virtio-blk devices.  This is only supported for the legacy
 	  virtio protocol and not enabled by default by any hypervisor.
-<<<<<<< HEAD
-	  Your probably want to virtio-scsi instead.
-
-config BLK_DEV_HD
-	bool "Very old hard disk (MFM/RLL/IDE) driver"
-	depends on HAVE_IDE
-	depends on !ARM || ARCH_RPC || BROKEN
-	help
-	  This is a very old hard disk driver that lacks the enhanced
-	  functionality of the newer ones.
-
-	  It is required for systems with ancient MFM/RLL/ESDI drives.
-
-	  If unsure, say N.
-=======
 	  You probably want to use virtio-scsi instead.
->>>>>>> 2ac97f0f
 
 config BLK_DEV_RBD
 	tristate "Rados block device (RBD)"
