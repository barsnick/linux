--- conflicted
+++ resolved
@@ -629,13 +629,9 @@
 
 static int byt_sd_probe_slot(struct sdhci_pci_slot *slot)
 {
-<<<<<<< HEAD
-	slot->host->mmc->caps |= MMC_CAP_WAIT_WHILE_BUSY;
-=======
 	byt_read_dsm(slot);
 	slot->host->mmc->caps |= MMC_CAP_WAIT_WHILE_BUSY |
 				 MMC_CAP_AGGRESSIVE_PM;
->>>>>>> 2ac97f0f
 	slot->cd_idx = 0;
 	slot->cd_override_level = true;
 	if (slot->chip->pdev->device == PCI_DEVICE_ID_INTEL_BXT_SD ||
