/*
 * i.MX drm driver - LVDS display bridge
 *
 * Copyright (C) 2012 Sascha Hauer, Pengutronix
 *
 * This program is free software; you can redistribute it and/or
 * modify it under the terms of the GNU General Public License
 * as published by the Free Software Foundation; either version 2
 * of the License, or (at your option) any later version.
 * This program is distributed in the hope that it will be useful,
 * but WITHOUT ANY WARRANTY; without even the implied warranty of
 * MERCHANTABILITY or FITNESS FOR A PARTICULAR PURPOSE.  See the
 * GNU General Public License for more details.
 */

#include <linux/module.h>
#include <linux/clk.h>
#include <linux/component.h>
#include <drm/drmP.h>
#include <drm/drm_fb_helper.h>
#include <drm/drm_crtc_helper.h>
#include <linux/mfd/syscon.h>
#include <linux/mfd/syscon/imx6q-iomuxc-gpr.h>
#include <linux/of_address.h>
#include <linux/of_device.h>
#include <video/of_videomode.h>
#include <linux/regmap.h>
#include <linux/videodev2.h>

#include "imx-drm.h"

#define DRIVER_NAME "imx-ldb"

#define LDB_CH0_MODE_EN_TO_DI0		(1 << 0)
#define LDB_CH0_MODE_EN_TO_DI1		(3 << 0)
#define LDB_CH0_MODE_EN_MASK		(3 << 0)
#define LDB_CH1_MODE_EN_TO_DI0		(1 << 2)
#define LDB_CH1_MODE_EN_TO_DI1		(3 << 2)
#define LDB_CH1_MODE_EN_MASK		(3 << 2)
#define LDB_SPLIT_MODE_EN		(1 << 4)
#define LDB_DATA_WIDTH_CH0_24		(1 << 5)
#define LDB_BIT_MAP_CH0_JEIDA		(1 << 6)
#define LDB_DATA_WIDTH_CH1_24		(1 << 7)
#define LDB_BIT_MAP_CH1_JEIDA		(1 << 8)
#define LDB_DI0_VS_POL_ACT_LOW		(1 << 9)
#define LDB_DI1_VS_POL_ACT_LOW		(1 << 10)
#define LDB_BGREF_RMODE_INT		(1 << 15)

#define con_to_imx_ldb_ch(x) container_of(x, struct imx_ldb_channel, connector)
#define enc_to_imx_ldb_ch(x) container_of(x, struct imx_ldb_channel, encoder)

struct imx_ldb;

struct imx_ldb_channel {
	struct imx_ldb *ldb;
	struct drm_connector connector;
	struct drm_encoder encoder;
	struct device_node *child;
	int chno;
	void *edid;
	int edid_len;
	struct drm_display_mode mode;
	int mode_valid;
};

struct bus_mux {
	int reg;
	int shift;
	int mask;
};

struct imx_ldb {
	struct regmap *regmap;
	struct device *dev;
	struct imx_ldb_channel channel[2];
	struct clk *clk[2]; /* our own clock */
	struct clk *clk_sel[4]; /* parent of display clock */
	struct clk *clk_pll[2]; /* upstream clock we can adjust */
	u32 ldb_ctrl;
	const struct bus_mux *lvds_mux;
};

static enum drm_connector_status imx_ldb_connector_detect(
		struct drm_connector *connector, bool force)
{
	return connector_status_connected;
}

static int imx_ldb_connector_get_modes(struct drm_connector *connector)
{
	struct imx_ldb_channel *imx_ldb_ch = con_to_imx_ldb_ch(connector);
	int num_modes = 0;

	if (imx_ldb_ch->edid) {
		drm_mode_connector_update_edid_property(connector,
							imx_ldb_ch->edid);
		num_modes = drm_add_edid_modes(connector, imx_ldb_ch->edid);
	}

	if (imx_ldb_ch->mode_valid) {
		struct drm_display_mode *mode;

		mode = drm_mode_create(connector->dev);
		if (!mode)
			return -EINVAL;
		drm_mode_copy(mode, &imx_ldb_ch->mode);
		mode->type |= DRM_MODE_TYPE_DRIVER | DRM_MODE_TYPE_PREFERRED;
		drm_mode_probed_add(connector, mode);
		num_modes++;
	}

	return num_modes;
}

static struct drm_encoder *imx_ldb_connector_best_encoder(
		struct drm_connector *connector)
{
	struct imx_ldb_channel *imx_ldb_ch = con_to_imx_ldb_ch(connector);

	return &imx_ldb_ch->encoder;
}

static void imx_ldb_encoder_dpms(struct drm_encoder *encoder, int mode)
{
}

static bool imx_ldb_encoder_mode_fixup(struct drm_encoder *encoder,
			   const struct drm_display_mode *mode,
			   struct drm_display_mode *adjusted_mode)
{
	return true;
}

static void imx_ldb_set_clock(struct imx_ldb *ldb, int mux, int chno,
		unsigned long serial_clk, unsigned long di_clk)
{
	int ret;

	dev_dbg(ldb->dev, "%s: now: %ld want: %ld\n", __func__,
			clk_get_rate(ldb->clk_pll[chno]), serial_clk);
	clk_set_rate(ldb->clk_pll[chno], serial_clk);

	dev_dbg(ldb->dev, "%s after: %ld\n", __func__,
			clk_get_rate(ldb->clk_pll[chno]));

	dev_dbg(ldb->dev, "%s: now: %ld want: %ld\n", __func__,
			clk_get_rate(ldb->clk[chno]),
			(long int)di_clk);
	clk_set_rate(ldb->clk[chno], di_clk);

	dev_dbg(ldb->dev, "%s after: %ld\n", __func__,
			clk_get_rate(ldb->clk[chno]));

	/* set display clock mux to LDB input clock */
	ret = clk_set_parent(ldb->clk_sel[mux], ldb->clk[chno]);
	if (ret)
		dev_err(ldb->dev,
			"unable to set di%d parent clock to ldb_di%d\n", mux,
			chno);
}

static void imx_ldb_encoder_prepare(struct drm_encoder *encoder)
{
	struct imx_ldb_channel *imx_ldb_ch = enc_to_imx_ldb_ch(encoder);
	struct imx_ldb *ldb = imx_ldb_ch->ldb;
<<<<<<< HEAD
	struct drm_display_mode *mode = &encoder->crtc->hwmode;
=======
>>>>>>> d525211f
	u32 pixel_fmt;

	switch (imx_ldb_ch->chno) {
	case 0:
		pixel_fmt = (ldb->ldb_ctrl & LDB_DATA_WIDTH_CH0_24) ?
			V4L2_PIX_FMT_RGB24 : V4L2_PIX_FMT_BGR666;
		break;
	case 1:
		pixel_fmt = (ldb->ldb_ctrl & LDB_DATA_WIDTH_CH1_24) ?
			V4L2_PIX_FMT_RGB24 : V4L2_PIX_FMT_BGR666;
		break;
	default:
		dev_err(ldb->dev, "unable to config di%d panel format\n",
			imx_ldb_ch->chno);
		pixel_fmt = V4L2_PIX_FMT_RGB24;
	}

	imx_drm_panel_format(encoder, pixel_fmt);
}

static void imx_ldb_encoder_commit(struct drm_encoder *encoder)
{
	struct imx_ldb_channel *imx_ldb_ch = enc_to_imx_ldb_ch(encoder);
	struct imx_ldb *ldb = imx_ldb_ch->ldb;
	int dual = ldb->ldb_ctrl & LDB_SPLIT_MODE_EN;
	int mux = imx_drm_encoder_get_mux_id(imx_ldb_ch->child, encoder);

	if (dual) {
		clk_prepare_enable(ldb->clk[0]);
		clk_prepare_enable(ldb->clk[1]);
	}

	if (imx_ldb_ch == &ldb->channel[0] || dual) {
		ldb->ldb_ctrl &= ~LDB_CH0_MODE_EN_MASK;
		if (mux == 0 || ldb->lvds_mux)
			ldb->ldb_ctrl |= LDB_CH0_MODE_EN_TO_DI0;
		else if (mux == 1)
			ldb->ldb_ctrl |= LDB_CH0_MODE_EN_TO_DI1;
	}
	if (imx_ldb_ch == &ldb->channel[1] || dual) {
		ldb->ldb_ctrl &= ~LDB_CH1_MODE_EN_MASK;
		if (mux == 1 || ldb->lvds_mux)
			ldb->ldb_ctrl |= LDB_CH1_MODE_EN_TO_DI1;
		else if (mux == 0)
			ldb->ldb_ctrl |= LDB_CH1_MODE_EN_TO_DI0;
	}

	if (ldb->lvds_mux) {
		const struct bus_mux *lvds_mux = NULL;

		if (imx_ldb_ch == &ldb->channel[0])
			lvds_mux = &ldb->lvds_mux[0];
		else if (imx_ldb_ch == &ldb->channel[1])
			lvds_mux = &ldb->lvds_mux[1];

		regmap_update_bits(ldb->regmap, lvds_mux->reg, lvds_mux->mask,
				   mux << lvds_mux->shift);
	}

	regmap_write(ldb->regmap, IOMUXC_GPR2, ldb->ldb_ctrl);
}

static void imx_ldb_encoder_mode_set(struct drm_encoder *encoder,
			 struct drm_display_mode *orig_mode,
			 struct drm_display_mode *mode)
{
	struct imx_ldb_channel *imx_ldb_ch = enc_to_imx_ldb_ch(encoder);
	struct imx_ldb *ldb = imx_ldb_ch->ldb;
	int dual = ldb->ldb_ctrl & LDB_SPLIT_MODE_EN;
	unsigned long serial_clk;
	unsigned long di_clk = mode->clock * 1000;
	int mux = imx_drm_encoder_get_mux_id(imx_ldb_ch->child, encoder);

	if (mode->clock > 170000) {
		dev_warn(ldb->dev,
			 "%s: mode exceeds 170 MHz pixel clock\n", __func__);
	}
	if (mode->clock > 85000 && !dual) {
		dev_warn(ldb->dev,
			 "%s: mode exceeds 85 MHz pixel clock\n", __func__);
	}

	if (dual) {
		serial_clk = 3500UL * mode->clock;
		imx_ldb_set_clock(ldb, mux, 0, serial_clk, di_clk);
		imx_ldb_set_clock(ldb, mux, 1, serial_clk, di_clk);
	} else {
		serial_clk = 7000UL * mode->clock;
		imx_ldb_set_clock(ldb, mux, imx_ldb_ch->chno, serial_clk,
				  di_clk);
	}

	/* FIXME - assumes straight connections DI0 --> CH0, DI1 --> CH1 */
	if (imx_ldb_ch == &ldb->channel[0]) {
		if (mode->flags & DRM_MODE_FLAG_NVSYNC)
			ldb->ldb_ctrl |= LDB_DI0_VS_POL_ACT_LOW;
		else if (mode->flags & DRM_MODE_FLAG_PVSYNC)
			ldb->ldb_ctrl &= ~LDB_DI0_VS_POL_ACT_LOW;
	}
	if (imx_ldb_ch == &ldb->channel[1]) {
		if (mode->flags & DRM_MODE_FLAG_NVSYNC)
			ldb->ldb_ctrl |= LDB_DI1_VS_POL_ACT_LOW;
		else if (mode->flags & DRM_MODE_FLAG_PVSYNC)
			ldb->ldb_ctrl &= ~LDB_DI1_VS_POL_ACT_LOW;
	}
}

static void imx_ldb_encoder_disable(struct drm_encoder *encoder)
{
	struct imx_ldb_channel *imx_ldb_ch = enc_to_imx_ldb_ch(encoder);
	struct imx_ldb *ldb = imx_ldb_ch->ldb;

	/*
	 * imx_ldb_encoder_disable is called by
	 * drm_helper_disable_unused_functions without
	 * the encoder being enabled before.
	 */
	if (imx_ldb_ch == &ldb->channel[0] &&
	    (ldb->ldb_ctrl & LDB_CH0_MODE_EN_MASK) == 0)
		return;
	else if (imx_ldb_ch == &ldb->channel[1] &&
		 (ldb->ldb_ctrl & LDB_CH1_MODE_EN_MASK) == 0)
		return;

	if (imx_ldb_ch == &ldb->channel[0])
		ldb->ldb_ctrl &= ~LDB_CH0_MODE_EN_MASK;
	else if (imx_ldb_ch == &ldb->channel[1])
		ldb->ldb_ctrl &= ~LDB_CH1_MODE_EN_MASK;

	regmap_write(ldb->regmap, IOMUXC_GPR2, ldb->ldb_ctrl);

	if (ldb->ldb_ctrl & LDB_SPLIT_MODE_EN) {
		clk_disable_unprepare(ldb->clk[0]);
		clk_disable_unprepare(ldb->clk[1]);
	}
}

static struct drm_connector_funcs imx_ldb_connector_funcs = {
	.dpms = drm_helper_connector_dpms,
	.fill_modes = drm_helper_probe_single_connector_modes,
	.detect = imx_ldb_connector_detect,
	.destroy = imx_drm_connector_destroy,
};

static struct drm_connector_helper_funcs imx_ldb_connector_helper_funcs = {
	.get_modes = imx_ldb_connector_get_modes,
	.best_encoder = imx_ldb_connector_best_encoder,
};

static struct drm_encoder_funcs imx_ldb_encoder_funcs = {
	.destroy = imx_drm_encoder_destroy,
};

static struct drm_encoder_helper_funcs imx_ldb_encoder_helper_funcs = {
	.dpms = imx_ldb_encoder_dpms,
	.mode_fixup = imx_ldb_encoder_mode_fixup,
	.prepare = imx_ldb_encoder_prepare,
	.commit = imx_ldb_encoder_commit,
	.mode_set = imx_ldb_encoder_mode_set,
	.disable = imx_ldb_encoder_disable,
};

static int imx_ldb_get_clk(struct imx_ldb *ldb, int chno)
{
	char clkname[16];

	snprintf(clkname, sizeof(clkname), "di%d", chno);
	ldb->clk[chno] = devm_clk_get(ldb->dev, clkname);
	if (IS_ERR(ldb->clk[chno]))
		return PTR_ERR(ldb->clk[chno]);

	snprintf(clkname, sizeof(clkname), "di%d_pll", chno);
	ldb->clk_pll[chno] = devm_clk_get(ldb->dev, clkname);

	return PTR_ERR_OR_ZERO(ldb->clk_pll[chno]);
}

static int imx_ldb_register(struct drm_device *drm,
	struct imx_ldb_channel *imx_ldb_ch)
{
	struct imx_ldb *ldb = imx_ldb_ch->ldb;
	int ret;

	ret = imx_drm_encoder_parse_of(drm, &imx_ldb_ch->encoder,
				       imx_ldb_ch->child);
	if (ret)
		return ret;

	ret = imx_ldb_get_clk(ldb, imx_ldb_ch->chno);
	if (ret)
		return ret;

	if (ldb->ldb_ctrl & LDB_SPLIT_MODE_EN) {
		ret = imx_ldb_get_clk(ldb, 1);
		if (ret)
			return ret;
	}

	drm_encoder_helper_add(&imx_ldb_ch->encoder,
			&imx_ldb_encoder_helper_funcs);
	drm_encoder_init(drm, &imx_ldb_ch->encoder, &imx_ldb_encoder_funcs,
			 DRM_MODE_ENCODER_LVDS);

	drm_connector_helper_add(&imx_ldb_ch->connector,
			&imx_ldb_connector_helper_funcs);
	drm_connector_init(drm, &imx_ldb_ch->connector,
			   &imx_ldb_connector_funcs, DRM_MODE_CONNECTOR_LVDS);

	drm_mode_connector_attach_encoder(&imx_ldb_ch->connector,
			&imx_ldb_ch->encoder);

	return 0;
}

enum {
	LVDS_BIT_MAP_SPWG,
	LVDS_BIT_MAP_JEIDA
};

static const char * const imx_ldb_bit_mappings[] = {
	[LVDS_BIT_MAP_SPWG]  = "spwg",
	[LVDS_BIT_MAP_JEIDA] = "jeida",
};

static const int of_get_data_mapping(struct device_node *np)
{
	const char *bm;
	int ret, i;

	ret = of_property_read_string(np, "fsl,data-mapping", &bm);
	if (ret < 0)
		return ret;

	for (i = 0; i < ARRAY_SIZE(imx_ldb_bit_mappings); i++)
		if (!strcasecmp(bm, imx_ldb_bit_mappings[i]))
			return i;

	return -EINVAL;
}

static struct bus_mux imx6q_lvds_mux[2] = {
	{
		.reg = IOMUXC_GPR3,
		.shift = 6,
		.mask = IMX6Q_GPR3_LVDS0_MUX_CTL_MASK,
	}, {
		.reg = IOMUXC_GPR3,
		.shift = 8,
		.mask = IMX6Q_GPR3_LVDS1_MUX_CTL_MASK,
	}
};

/*
 * For a device declaring compatible = "fsl,imx6q-ldb", "fsl,imx53-ldb",
 * of_match_device will walk through this list and take the first entry
 * matching any of its compatible values. Therefore, the more generic
 * entries (in this case fsl,imx53-ldb) need to be ordered last.
 */
static const struct of_device_id imx_ldb_dt_ids[] = {
	{ .compatible = "fsl,imx6q-ldb", .data = imx6q_lvds_mux, },
	{ .compatible = "fsl,imx53-ldb", .data = NULL, },
	{ }
};
MODULE_DEVICE_TABLE(of, imx_ldb_dt_ids);

static int imx_ldb_bind(struct device *dev, struct device *master, void *data)
{
	struct drm_device *drm = data;
	struct device_node *np = dev->of_node;
	const struct of_device_id *of_id =
			of_match_device(imx_ldb_dt_ids, dev);
	struct device_node *child;
	const u8 *edidp;
	struct imx_ldb *imx_ldb;
	int datawidth;
	int mapping;
	int dual;
	int ret;
	int i;

	imx_ldb = devm_kzalloc(dev, sizeof(*imx_ldb), GFP_KERNEL);
	if (!imx_ldb)
		return -ENOMEM;

	imx_ldb->regmap = syscon_regmap_lookup_by_phandle(np, "gpr");
	if (IS_ERR(imx_ldb->regmap)) {
		dev_err(dev, "failed to get parent regmap\n");
		return PTR_ERR(imx_ldb->regmap);
	}

	imx_ldb->dev = dev;

	if (of_id)
		imx_ldb->lvds_mux = of_id->data;

	dual = of_property_read_bool(np, "fsl,dual-channel");
	if (dual)
		imx_ldb->ldb_ctrl |= LDB_SPLIT_MODE_EN;

	/*
	 * There are three different possible clock mux configurations:
	 * i.MX53:  ipu1_di0_sel, ipu1_di1_sel
	 * i.MX6q:  ipu1_di0_sel, ipu1_di1_sel, ipu2_di0_sel, ipu2_di1_sel
	 * i.MX6dl: ipu1_di0_sel, ipu1_di1_sel, lcdif_sel
	 * Map them all to di0_sel...di3_sel.
	 */
	for (i = 0; i < 4; i++) {
		char clkname[16];

		sprintf(clkname, "di%d_sel", i);
		imx_ldb->clk_sel[i] = devm_clk_get(imx_ldb->dev, clkname);
		if (IS_ERR(imx_ldb->clk_sel[i])) {
			ret = PTR_ERR(imx_ldb->clk_sel[i]);
			imx_ldb->clk_sel[i] = NULL;
			break;
		}
	}
	if (i == 0)
		return ret;

	for_each_child_of_node(np, child) {
		struct imx_ldb_channel *channel;

		ret = of_property_read_u32(child, "reg", &i);
		if (ret || i < 0 || i > 1)
			return -EINVAL;

		if (dual && i > 0) {
			dev_warn(dev, "dual-channel mode, ignoring second output\n");
			continue;
		}

		if (!of_device_is_available(child))
			continue;

		channel = &imx_ldb->channel[i];
		channel->ldb = imx_ldb;
		channel->chno = i;
		channel->child = child;

		edidp = of_get_property(child, "edid", &channel->edid_len);
		if (edidp) {
			channel->edid = kmemdup(edidp, channel->edid_len,
						GFP_KERNEL);
		} else {
			ret = of_get_drm_display_mode(child, &channel->mode, 0);
			if (!ret)
				channel->mode_valid = 1;
		}

		ret = of_property_read_u32(child, "fsl,data-width", &datawidth);
		if (ret)
			datawidth = 0;
		else if (datawidth != 18 && datawidth != 24)
			return -EINVAL;

		mapping = of_get_data_mapping(child);
		switch (mapping) {
		case LVDS_BIT_MAP_SPWG:
			if (datawidth == 24) {
				if (i == 0 || dual)
					imx_ldb->ldb_ctrl |=
						LDB_DATA_WIDTH_CH0_24;
				if (i == 1 || dual)
					imx_ldb->ldb_ctrl |=
						LDB_DATA_WIDTH_CH1_24;
			}
			break;
		case LVDS_BIT_MAP_JEIDA:
			if (datawidth == 18) {
				dev_err(dev, "JEIDA standard only supported in 24 bit\n");
				return -EINVAL;
			}
			if (i == 0 || dual)
				imx_ldb->ldb_ctrl |= LDB_DATA_WIDTH_CH0_24 |
					LDB_BIT_MAP_CH0_JEIDA;
			if (i == 1 || dual)
				imx_ldb->ldb_ctrl |= LDB_DATA_WIDTH_CH1_24 |
					LDB_BIT_MAP_CH1_JEIDA;
			break;
		default:
			dev_err(dev, "data mapping not specified or invalid\n");
			return -EINVAL;
		}

		ret = imx_ldb_register(drm, channel);
		if (ret)
			return ret;
	}

	dev_set_drvdata(dev, imx_ldb);

	return 0;
}

static void imx_ldb_unbind(struct device *dev, struct device *master,
	void *data)
{
	struct imx_ldb *imx_ldb = dev_get_drvdata(dev);
	int i;

	for (i = 0; i < 2; i++) {
		struct imx_ldb_channel *channel = &imx_ldb->channel[i];

		if (!channel->connector.funcs)
			continue;

		channel->connector.funcs->destroy(&channel->connector);
		channel->encoder.funcs->destroy(&channel->encoder);

		kfree(channel->edid);
	}
}

static const struct component_ops imx_ldb_ops = {
	.bind	= imx_ldb_bind,
	.unbind	= imx_ldb_unbind,
};

static int imx_ldb_probe(struct platform_device *pdev)
{
	return component_add(&pdev->dev, &imx_ldb_ops);
}

static int imx_ldb_remove(struct platform_device *pdev)
{
	component_del(&pdev->dev, &imx_ldb_ops);
	return 0;
}

static struct platform_driver imx_ldb_driver = {
	.probe		= imx_ldb_probe,
	.remove		= imx_ldb_remove,
	.driver		= {
		.of_match_table = imx_ldb_dt_ids,
		.name	= DRIVER_NAME,
	},
};

module_platform_driver(imx_ldb_driver);

MODULE_DESCRIPTION("i.MX LVDS driver");
MODULE_AUTHOR("Sascha Hauer, Pengutronix");
MODULE_LICENSE("GPL");
MODULE_ALIAS("platform:" DRIVER_NAME);<|MERGE_RESOLUTION|>--- conflicted
+++ resolved
@@ -163,10 +163,6 @@
 {
 	struct imx_ldb_channel *imx_ldb_ch = enc_to_imx_ldb_ch(encoder);
 	struct imx_ldb *ldb = imx_ldb_ch->ldb;
-<<<<<<< HEAD
-	struct drm_display_mode *mode = &encoder->crtc->hwmode;
-=======
->>>>>>> d525211f
 	u32 pixel_fmt;
 
 	switch (imx_ldb_ch->chno) {
