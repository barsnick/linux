--- conflicted
+++ resolved
@@ -1451,12 +1451,6 @@
 	}
 
 	trace_i915_gem_object_pwrite(obj, args->offset, args->size);
-
-	ret = -ENODEV;
-	if (obj->ops->pwrite)
-		ret = obj->ops->pwrite(obj, args);
-	if (ret != -ENODEV)
-		goto err;
 
 	ret = i915_gem_object_wait(obj,
 				   I915_WAIT_INTERRUPTIBLE |
@@ -2136,7 +2130,6 @@
 	 */
 	shmem_truncate_range(file_inode(obj->base.filp), 0, (loff_t)-1);
 	obj->mm.madv = __I915_MADV_PURGED;
-	obj->mm.pages = ERR_PTR(-EFAULT);
 }
 
 /* Try to discard unwanted pages */
@@ -2236,9 +2229,7 @@
 
 	__i915_gem_object_reset_page_iter(obj);
 
-	if (!IS_ERR(pages))
-		obj->ops->put_pages(obj, pages);
-
+	obj->ops->put_pages(obj, pages);
 unlock:
 	mutex_unlock(&obj->mm.lock);
 }
@@ -2458,7 +2449,7 @@
 	if (err)
 		return err;
 
-	if (unlikely(IS_ERR_OR_NULL(obj->mm.pages))) {
+	if (unlikely(!obj->mm.pages)) {
 		err = ____i915_gem_object_get_pages(obj);
 		if (err)
 			goto unlock;
@@ -2536,7 +2527,7 @@
 
 	pinned = true;
 	if (!atomic_inc_not_zero(&obj->mm.pages_pin_count)) {
-		if (unlikely(IS_ERR_OR_NULL(obj->mm.pages))) {
+		if (unlikely(!obj->mm.pages)) {
 			ret = ____i915_gem_object_get_pages(obj);
 			if (ret)
 				goto err_unlock;
@@ -2582,75 +2573,6 @@
 err_unlock:
 	ptr = ERR_PTR(ret);
 	goto out_unlock;
-}
-
-static int
-i915_gem_object_pwrite_gtt(struct drm_i915_gem_object *obj,
-			   const struct drm_i915_gem_pwrite *arg)
-{
-	struct address_space *mapping = obj->base.filp->f_mapping;
-	char __user *user_data = u64_to_user_ptr(arg->data_ptr);
-	u64 remain, offset;
-	unsigned int pg;
-
-	/* Before we instantiate/pin the backing store for our use, we
-	 * can prepopulate the shmemfs filp efficiently using a write into
-	 * the pagecache. We avoid the penalty of instantiating all the
-	 * pages, important if the user is just writing to a few and never
-	 * uses the object on the GPU, and using a direct write into shmemfs
-	 * allows it to avoid the cost of retrieving a page (either swapin
-	 * or clearing-before-use) before it is overwritten.
-	 */
-	if (READ_ONCE(obj->mm.pages))
-		return -ENODEV;
-
-	/* Before the pages are instantiated the object is treated as being
-	 * in the CPU domain. The pages will be clflushed as required before
-	 * use, and we can freely write into the pages directly. If userspace
-	 * races pwrite with any other operation; corruption will ensue -
-	 * that is userspace's prerogative!
-	 */
-
-	remain = arg->size;
-	offset = arg->offset;
-	pg = offset_in_page(offset);
-
-	do {
-		unsigned int len, unwritten;
-		struct page *page;
-		void *data, *vaddr;
-		int err;
-
-		len = PAGE_SIZE - pg;
-		if (len > remain)
-			len = remain;
-
-		err = pagecache_write_begin(obj->base.filp, mapping,
-					    offset, len, 0,
-					    &page, &data);
-		if (err < 0)
-			return err;
-
-		vaddr = kmap(page);
-		unwritten = copy_from_user(vaddr + pg, user_data, len);
-		kunmap(page);
-
-		err = pagecache_write_end(obj->base.filp, mapping,
-					  offset, len, len - unwritten,
-					  page, data);
-		if (err < 0)
-			return err;
-
-		if (unwritten)
-			return -EFAULT;
-
-		remain -= len;
-		user_data += len;
-		offset += len;
-		pg = 0;
-	} while (remain);
-
-	return 0;
 }
 
 static bool ban_context(const struct i915_gem_context *ctx)
@@ -2739,8 +2661,6 @@
 	for_each_engine(engine, dev_priv, id) {
 		struct drm_i915_gem_request *request;
 
-<<<<<<< HEAD
-=======
 		/* Prevent the signaler thread from updating the request
 		 * state (by calling dma_fence_signal) as we are processing
 		 * the reset. The write from the GPU of the seqno is
@@ -2752,7 +2672,6 @@
 		 */
 		kthread_park(engine->breadcrumbs.signaler);
 
->>>>>>> 33d5f513
 		/* Prevent request submission to the hardware until we have
 		 * completed the reset in i915_gem_reset_finish(). If a request
 		 * is completed by one engine, it may then queue a request
@@ -2763,12 +2682,9 @@
 		 */
 		tasklet_kill(&engine->irq_tasklet);
 		tasklet_disable(&engine->irq_tasklet);
-<<<<<<< HEAD
-=======
 
 		if (engine->irq_seqno_barrier)
 			engine->irq_seqno_barrier(engine);
->>>>>>> 33d5f513
 
 		if (engine_stalled(engine)) {
 			request = i915_gem_find_active_request(engine);
@@ -2915,15 +2831,10 @@
 
 	lockdep_assert_held(&dev_priv->drm.struct_mutex);
 
-<<<<<<< HEAD
-	for_each_engine(engine, dev_priv, id)
-		tasklet_enable(&engine->irq_tasklet);
-=======
 	for_each_engine(engine, dev_priv, id) {
 		tasklet_enable(&engine->irq_tasklet);
 		kthread_unpark(engine->breadcrumbs.signaler);
 	}
->>>>>>> 33d5f513
 }
 
 static void nop_submit_request(struct drm_i915_gem_request *request)
@@ -4080,11 +3991,8 @@
 static const struct drm_i915_gem_object_ops i915_gem_object_ops = {
 	.flags = I915_GEM_OBJECT_HAS_STRUCT_PAGE |
 		 I915_GEM_OBJECT_IS_SHRINKABLE,
-
 	.get_pages = i915_gem_object_get_pages_gtt,
 	.put_pages = i915_gem_object_put_pages_gtt,
-
-	.pwrite = i915_gem_object_pwrite_gtt,
 };
 
 struct drm_i915_gem_object *
