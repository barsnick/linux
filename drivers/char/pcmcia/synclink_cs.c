--- conflicted
+++ resolved
@@ -898,17 +898,6 @@
 	int work = 0;
 	struct mgsl_icount *icount = &info->icount;
 
-<<<<<<< HEAD
-=======
-	if (!tty) {
-		/* tty is not available anymore */
-		issue_command(info, CHA, CMD_RXRESET);
-		if (debug_level >= DEBUG_LEVEL_ISR)
-			printk("%s(%d):rx_ready_async(tty=NULL)\n", __FILE__, __LINE__);
-		return;
-	}
-
->>>>>>> 29e5507a
 	if (tcd) {
 		/* early termination, get FIFO count from RBCL register */
 		fifo_count = (unsigned char)(read_reg(info, CHA+RBCL) & 0x1f);
@@ -1360,13 +1349,8 @@
 	/* TODO:disable interrupts instead of reset to preserve signal states */
 	reset_device(info);
 
-<<<<<<< HEAD
- 	if (!tty || tty->termios.c_cflag & HUPCL) {
+	if (!tty || tty->termios.c_cflag & HUPCL) {
 		info->serial_signals &= ~(SerialSignal_RTS | SerialSignal_DTR);
-=======
-	if (!tty || tty->termios.c_cflag & HUPCL) {
-		info->serial_signals &= ~(SerialSignal_DTR + SerialSignal_RTS);
->>>>>>> 29e5507a
 		set_signals(info);
 	}
 
@@ -1428,17 +1412,10 @@
 
 	cflag = tty->termios.c_cflag;
 
-<<<<<<< HEAD
 	/* if B0 rate (hangup) specified then negate RTS and DTR */
 	/* otherwise assert RTS and DTR */
- 	if (cflag & CBAUD)
+	if (cflag & CBAUD)
 		info->serial_signals |= SerialSignal_RTS | SerialSignal_DTR;
-=======
-	/* if B0 rate (hangup) specified then negate DTR and RTS */
-	/* otherwise assert DTR and RTS */
-	if (cflag & CBAUD)
-		info->serial_signals |= SerialSignal_RTS + SerialSignal_DTR;
->>>>>>> 29e5507a
 	else
 		info->serial_signals &= ~(SerialSignal_RTS | SerialSignal_DTR);
 
@@ -2331,17 +2308,10 @@
 	/* Handle transition to B0 status */
 	if (old_termios->c_cflag & CBAUD &&
 	    !(tty->termios.c_cflag & CBAUD)) {
-<<<<<<< HEAD
 		info->serial_signals &= ~(SerialSignal_RTS | SerialSignal_DTR);
-		spin_lock_irqsave(&info->lock,flags);
-	 	set_signals(info);
-		spin_unlock_irqrestore(&info->lock,flags);
-=======
-		info->serial_signals &= ~(SerialSignal_RTS + SerialSignal_DTR);
 		spin_lock_irqsave(&info->lock, flags);
 		set_signals(info);
 		spin_unlock_irqrestore(&info->lock, flags);
->>>>>>> 29e5507a
 	}
 
 	/* Handle transition away from B0 status */
