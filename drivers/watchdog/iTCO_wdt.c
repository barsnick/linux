--- conflicted
+++ resolved
@@ -106,11 +106,8 @@
 	struct pci_dev *pci_dev;
 	/* whether or not the watchdog has been suspended */
 	bool suspended;
-<<<<<<< HEAD
 	/* no reboot API private data */
 	void *no_reboot_priv;
-=======
->>>>>>> 00078cff
 	/* no reboot update function pointer */
 	int (*update_no_reboot_bit)(void *p, bool set);
 };
@@ -180,7 +177,6 @@
 static int update_no_reboot_bit_def(void *priv, bool set)
 {
 	return 0;
-<<<<<<< HEAD
 }
 
 static int update_no_reboot_bit_pci(void *priv, bool set)
@@ -204,57 +200,6 @@
 }
 
 static int update_no_reboot_bit_mem(void *priv, bool set)
-=======
-}
-
-static int update_no_reboot_bit_pci(void *priv, bool set)
->>>>>>> 00078cff
-{
-	struct iTCO_wdt_private *p = priv;
-	u32 val32 = 0, newval32 = 0;
-
-<<<<<<< HEAD
-	val32 = readl(p->gcs_pmc);
-=======
-	pci_read_config_dword(p->pci_dev, 0xd4, &val32);
->>>>>>> 00078cff
-	if (set)
-		val32 |= no_reboot_bit(p);
-	else
-		val32 &= ~no_reboot_bit(p);
-<<<<<<< HEAD
-	writel(val32, p->gcs_pmc);
-	newval32 = readl(p->gcs_pmc);
-=======
-	pci_write_config_dword(p->pci_dev, 0xd4, val32);
-	pci_read_config_dword(p->pci_dev, 0xd4, &newval32);
->>>>>>> 00078cff
-
-	/* make sure the update is successful */
-	if (val32 != newval32)
-		return -EIO;
-
-	return 0;
-}
-
-<<<<<<< HEAD
-static void iTCO_wdt_no_reboot_bit_setup(struct iTCO_wdt_private *p,
-		struct itco_wdt_platform_data *pdata)
-{
-	if (pdata->update_no_reboot_bit) {
-		p->update_no_reboot_bit = pdata->update_no_reboot_bit;
-		p->no_reboot_priv = pdata->no_reboot_priv;
-		return;
-	}
-
-	if (p->iTCO_version >= 2)
-		p->update_no_reboot_bit = update_no_reboot_bit_mem;
-	else if (p->iTCO_version == 1)
-		p->update_no_reboot_bit = update_no_reboot_bit_pci;
-	else
-		p->update_no_reboot_bit = update_no_reboot_bit_def;
-=======
-static int update_no_reboot_bit_mem(void *priv, bool set)
 {
 	struct iTCO_wdt_private *p = priv;
 	u32 val32 = 0, newval32 = 0;
@@ -270,19 +215,27 @@
 	/* make sure the update is successful */
 	if (val32 != newval32)
 		return -EIO;
->>>>>>> 00078cff
-
-	p->no_reboot_priv = p;
-}
-
-static void iTCO_wdt_no_reboot_bit_setup(struct iTCO_wdt_private *p)
-{
+
+	return 0;
+}
+
+static void iTCO_wdt_no_reboot_bit_setup(struct iTCO_wdt_private *p,
+		struct itco_wdt_platform_data *pdata)
+{
+	if (pdata->update_no_reboot_bit) {
+		p->update_no_reboot_bit = pdata->update_no_reboot_bit;
+		p->no_reboot_priv = pdata->no_reboot_priv;
+		return;
+	}
+
 	if (p->iTCO_version >= 2)
 		p->update_no_reboot_bit = update_no_reboot_bit_mem;
 	else if (p->iTCO_version == 1)
 		p->update_no_reboot_bit = update_no_reboot_bit_pci;
 	else
 		p->update_no_reboot_bit = update_no_reboot_bit_def;
+
+	p->no_reboot_priv = p;
 }
 
 static int iTCO_wdt_start(struct watchdog_device *wd_dev)
@@ -295,11 +248,7 @@
 	iTCO_vendor_pre_start(p->smi_res, wd_dev->timeout);
 
 	/* disable chipset's NO_REBOOT bit */
-<<<<<<< HEAD
 	if (p->update_no_reboot_bit(p->no_reboot_priv, false)) {
-=======
-	if (p->update_no_reboot_bit(p, false)) {
->>>>>>> 00078cff
 		spin_unlock(&p->io_lock);
 		pr_err("failed to reset NO_REBOOT flag, reboot disabled by hardware/BIOS\n");
 		return -EIO;
@@ -340,11 +289,7 @@
 	val = inw(TCO1_CNT(p));
 
 	/* Set the NO_REBOOT bit to prevent later reboots, just for sure */
-<<<<<<< HEAD
 	p->update_no_reboot_bit(p->no_reboot_priv, true);
-=======
-	p->update_no_reboot_bit(p, true);
->>>>>>> 00078cff
 
 	spin_unlock(&p->io_lock);
 
@@ -507,11 +452,7 @@
 	p->iTCO_version = pdata->version;
 	p->pci_dev = to_pci_dev(dev->parent);
 
-<<<<<<< HEAD
 	iTCO_wdt_no_reboot_bit_setup(p, pdata);
-=======
-	iTCO_wdt_no_reboot_bit_setup(p);
->>>>>>> 00078cff
 
 	/*
 	 * Get the Memory-Mapped GCS or PMC register, we need it for the
@@ -527,22 +468,14 @@
 	}
 
 	/* Check chipset's NO_REBOOT bit */
-<<<<<<< HEAD
 	if (p->update_no_reboot_bit(p->no_reboot_priv, false) &&
-=======
-	if (p->update_no_reboot_bit(p, false) &&
->>>>>>> 00078cff
 	    iTCO_vendor_check_noreboot_on()) {
 		pr_info("unable to reset NO_REBOOT flag, device disabled by hardware/BIOS\n");
 		return -ENODEV;	/* Cannot reset NO_REBOOT bit */
 	}
 
 	/* Set the NO_REBOOT bit to prevent later reboots, just for sure */
-<<<<<<< HEAD
 	p->update_no_reboot_bit(p->no_reboot_priv, true);
-=======
-	p->update_no_reboot_bit(p, true);
->>>>>>> 00078cff
 
 	/* The TCO logic uses the TCO_EN bit in the SMI_EN register */
 	if (!devm_request_region(dev, p->smi_res->start,
