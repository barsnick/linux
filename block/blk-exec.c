--- conflicted
+++ resolved
@@ -95,10 +95,6 @@
 		   struct request *rq, int at_head)
 {
 	DECLARE_COMPLETION_ONSTACK(wait);
-<<<<<<< HEAD
-	int err = 0;
-=======
->>>>>>> 2ac97f0f
 	unsigned long hang_check;
 
 	rq->end_io_data = &wait;
@@ -110,13 +106,5 @@
 		while (!wait_for_completion_io_timeout(&wait, hang_check * (HZ/2)));
 	else
 		wait_for_completion_io(&wait);
-<<<<<<< HEAD
-
-	if (rq->errors)
-		err = -EIO;
-
-	return err;
-=======
->>>>>>> 2ac97f0f
 }
 EXPORT_SYMBOL(blk_execute_rq);