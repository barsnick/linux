/*
 * Block multiqueue core code
 *
 * Copyright (C) 2013-2014 Jens Axboe
 * Copyright (C) 2013-2014 Christoph Hellwig
 */
#include <linux/kernel.h>
#include <linux/module.h>
#include <linux/backing-dev.h>
#include <linux/bio.h>
#include <linux/blkdev.h>
#include <linux/kmemleak.h>
#include <linux/mm.h>
#include <linux/init.h>
#include <linux/slab.h>
#include <linux/workqueue.h>
#include <linux/smp.h>
#include <linux/llist.h>
#include <linux/list_sort.h>
#include <linux/cpu.h>
#include <linux/cache.h>
#include <linux/sched/sysctl.h>
#include <linux/sched/topology.h>
#include <linux/sched/signal.h>
#include <linux/delay.h>
#include <linux/crash_dump.h>
#include <linux/prefetch.h>

#include <trace/events/block.h>

#include <linux/blk-mq.h>
#include "blk.h"
#include "blk-mq.h"
#include "blk-mq-debugfs.h"
#include "blk-mq-tag.h"
#include "blk-stat.h"
#include "blk-wbt.h"
#include "blk-mq-sched.h"

static DEFINE_MUTEX(all_q_mutex);
static LIST_HEAD(all_q_list);

static void blk_mq_poll_stats_start(struct request_queue *q);
static void blk_mq_poll_stats_fn(struct blk_stat_callback *cb);
static void __blk_mq_stop_hw_queues(struct request_queue *q, bool sync);

static int blk_mq_poll_stats_bkt(const struct request *rq)
{
	int ddir, bytes, bucket;

	ddir = rq_data_dir(rq);
	bytes = blk_rq_bytes(rq);

	bucket = ddir + 2*(ilog2(bytes) - 9);

	if (bucket < 0)
		return -1;
	else if (bucket >= BLK_MQ_POLL_STATS_BKTS)
		return ddir + BLK_MQ_POLL_STATS_BKTS - 2;

	return bucket;
}

/*
 * Check if any of the ctx's have pending work in this hardware queue
 */
bool blk_mq_hctx_has_pending(struct blk_mq_hw_ctx *hctx)
{
	return sbitmap_any_bit_set(&hctx->ctx_map) ||
			!list_empty_careful(&hctx->dispatch) ||
			blk_mq_sched_has_work(hctx);
}

/*
 * Mark this ctx as having pending work in this hardware queue
 */
static void blk_mq_hctx_mark_pending(struct blk_mq_hw_ctx *hctx,
				     struct blk_mq_ctx *ctx)
{
	if (!sbitmap_test_bit(&hctx->ctx_map, ctx->index_hw))
		sbitmap_set_bit(&hctx->ctx_map, ctx->index_hw);
}

static void blk_mq_hctx_clear_pending(struct blk_mq_hw_ctx *hctx,
				      struct blk_mq_ctx *ctx)
{
	sbitmap_clear_bit(&hctx->ctx_map, ctx->index_hw);
}

void blk_freeze_queue_start(struct request_queue *q)
{
	int freeze_depth;

	freeze_depth = atomic_inc_return(&q->mq_freeze_depth);
	if (freeze_depth == 1) {
		percpu_ref_kill(&q->q_usage_counter);
		blk_mq_run_hw_queues(q, false);
	}
}
EXPORT_SYMBOL_GPL(blk_freeze_queue_start);

void blk_mq_freeze_queue_wait(struct request_queue *q)
{
	wait_event(q->mq_freeze_wq, percpu_ref_is_zero(&q->q_usage_counter));
}
EXPORT_SYMBOL_GPL(blk_mq_freeze_queue_wait);

int blk_mq_freeze_queue_wait_timeout(struct request_queue *q,
				     unsigned long timeout)
{
	return wait_event_timeout(q->mq_freeze_wq,
					percpu_ref_is_zero(&q->q_usage_counter),
					timeout);
}
EXPORT_SYMBOL_GPL(blk_mq_freeze_queue_wait_timeout);

/*
 * Guarantee no request is in use, so we can change any data structure of
 * the queue afterward.
 */
void blk_freeze_queue(struct request_queue *q)
{
	/*
	 * In the !blk_mq case we are only calling this to kill the
	 * q_usage_counter, otherwise this increases the freeze depth
	 * and waits for it to return to zero.  For this reason there is
	 * no blk_unfreeze_queue(), and blk_freeze_queue() is not
	 * exported to drivers as the only user for unfreeze is blk_mq.
	 */
	blk_freeze_queue_start(q);
	blk_mq_freeze_queue_wait(q);
}

void blk_mq_freeze_queue(struct request_queue *q)
{
	/*
	 * ...just an alias to keep freeze and unfreeze actions balanced
	 * in the blk_mq_* namespace
	 */
	blk_freeze_queue(q);
}
EXPORT_SYMBOL_GPL(blk_mq_freeze_queue);

void blk_mq_unfreeze_queue(struct request_queue *q)
{
	int freeze_depth;

	freeze_depth = atomic_dec_return(&q->mq_freeze_depth);
	WARN_ON_ONCE(freeze_depth < 0);
	if (!freeze_depth) {
		percpu_ref_reinit(&q->q_usage_counter);
		wake_up_all(&q->mq_freeze_wq);
	}
}
EXPORT_SYMBOL_GPL(blk_mq_unfreeze_queue);

/**
 * blk_mq_quiesce_queue() - wait until all ongoing queue_rq calls have finished
 * @q: request queue.
 *
 * Note: this function does not prevent that the struct request end_io()
 * callback function is invoked. Additionally, it is not prevented that
 * new queue_rq() calls occur unless the queue has been stopped first.
 */
void blk_mq_quiesce_queue(struct request_queue *q)
{
	struct blk_mq_hw_ctx *hctx;
	unsigned int i;
	bool rcu = false;

	__blk_mq_stop_hw_queues(q, true);

	queue_for_each_hw_ctx(q, hctx, i) {
		if (hctx->flags & BLK_MQ_F_BLOCKING)
			synchronize_srcu(&hctx->queue_rq_srcu);
		else
			rcu = true;
	}
	if (rcu)
		synchronize_rcu();
}
EXPORT_SYMBOL_GPL(blk_mq_quiesce_queue);

void blk_mq_wake_waiters(struct request_queue *q)
{
	struct blk_mq_hw_ctx *hctx;
	unsigned int i;

	queue_for_each_hw_ctx(q, hctx, i)
		if (blk_mq_hw_queue_mapped(hctx))
			blk_mq_tag_wakeup_all(hctx->tags, true);

	/*
	 * If we are called because the queue has now been marked as
	 * dying, we need to ensure that processes currently waiting on
	 * the queue are notified as well.
	 */
	wake_up_all(&q->mq_freeze_wq);
}

bool blk_mq_can_queue(struct blk_mq_hw_ctx *hctx)
{
	return blk_mq_has_free_tags(hctx->tags);
}
EXPORT_SYMBOL(blk_mq_can_queue);

void blk_mq_rq_ctx_init(struct request_queue *q, struct blk_mq_ctx *ctx,
			struct request *rq, unsigned int op)
{
	INIT_LIST_HEAD(&rq->queuelist);
	/* csd/requeue_work/fifo_time is initialized before use */
	rq->q = q;
	rq->mq_ctx = ctx;
	rq->cmd_flags = op;
	if (blk_queue_io_stat(q))
		rq->rq_flags |= RQF_IO_STAT;
	/* do not touch atomic flags, it needs atomic ops against the timer */
	rq->cpu = -1;
	INIT_HLIST_NODE(&rq->hash);
	RB_CLEAR_NODE(&rq->rb_node);
	rq->rq_disk = NULL;
	rq->part = NULL;
	rq->start_time = jiffies;
#ifdef CONFIG_BLK_CGROUP
	rq->rl = NULL;
	set_start_time_ns(rq);
	rq->io_start_time_ns = 0;
#endif
	rq->nr_phys_segments = 0;
#if defined(CONFIG_BLK_DEV_INTEGRITY)
	rq->nr_integrity_segments = 0;
#endif
	rq->special = NULL;
	/* tag was already set */
	rq->extra_len = 0;

	INIT_LIST_HEAD(&rq->timeout_list);
	rq->timeout = 0;

	rq->end_io = NULL;
	rq->end_io_data = NULL;
	rq->next_rq = NULL;

	ctx->rq_dispatched[op_is_sync(op)]++;
}
EXPORT_SYMBOL_GPL(blk_mq_rq_ctx_init);

struct request *__blk_mq_alloc_request(struct blk_mq_alloc_data *data,
				       unsigned int op)
{
	struct request *rq;
	unsigned int tag;

	tag = blk_mq_get_tag(data);
	if (tag != BLK_MQ_TAG_FAIL) {
		struct blk_mq_tags *tags = blk_mq_tags_from_data(data);

		rq = tags->static_rqs[tag];

		if (data->flags & BLK_MQ_REQ_INTERNAL) {
			rq->tag = -1;
			rq->internal_tag = tag;
		} else {
			if (blk_mq_tag_busy(data->hctx)) {
				rq->rq_flags = RQF_MQ_INFLIGHT;
				atomic_inc(&data->hctx->nr_active);
			}
			rq->tag = tag;
			rq->internal_tag = -1;
			data->hctx->tags->rqs[rq->tag] = rq;
		}

		blk_mq_rq_ctx_init(data->q, data->ctx, rq, op);
		return rq;
	}

	return NULL;
}
EXPORT_SYMBOL_GPL(__blk_mq_alloc_request);

struct request *blk_mq_alloc_request(struct request_queue *q, int rw,
		unsigned int flags)
{
	struct blk_mq_alloc_data alloc_data = { .flags = flags };
	struct request *rq;
	int ret;

	ret = blk_queue_enter(q, flags & BLK_MQ_REQ_NOWAIT);
	if (ret)
		return ERR_PTR(ret);

	rq = blk_mq_sched_get_request(q, NULL, rw, &alloc_data);

	blk_mq_put_ctx(alloc_data.ctx);
	blk_queue_exit(q);

	if (!rq)
		return ERR_PTR(-EWOULDBLOCK);

	rq->__data_len = 0;
	rq->__sector = (sector_t) -1;
	rq->bio = rq->biotail = NULL;
	return rq;
}
EXPORT_SYMBOL(blk_mq_alloc_request);

struct request *blk_mq_alloc_request_hctx(struct request_queue *q, int rw,
		unsigned int flags, unsigned int hctx_idx)
{
	struct blk_mq_alloc_data alloc_data = { .flags = flags };
	struct request *rq;
	unsigned int cpu;
	int ret;

	/*
	 * If the tag allocator sleeps we could get an allocation for a
	 * different hardware context.  No need to complicate the low level
	 * allocator for this for the rare use case of a command tied to
	 * a specific queue.
	 */
	if (WARN_ON_ONCE(!(flags & BLK_MQ_REQ_NOWAIT)))
		return ERR_PTR(-EINVAL);

	if (hctx_idx >= q->nr_hw_queues)
		return ERR_PTR(-EIO);

	ret = blk_queue_enter(q, true);
	if (ret)
		return ERR_PTR(ret);

	/*
	 * Check if the hardware context is actually mapped to anything.
	 * If not tell the caller that it should skip this queue.
	 */
	alloc_data.hctx = q->queue_hw_ctx[hctx_idx];
	if (!blk_mq_hw_queue_mapped(alloc_data.hctx)) {
		blk_queue_exit(q);
		return ERR_PTR(-EXDEV);
	}
	cpu = cpumask_first(alloc_data.hctx->cpumask);
	alloc_data.ctx = __blk_mq_get_ctx(q, cpu);

	rq = blk_mq_sched_get_request(q, NULL, rw, &alloc_data);

	blk_queue_exit(q);

	if (!rq)
		return ERR_PTR(-EWOULDBLOCK);

	return rq;
}
EXPORT_SYMBOL_GPL(blk_mq_alloc_request_hctx);

void __blk_mq_finish_request(struct blk_mq_hw_ctx *hctx, struct blk_mq_ctx *ctx,
			     struct request *rq)
{
	const int sched_tag = rq->internal_tag;
	struct request_queue *q = rq->q;

	if (rq->rq_flags & RQF_MQ_INFLIGHT)
		atomic_dec(&hctx->nr_active);

	wbt_done(q->rq_wb, &rq->issue_stat);
	rq->rq_flags = 0;

	clear_bit(REQ_ATOM_STARTED, &rq->atomic_flags);
	clear_bit(REQ_ATOM_POLL_SLEPT, &rq->atomic_flags);
	if (rq->tag != -1)
		blk_mq_put_tag(hctx, hctx->tags, ctx, rq->tag);
	if (sched_tag != -1)
		blk_mq_put_tag(hctx, hctx->sched_tags, ctx, sched_tag);
	blk_mq_sched_restart(hctx);
	blk_queue_exit(q);
}

static void blk_mq_finish_hctx_request(struct blk_mq_hw_ctx *hctx,
				     struct request *rq)
{
	struct blk_mq_ctx *ctx = rq->mq_ctx;

	ctx->rq_completed[rq_is_sync(rq)]++;
	__blk_mq_finish_request(hctx, ctx, rq);
}

void blk_mq_finish_request(struct request *rq)
{
	blk_mq_finish_hctx_request(blk_mq_map_queue(rq->q, rq->mq_ctx->cpu), rq);
}
EXPORT_SYMBOL_GPL(blk_mq_finish_request);

void blk_mq_free_request(struct request *rq)
{
	blk_mq_sched_put_request(rq);
}
EXPORT_SYMBOL_GPL(blk_mq_free_request);

inline void __blk_mq_end_request(struct request *rq, int error)
{
	blk_account_io_done(rq);

	if (rq->end_io) {
		wbt_done(rq->q->rq_wb, &rq->issue_stat);
		rq->end_io(rq, error);
	} else {
		if (unlikely(blk_bidi_rq(rq)))
			blk_mq_free_request(rq->next_rq);
		blk_mq_free_request(rq);
	}
}
EXPORT_SYMBOL(__blk_mq_end_request);

void blk_mq_end_request(struct request *rq, int error)
{
	if (blk_update_request(rq, error, blk_rq_bytes(rq)))
		BUG();
	__blk_mq_end_request(rq, error);
}
EXPORT_SYMBOL(blk_mq_end_request);

static void __blk_mq_complete_request_remote(void *data)
{
	struct request *rq = data;

	rq->q->softirq_done_fn(rq);
}

static void __blk_mq_complete_request(struct request *rq)
{
	struct blk_mq_ctx *ctx = rq->mq_ctx;
	bool shared = false;
	int cpu;

	if (rq->internal_tag != -1)
		blk_mq_sched_completed_request(rq);
	if (rq->rq_flags & RQF_STATS) {
		blk_mq_poll_stats_start(rq->q);
		blk_stat_add(rq);
	}

	if (!test_bit(QUEUE_FLAG_SAME_COMP, &rq->q->queue_flags)) {
		rq->q->softirq_done_fn(rq);
		return;
	}

	cpu = get_cpu();
	if (!test_bit(QUEUE_FLAG_SAME_FORCE, &rq->q->queue_flags))
		shared = cpus_share_cache(cpu, ctx->cpu);

	if (cpu != ctx->cpu && !shared && cpu_online(ctx->cpu)) {
		rq->csd.func = __blk_mq_complete_request_remote;
		rq->csd.info = rq;
		rq->csd.flags = 0;
		smp_call_function_single_async(ctx->cpu, &rq->csd);
	} else {
		rq->q->softirq_done_fn(rq);
	}
	put_cpu();
}

/**
 * blk_mq_complete_request - end I/O on a request
 * @rq:		the request being processed
 *
 * Description:
 *	Ends all I/O on a request. It does not handle partial completions.
 *	The actual completion happens out-of-order, through a IPI handler.
 **/
void blk_mq_complete_request(struct request *rq)
{
	struct request_queue *q = rq->q;

	if (unlikely(blk_should_fake_timeout(q)))
		return;
	if (!blk_mark_rq_complete(rq))
		__blk_mq_complete_request(rq);
}
EXPORT_SYMBOL(blk_mq_complete_request);

int blk_mq_request_started(struct request *rq)
{
	return test_bit(REQ_ATOM_STARTED, &rq->atomic_flags);
}
EXPORT_SYMBOL_GPL(blk_mq_request_started);

void blk_mq_start_request(struct request *rq)
{
	struct request_queue *q = rq->q;

	blk_mq_sched_started_request(rq);

	trace_block_rq_issue(q, rq);

	if (test_bit(QUEUE_FLAG_STATS, &q->queue_flags)) {
		blk_stat_set_issue(&rq->issue_stat, blk_rq_sectors(rq));
		rq->rq_flags |= RQF_STATS;
		wbt_issue(q->rq_wb, &rq->issue_stat);
	}

	blk_add_timer(rq);

	/*
	 * Ensure that ->deadline is visible before set the started
	 * flag and clear the completed flag.
	 */
	smp_mb__before_atomic();

	/*
	 * Mark us as started and clear complete. Complete might have been
	 * set if requeue raced with timeout, which then marked it as
	 * complete. So be sure to clear complete again when we start
	 * the request, otherwise we'll ignore the completion event.
	 */
	if (!test_bit(REQ_ATOM_STARTED, &rq->atomic_flags))
		set_bit(REQ_ATOM_STARTED, &rq->atomic_flags);
	if (test_bit(REQ_ATOM_COMPLETE, &rq->atomic_flags))
		clear_bit(REQ_ATOM_COMPLETE, &rq->atomic_flags);

	if (q->dma_drain_size && blk_rq_bytes(rq)) {
		/*
		 * Make sure space for the drain appears.  We know we can do
		 * this because max_hw_segments has been adjusted to be one
		 * fewer than the device can handle.
		 */
		rq->nr_phys_segments++;
	}
}
EXPORT_SYMBOL(blk_mq_start_request);

/*
 * When we reach here because queue is busy, REQ_ATOM_COMPLETE
 * flag isn't set yet, so there may be race with timeout handler,
 * but given rq->deadline is just set in .queue_rq() under
 * this situation, the race won't be possible in reality because
 * rq->timeout should be set as big enough to cover the window
 * between blk_mq_start_request() called from .queue_rq() and
 * clearing REQ_ATOM_STARTED here.
 */
static void __blk_mq_requeue_request(struct request *rq)
{
	struct request_queue *q = rq->q;

	trace_block_rq_requeue(q, rq);
	wbt_requeue(q->rq_wb, &rq->issue_stat);
	blk_mq_sched_requeue_request(rq);

	if (test_and_clear_bit(REQ_ATOM_STARTED, &rq->atomic_flags)) {
		if (q->dma_drain_size && blk_rq_bytes(rq))
			rq->nr_phys_segments--;
	}
}

void blk_mq_requeue_request(struct request *rq, bool kick_requeue_list)
{
	__blk_mq_requeue_request(rq);

	BUG_ON(blk_queued_rq(rq));
	blk_mq_add_to_requeue_list(rq, true, kick_requeue_list);
}
EXPORT_SYMBOL(blk_mq_requeue_request);

static void blk_mq_requeue_work(struct work_struct *work)
{
	struct request_queue *q =
		container_of(work, struct request_queue, requeue_work.work);
	LIST_HEAD(rq_list);
	struct request *rq, *next;
	unsigned long flags;

	spin_lock_irqsave(&q->requeue_lock, flags);
	list_splice_init(&q->requeue_list, &rq_list);
	spin_unlock_irqrestore(&q->requeue_lock, flags);

	list_for_each_entry_safe(rq, next, &rq_list, queuelist) {
		if (!(rq->rq_flags & RQF_SOFTBARRIER))
			continue;

		rq->rq_flags &= ~RQF_SOFTBARRIER;
		list_del_init(&rq->queuelist);
		blk_mq_sched_insert_request(rq, true, false, false, true);
	}

	while (!list_empty(&rq_list)) {
		rq = list_entry(rq_list.next, struct request, queuelist);
		list_del_init(&rq->queuelist);
		blk_mq_sched_insert_request(rq, false, false, false, true);
	}

	blk_mq_run_hw_queues(q, false);
}

void blk_mq_add_to_requeue_list(struct request *rq, bool at_head,
				bool kick_requeue_list)
{
	struct request_queue *q = rq->q;
	unsigned long flags;

	/*
	 * We abuse this flag that is otherwise used by the I/O scheduler to
	 * request head insertation from the workqueue.
	 */
	BUG_ON(rq->rq_flags & RQF_SOFTBARRIER);

	spin_lock_irqsave(&q->requeue_lock, flags);
	if (at_head) {
		rq->rq_flags |= RQF_SOFTBARRIER;
		list_add(&rq->queuelist, &q->requeue_list);
	} else {
		list_add_tail(&rq->queuelist, &q->requeue_list);
	}
	spin_unlock_irqrestore(&q->requeue_lock, flags);

	if (kick_requeue_list)
		blk_mq_kick_requeue_list(q);
}
EXPORT_SYMBOL(blk_mq_add_to_requeue_list);

void blk_mq_kick_requeue_list(struct request_queue *q)
{
	kblockd_schedule_delayed_work(&q->requeue_work, 0);
}
EXPORT_SYMBOL(blk_mq_kick_requeue_list);

void blk_mq_delay_kick_requeue_list(struct request_queue *q,
				    unsigned long msecs)
{
	kblockd_schedule_delayed_work(&q->requeue_work,
				      msecs_to_jiffies(msecs));
}
EXPORT_SYMBOL(blk_mq_delay_kick_requeue_list);

void blk_mq_abort_requeue_list(struct request_queue *q)
{
	unsigned long flags;
	LIST_HEAD(rq_list);

	spin_lock_irqsave(&q->requeue_lock, flags);
	list_splice_init(&q->requeue_list, &rq_list);
	spin_unlock_irqrestore(&q->requeue_lock, flags);

	while (!list_empty(&rq_list)) {
		struct request *rq;

		rq = list_first_entry(&rq_list, struct request, queuelist);
		list_del_init(&rq->queuelist);
		blk_mq_end_request(rq, -EIO);
	}
}
EXPORT_SYMBOL(blk_mq_abort_requeue_list);

struct request *blk_mq_tag_to_rq(struct blk_mq_tags *tags, unsigned int tag)
{
	if (tag < tags->nr_tags) {
		prefetch(tags->rqs[tag]);
		return tags->rqs[tag];
	}

	return NULL;
}
EXPORT_SYMBOL(blk_mq_tag_to_rq);

struct blk_mq_timeout_data {
	unsigned long next;
	unsigned int next_set;
};

void blk_mq_rq_timed_out(struct request *req, bool reserved)
{
	const struct blk_mq_ops *ops = req->q->mq_ops;
	enum blk_eh_timer_return ret = BLK_EH_RESET_TIMER;

	/*
	 * We know that complete is set at this point. If STARTED isn't set
	 * anymore, then the request isn't active and the "timeout" should
	 * just be ignored. This can happen due to the bitflag ordering.
	 * Timeout first checks if STARTED is set, and if it is, assumes
	 * the request is active. But if we race with completion, then
	 * both flags will get cleared. So check here again, and ignore
	 * a timeout event with a request that isn't active.
	 */
	if (!test_bit(REQ_ATOM_STARTED, &req->atomic_flags))
		return;

	if (ops->timeout)
		ret = ops->timeout(req, reserved);

	switch (ret) {
	case BLK_EH_HANDLED:
		__blk_mq_complete_request(req);
		break;
	case BLK_EH_RESET_TIMER:
		blk_add_timer(req);
		blk_clear_rq_complete(req);
		break;
	case BLK_EH_NOT_HANDLED:
		break;
	default:
		printk(KERN_ERR "block: bad eh return: %d\n", ret);
		break;
	}
}

static void blk_mq_check_expired(struct blk_mq_hw_ctx *hctx,
		struct request *rq, void *priv, bool reserved)
{
	struct blk_mq_timeout_data *data = priv;

	if (!test_bit(REQ_ATOM_STARTED, &rq->atomic_flags))
		return;

	/*
	 * The rq being checked may have been freed and reallocated
	 * out already here, we avoid this race by checking rq->deadline
	 * and REQ_ATOM_COMPLETE flag together:
	 *
	 * - if rq->deadline is observed as new value because of
	 *   reusing, the rq won't be timed out because of timing.
	 * - if rq->deadline is observed as previous value,
	 *   REQ_ATOM_COMPLETE flag won't be cleared in reuse path
	 *   because we put a barrier between setting rq->deadline
	 *   and clearing the flag in blk_mq_start_request(), so
	 *   this rq won't be timed out too.
	 */
	if (time_after_eq(jiffies, rq->deadline)) {
		if (!blk_mark_rq_complete(rq))
			blk_mq_rq_timed_out(rq, reserved);
	} else if (!data->next_set || time_after(data->next, rq->deadline)) {
		data->next = rq->deadline;
		data->next_set = 1;
	}
}

static void blk_mq_timeout_work(struct work_struct *work)
{
	struct request_queue *q =
		container_of(work, struct request_queue, timeout_work);
	struct blk_mq_timeout_data data = {
		.next		= 0,
		.next_set	= 0,
	};
	int i;

	/* A deadlock might occur if a request is stuck requiring a
	 * timeout at the same time a queue freeze is waiting
	 * completion, since the timeout code would not be able to
	 * acquire the queue reference here.
	 *
	 * That's why we don't use blk_queue_enter here; instead, we use
	 * percpu_ref_tryget directly, because we need to be able to
	 * obtain a reference even in the short window between the queue
	 * starting to freeze, by dropping the first reference in
	 * blk_freeze_queue_start, and the moment the last request is
	 * consumed, marked by the instant q_usage_counter reaches
	 * zero.
	 */
	if (!percpu_ref_tryget(&q->q_usage_counter))
		return;

	blk_mq_queue_tag_busy_iter(q, blk_mq_check_expired, &data);

	if (data.next_set) {
		data.next = blk_rq_timeout(round_jiffies_up(data.next));
		mod_timer(&q->timeout, data.next);
	} else {
		struct blk_mq_hw_ctx *hctx;

		queue_for_each_hw_ctx(q, hctx, i) {
			/* the hctx may be unmapped, so check it here */
			if (blk_mq_hw_queue_mapped(hctx))
				blk_mq_tag_idle(hctx);
		}
	}
	blk_queue_exit(q);
}

/*
 * Reverse check our software queue for entries that we could potentially
 * merge with. Currently includes a hand-wavy stop count of 8, to not spend
 * too much time checking for merges.
 */
static bool blk_mq_attempt_merge(struct request_queue *q,
				 struct blk_mq_ctx *ctx, struct bio *bio)
{
	struct request *rq;
	int checked = 8;

	list_for_each_entry_reverse(rq, &ctx->rq_list, queuelist) {
		bool merged = false;

		if (!checked--)
			break;

		if (!blk_rq_merge_ok(rq, bio))
			continue;

		switch (blk_try_merge(rq, bio)) {
		case ELEVATOR_BACK_MERGE:
			if (blk_mq_sched_allow_merge(q, rq, bio))
				merged = bio_attempt_back_merge(q, rq, bio);
			break;
		case ELEVATOR_FRONT_MERGE:
			if (blk_mq_sched_allow_merge(q, rq, bio))
				merged = bio_attempt_front_merge(q, rq, bio);
			break;
		case ELEVATOR_DISCARD_MERGE:
			merged = bio_attempt_discard_merge(q, rq, bio);
			break;
		default:
			continue;
		}

		if (merged)
			ctx->rq_merged++;
		return merged;
	}

	return false;
}

struct flush_busy_ctx_data {
	struct blk_mq_hw_ctx *hctx;
	struct list_head *list;
};

static bool flush_busy_ctx(struct sbitmap *sb, unsigned int bitnr, void *data)
{
	struct flush_busy_ctx_data *flush_data = data;
	struct blk_mq_hw_ctx *hctx = flush_data->hctx;
	struct blk_mq_ctx *ctx = hctx->ctxs[bitnr];

	sbitmap_clear_bit(sb, bitnr);
	spin_lock(&ctx->lock);
	list_splice_tail_init(&ctx->rq_list, flush_data->list);
	spin_unlock(&ctx->lock);
	return true;
}

/*
 * Process software queues that have been marked busy, splicing them
 * to the for-dispatch
 */
void blk_mq_flush_busy_ctxs(struct blk_mq_hw_ctx *hctx, struct list_head *list)
{
	struct flush_busy_ctx_data data = {
		.hctx = hctx,
		.list = list,
	};

	sbitmap_for_each_set(&hctx->ctx_map, flush_busy_ctx, &data);
}
EXPORT_SYMBOL_GPL(blk_mq_flush_busy_ctxs);

static inline unsigned int queued_to_index(unsigned int queued)
{
	if (!queued)
		return 0;

	return min(BLK_MQ_MAX_DISPATCH_ORDER - 1, ilog2(queued) + 1);
}

bool blk_mq_get_driver_tag(struct request *rq, struct blk_mq_hw_ctx **hctx,
			   bool wait)
{
	struct blk_mq_alloc_data data = {
		.q = rq->q,
		.hctx = blk_mq_map_queue(rq->q, rq->mq_ctx->cpu),
		.flags = wait ? 0 : BLK_MQ_REQ_NOWAIT,
	};

	might_sleep_if(wait);

	if (rq->tag != -1)
		goto done;

	if (blk_mq_tag_is_reserved(data.hctx->sched_tags, rq->internal_tag))
		data.flags |= BLK_MQ_REQ_RESERVED;

	rq->tag = blk_mq_get_tag(&data);
	if (rq->tag >= 0) {
		if (blk_mq_tag_busy(data.hctx)) {
			rq->rq_flags |= RQF_MQ_INFLIGHT;
			atomic_inc(&data.hctx->nr_active);
		}
		data.hctx->tags->rqs[rq->tag] = rq;
	}

done:
	if (hctx)
		*hctx = data.hctx;
	return rq->tag != -1;
}

static void __blk_mq_put_driver_tag(struct blk_mq_hw_ctx *hctx,
				    struct request *rq)
{
	blk_mq_put_tag(hctx, hctx->tags, rq->mq_ctx, rq->tag);
	rq->tag = -1;

	if (rq->rq_flags & RQF_MQ_INFLIGHT) {
		rq->rq_flags &= ~RQF_MQ_INFLIGHT;
		atomic_dec(&hctx->nr_active);
	}
}

static void blk_mq_put_driver_tag_hctx(struct blk_mq_hw_ctx *hctx,
				       struct request *rq)
{
	if (rq->tag == -1 || rq->internal_tag == -1)
		return;

	__blk_mq_put_driver_tag(hctx, rq);
}

static void blk_mq_put_driver_tag(struct request *rq)
{
	struct blk_mq_hw_ctx *hctx;

	if (rq->tag == -1 || rq->internal_tag == -1)
		return;

	hctx = blk_mq_map_queue(rq->q, rq->mq_ctx->cpu);
	__blk_mq_put_driver_tag(hctx, rq);
}

/*
 * If we fail getting a driver tag because all the driver tags are already
 * assigned and on the dispatch list, BUT the first entry does not have a
 * tag, then we could deadlock. For that case, move entries with assigned
 * driver tags to the front, leaving the set of tagged requests in the
 * same order, and the untagged set in the same order.
 */
static bool reorder_tags_to_front(struct list_head *list)
{
	struct request *rq, *tmp, *first = NULL;

	list_for_each_entry_safe_reverse(rq, tmp, list, queuelist) {
		if (rq == first)
			break;
		if (rq->tag != -1) {
			list_move(&rq->queuelist, list);
			if (!first)
				first = rq;
		}
	}

	return first != NULL;
}

static int blk_mq_dispatch_wake(wait_queue_t *wait, unsigned mode, int flags,
				void *key)
{
	struct blk_mq_hw_ctx *hctx;

	hctx = container_of(wait, struct blk_mq_hw_ctx, dispatch_wait);

	list_del(&wait->task_list);
	clear_bit_unlock(BLK_MQ_S_TAG_WAITING, &hctx->state);
	blk_mq_run_hw_queue(hctx, true);
	return 1;
}

static bool blk_mq_dispatch_wait_add(struct blk_mq_hw_ctx *hctx)
{
	struct sbq_wait_state *ws;

	/*
	 * The TAG_WAITING bit serves as a lock protecting hctx->dispatch_wait.
	 * The thread which wins the race to grab this bit adds the hardware
	 * queue to the wait queue.
	 */
	if (test_bit(BLK_MQ_S_TAG_WAITING, &hctx->state) ||
	    test_and_set_bit_lock(BLK_MQ_S_TAG_WAITING, &hctx->state))
		return false;

	init_waitqueue_func_entry(&hctx->dispatch_wait, blk_mq_dispatch_wake);
	ws = bt_wait_ptr(&hctx->tags->bitmap_tags, hctx);

	/*
	 * As soon as this returns, it's no longer safe to fiddle with
	 * hctx->dispatch_wait, since a completion can wake up the wait queue
	 * and unlock the bit.
	 */
	add_wait_queue(&ws->wait, &hctx->dispatch_wait);
	return true;
}

bool blk_mq_dispatch_rq_list(struct request_queue *q, struct list_head *list)
{
	struct blk_mq_hw_ctx *hctx;
	struct request *rq;
	int errors, queued, ret = BLK_MQ_RQ_QUEUE_OK;

	if (list_empty(list))
		return false;

	/*
	 * Now process all the entries, sending them to the driver.
	 */
	errors = queued = 0;
	do {
		struct blk_mq_queue_data bd;

		rq = list_first_entry(list, struct request, queuelist);
		if (!blk_mq_get_driver_tag(rq, &hctx, false)) {
			if (!queued && reorder_tags_to_front(list))
				continue;

			/*
			 * The initial allocation attempt failed, so we need to
			 * rerun the hardware queue when a tag is freed.
			 */
			if (!blk_mq_dispatch_wait_add(hctx))
				break;

			/*
			 * It's possible that a tag was freed in the window
			 * between the allocation failure and adding the
			 * hardware queue to the wait queue.
			 */
			if (!blk_mq_get_driver_tag(rq, &hctx, false))
				break;
		}

		list_del_init(&rq->queuelist);

		bd.rq = rq;

		/*
		 * Flag last if we have no more requests, or if we have more
		 * but can't assign a driver tag to it.
		 */
		if (list_empty(list))
			bd.last = true;
		else {
			struct request *nxt;

			nxt = list_first_entry(list, struct request, queuelist);
			bd.last = !blk_mq_get_driver_tag(nxt, NULL, false);
		}

		ret = q->mq_ops->queue_rq(hctx, &bd);
		switch (ret) {
		case BLK_MQ_RQ_QUEUE_OK:
			queued++;
			break;
		case BLK_MQ_RQ_QUEUE_BUSY:
			blk_mq_put_driver_tag_hctx(hctx, rq);
			list_add(&rq->queuelist, list);
			__blk_mq_requeue_request(rq);
			break;
		default:
			pr_err("blk-mq: bad return on queue: %d\n", ret);
		case BLK_MQ_RQ_QUEUE_ERROR:
			errors++;
			blk_mq_end_request(rq, -EIO);
			break;
		}

		if (ret == BLK_MQ_RQ_QUEUE_BUSY)
			break;
	} while (!list_empty(list));

	hctx->dispatched[queued_to_index(queued)]++;

	/*
	 * Any items that need requeuing? Stuff them into hctx->dispatch,
	 * that is where we will continue on next queue run.
	 */
	if (!list_empty(list)) {
		/*
		 * If an I/O scheduler has been configured and we got a driver
		 * tag for the next request already, free it again.
		 */
		rq = list_first_entry(list, struct request, queuelist);
		blk_mq_put_driver_tag(rq);

		spin_lock(&hctx->lock);
		list_splice_init(list, &hctx->dispatch);
		spin_unlock(&hctx->lock);

		/*
		 * If SCHED_RESTART was set by the caller of this function and
		 * it is no longer set that means that it was cleared by another
		 * thread and hence that a queue rerun is needed.
		 *
		 * If TAG_WAITING is set that means that an I/O scheduler has
		 * been configured and another thread is waiting for a driver
		 * tag. To guarantee fairness, do not rerun this hardware queue
		 * but let the other thread grab the driver tag.
		 *
		 * If no I/O scheduler has been configured it is possible that
		 * the hardware queue got stopped and restarted before requests
		 * were pushed back onto the dispatch list. Rerun the queue to
		 * avoid starvation. Notes:
		 * - blk_mq_run_hw_queue() checks whether or not a queue has
		 *   been stopped before rerunning a queue.
		 * - Some but not all block drivers stop a queue before
		 *   returning BLK_MQ_RQ_QUEUE_BUSY. Two exceptions are scsi-mq
		 *   and dm-rq.
		 */
		if (!blk_mq_sched_needs_restart(hctx) &&
		    !test_bit(BLK_MQ_S_TAG_WAITING, &hctx->state))
			blk_mq_run_hw_queue(hctx, true);
	}

	return (queued + errors) != 0;
}

static void __blk_mq_run_hw_queue(struct blk_mq_hw_ctx *hctx)
{
	int srcu_idx;

	WARN_ON(!cpumask_test_cpu(raw_smp_processor_id(), hctx->cpumask) &&
		cpu_online(hctx->next_cpu));

	if (!(hctx->flags & BLK_MQ_F_BLOCKING)) {
		rcu_read_lock();
		blk_mq_sched_dispatch_requests(hctx);
		rcu_read_unlock();
	} else {
		might_sleep();

		srcu_idx = srcu_read_lock(&hctx->queue_rq_srcu);
		blk_mq_sched_dispatch_requests(hctx);
		srcu_read_unlock(&hctx->queue_rq_srcu, srcu_idx);
	}
}

/*
 * It'd be great if the workqueue API had a way to pass
 * in a mask and had some smarts for more clever placement.
 * For now we just round-robin here, switching for every
 * BLK_MQ_CPU_WORK_BATCH queued items.
 */
static int blk_mq_hctx_next_cpu(struct blk_mq_hw_ctx *hctx)
{
	if (hctx->queue->nr_hw_queues == 1)
		return WORK_CPU_UNBOUND;

	if (--hctx->next_cpu_batch <= 0) {
		int next_cpu;

		next_cpu = cpumask_next(hctx->next_cpu, hctx->cpumask);
		if (next_cpu >= nr_cpu_ids)
			next_cpu = cpumask_first(hctx->cpumask);

		hctx->next_cpu = next_cpu;
		hctx->next_cpu_batch = BLK_MQ_CPU_WORK_BATCH;
	}

	return hctx->next_cpu;
}

static void __blk_mq_delay_run_hw_queue(struct blk_mq_hw_ctx *hctx, bool async,
					unsigned long msecs)
{
	if (unlikely(blk_mq_hctx_stopped(hctx) ||
		     !blk_mq_hw_queue_mapped(hctx)))
		return;

	if (!async && !(hctx->flags & BLK_MQ_F_BLOCKING)) {
		int cpu = get_cpu();
		if (cpumask_test_cpu(cpu, hctx->cpumask)) {
			__blk_mq_run_hw_queue(hctx);
			put_cpu();
			return;
		}

		put_cpu();
	}

	kblockd_schedule_delayed_work_on(blk_mq_hctx_next_cpu(hctx),
					 &hctx->run_work,
					 msecs_to_jiffies(msecs));
}

void blk_mq_delay_run_hw_queue(struct blk_mq_hw_ctx *hctx, unsigned long msecs)
{
	__blk_mq_delay_run_hw_queue(hctx, true, msecs);
}
EXPORT_SYMBOL(blk_mq_delay_run_hw_queue);

void blk_mq_run_hw_queue(struct blk_mq_hw_ctx *hctx, bool async)
{
	__blk_mq_delay_run_hw_queue(hctx, async, 0);
}
EXPORT_SYMBOL(blk_mq_run_hw_queue);

void blk_mq_run_hw_queues(struct request_queue *q, bool async)
{
	struct blk_mq_hw_ctx *hctx;
	int i;

	queue_for_each_hw_ctx(q, hctx, i) {
		if (!blk_mq_hctx_has_pending(hctx) ||
		    blk_mq_hctx_stopped(hctx))
			continue;

		blk_mq_run_hw_queue(hctx, async);
	}
}
EXPORT_SYMBOL(blk_mq_run_hw_queues);

/**
 * blk_mq_queue_stopped() - check whether one or more hctxs have been stopped
 * @q: request queue.
 *
 * The caller is responsible for serializing this function against
 * blk_mq_{start,stop}_hw_queue().
 */
bool blk_mq_queue_stopped(struct request_queue *q)
{
	struct blk_mq_hw_ctx *hctx;
	int i;

	queue_for_each_hw_ctx(q, hctx, i)
		if (blk_mq_hctx_stopped(hctx))
			return true;

	return false;
}
EXPORT_SYMBOL(blk_mq_queue_stopped);

static void __blk_mq_stop_hw_queue(struct blk_mq_hw_ctx *hctx, bool sync)
{
	if (sync)
		cancel_delayed_work_sync(&hctx->run_work);
	else
		cancel_delayed_work(&hctx->run_work);

	set_bit(BLK_MQ_S_STOPPED, &hctx->state);
}

void blk_mq_stop_hw_queue(struct blk_mq_hw_ctx *hctx)
{
	__blk_mq_stop_hw_queue(hctx, false);
}
EXPORT_SYMBOL(blk_mq_stop_hw_queue);

<<<<<<< HEAD
void __blk_mq_stop_hw_queues(struct request_queue *q, bool sync)
=======
static void __blk_mq_stop_hw_queues(struct request_queue *q, bool sync)
>>>>>>> c6a7788e
{
	struct blk_mq_hw_ctx *hctx;
	int i;

	queue_for_each_hw_ctx(q, hctx, i)
		__blk_mq_stop_hw_queue(hctx, sync);
}

void blk_mq_stop_hw_queues(struct request_queue *q)
{
	__blk_mq_stop_hw_queues(q, false);
}
EXPORT_SYMBOL(blk_mq_stop_hw_queues);

void blk_mq_start_hw_queue(struct blk_mq_hw_ctx *hctx)
{
	clear_bit(BLK_MQ_S_STOPPED, &hctx->state);

	blk_mq_run_hw_queue(hctx, false);
}
EXPORT_SYMBOL(blk_mq_start_hw_queue);

void blk_mq_start_hw_queues(struct request_queue *q)
{
	struct blk_mq_hw_ctx *hctx;
	int i;

	queue_for_each_hw_ctx(q, hctx, i)
		blk_mq_start_hw_queue(hctx);
}
EXPORT_SYMBOL(blk_mq_start_hw_queues);

void blk_mq_start_stopped_hw_queue(struct blk_mq_hw_ctx *hctx, bool async)
{
	if (!blk_mq_hctx_stopped(hctx))
		return;

	clear_bit(BLK_MQ_S_STOPPED, &hctx->state);
	blk_mq_run_hw_queue(hctx, async);
}
EXPORT_SYMBOL_GPL(blk_mq_start_stopped_hw_queue);

void blk_mq_start_stopped_hw_queues(struct request_queue *q, bool async)
{
	struct blk_mq_hw_ctx *hctx;
	int i;

	queue_for_each_hw_ctx(q, hctx, i)
		blk_mq_start_stopped_hw_queue(hctx, async);
}
EXPORT_SYMBOL(blk_mq_start_stopped_hw_queues);

static void blk_mq_run_work_fn(struct work_struct *work)
{
	struct blk_mq_hw_ctx *hctx;

	hctx = container_of(work, struct blk_mq_hw_ctx, run_work.work);

	/*
	 * If we are stopped, don't run the queue. The exception is if
	 * BLK_MQ_S_START_ON_RUN is set. For that case, we auto-clear
	 * the STOPPED bit and run it.
	 */
	if (test_bit(BLK_MQ_S_STOPPED, &hctx->state)) {
		if (!test_bit(BLK_MQ_S_START_ON_RUN, &hctx->state))
			return;

		clear_bit(BLK_MQ_S_START_ON_RUN, &hctx->state);
		clear_bit(BLK_MQ_S_STOPPED, &hctx->state);
	}

	__blk_mq_run_hw_queue(hctx);
}


void blk_mq_delay_queue(struct blk_mq_hw_ctx *hctx, unsigned long msecs)
{
	if (unlikely(!blk_mq_hw_queue_mapped(hctx)))
		return;

	/*
	 * Stop the hw queue, then modify currently delayed work.
	 * This should prevent us from running the queue prematurely.
	 * Mark the queue as auto-clearing STOPPED when it runs.
	 */
	blk_mq_stop_hw_queue(hctx);
	set_bit(BLK_MQ_S_START_ON_RUN, &hctx->state);
	kblockd_mod_delayed_work_on(blk_mq_hctx_next_cpu(hctx),
					&hctx->run_work,
					msecs_to_jiffies(msecs));
}
EXPORT_SYMBOL(blk_mq_delay_queue);

static inline void __blk_mq_insert_req_list(struct blk_mq_hw_ctx *hctx,
					    struct request *rq,
					    bool at_head)
{
	struct blk_mq_ctx *ctx = rq->mq_ctx;

	trace_block_rq_insert(hctx->queue, rq);

	if (at_head)
		list_add(&rq->queuelist, &ctx->rq_list);
	else
		list_add_tail(&rq->queuelist, &ctx->rq_list);
}

void __blk_mq_insert_request(struct blk_mq_hw_ctx *hctx, struct request *rq,
			     bool at_head)
{
	struct blk_mq_ctx *ctx = rq->mq_ctx;

	__blk_mq_insert_req_list(hctx, rq, at_head);
	blk_mq_hctx_mark_pending(hctx, ctx);
}

void blk_mq_insert_requests(struct blk_mq_hw_ctx *hctx, struct blk_mq_ctx *ctx,
			    struct list_head *list)

{
	/*
	 * preemption doesn't flush plug list, so it's possible ctx->cpu is
	 * offline now
	 */
	spin_lock(&ctx->lock);
	while (!list_empty(list)) {
		struct request *rq;

		rq = list_first_entry(list, struct request, queuelist);
		BUG_ON(rq->mq_ctx != ctx);
		list_del_init(&rq->queuelist);
		__blk_mq_insert_req_list(hctx, rq, false);
	}
	blk_mq_hctx_mark_pending(hctx, ctx);
	spin_unlock(&ctx->lock);
}

static int plug_ctx_cmp(void *priv, struct list_head *a, struct list_head *b)
{
	struct request *rqa = container_of(a, struct request, queuelist);
	struct request *rqb = container_of(b, struct request, queuelist);

	return !(rqa->mq_ctx < rqb->mq_ctx ||
		 (rqa->mq_ctx == rqb->mq_ctx &&
		  blk_rq_pos(rqa) < blk_rq_pos(rqb)));
}

void blk_mq_flush_plug_list(struct blk_plug *plug, bool from_schedule)
{
	struct blk_mq_ctx *this_ctx;
	struct request_queue *this_q;
	struct request *rq;
	LIST_HEAD(list);
	LIST_HEAD(ctx_list);
	unsigned int depth;

	list_splice_init(&plug->mq_list, &list);

	list_sort(NULL, &list, plug_ctx_cmp);

	this_q = NULL;
	this_ctx = NULL;
	depth = 0;

	while (!list_empty(&list)) {
		rq = list_entry_rq(list.next);
		list_del_init(&rq->queuelist);
		BUG_ON(!rq->q);
		if (rq->mq_ctx != this_ctx) {
			if (this_ctx) {
				trace_block_unplug(this_q, depth, from_schedule);
				blk_mq_sched_insert_requests(this_q, this_ctx,
								&ctx_list,
								from_schedule);
			}

			this_ctx = rq->mq_ctx;
			this_q = rq->q;
			depth = 0;
		}

		depth++;
		list_add_tail(&rq->queuelist, &ctx_list);
	}

	/*
	 * If 'this_ctx' is set, we know we have entries to complete
	 * on 'ctx_list'. Do those.
	 */
	if (this_ctx) {
		trace_block_unplug(this_q, depth, from_schedule);
		blk_mq_sched_insert_requests(this_q, this_ctx, &ctx_list,
						from_schedule);
	}
}

static void blk_mq_bio_to_request(struct request *rq, struct bio *bio)
{
	blk_init_request_from_bio(rq, bio);

	blk_account_io_start(rq, true);
}

static inline bool hctx_allow_merges(struct blk_mq_hw_ctx *hctx)
{
	return (hctx->flags & BLK_MQ_F_SHOULD_MERGE) &&
		!blk_queue_nomerges(hctx->queue);
}

static inline bool blk_mq_merge_queue_io(struct blk_mq_hw_ctx *hctx,
					 struct blk_mq_ctx *ctx,
					 struct request *rq, struct bio *bio)
{
	if (!hctx_allow_merges(hctx) || !bio_mergeable(bio)) {
		blk_mq_bio_to_request(rq, bio);
		spin_lock(&ctx->lock);
insert_rq:
		__blk_mq_insert_request(hctx, rq, false);
		spin_unlock(&ctx->lock);
		return false;
	} else {
		struct request_queue *q = hctx->queue;

		spin_lock(&ctx->lock);
		if (!blk_mq_attempt_merge(q, ctx, bio)) {
			blk_mq_bio_to_request(rq, bio);
			goto insert_rq;
		}

		spin_unlock(&ctx->lock);
		__blk_mq_finish_request(hctx, ctx, rq);
		return true;
	}
}

static blk_qc_t request_to_qc_t(struct blk_mq_hw_ctx *hctx, struct request *rq)
{
	if (rq->tag != -1)
		return blk_tag_to_qc_t(rq->tag, hctx->queue_num, false);

	return blk_tag_to_qc_t(rq->internal_tag, hctx->queue_num, true);
}

static void __blk_mq_try_issue_directly(struct request *rq, blk_qc_t *cookie,
				      bool may_sleep)
{
	struct request_queue *q = rq->q;
	struct blk_mq_queue_data bd = {
		.rq = rq,
		.last = true,
	};
	struct blk_mq_hw_ctx *hctx;
	blk_qc_t new_cookie;
	int ret;

	if (q->elevator)
		goto insert;

	if (!blk_mq_get_driver_tag(rq, &hctx, false))
		goto insert;

	new_cookie = request_to_qc_t(hctx, rq);

	/*
	 * For OK queue, we are done. For error, kill it. Any other
	 * error (busy), just add it to our list as we previously
	 * would have done
	 */
	ret = q->mq_ops->queue_rq(hctx, &bd);
	if (ret == BLK_MQ_RQ_QUEUE_OK) {
		*cookie = new_cookie;
		return;
	}

	if (ret == BLK_MQ_RQ_QUEUE_ERROR) {
		*cookie = BLK_QC_T_NONE;
		blk_mq_end_request(rq, -EIO);
		return;
	}

	__blk_mq_requeue_request(rq);
insert:
	blk_mq_sched_insert_request(rq, false, true, false, may_sleep);
}

static void blk_mq_try_issue_directly(struct blk_mq_hw_ctx *hctx,
		struct request *rq, blk_qc_t *cookie)
{
	if (!(hctx->flags & BLK_MQ_F_BLOCKING)) {
		rcu_read_lock();
		__blk_mq_try_issue_directly(rq, cookie, false);
		rcu_read_unlock();
	} else {
		unsigned int srcu_idx;

		might_sleep();

		srcu_idx = srcu_read_lock(&hctx->queue_rq_srcu);
		__blk_mq_try_issue_directly(rq, cookie, true);
		srcu_read_unlock(&hctx->queue_rq_srcu, srcu_idx);
	}
}

static blk_qc_t blk_mq_make_request(struct request_queue *q, struct bio *bio)
{
	const int is_sync = op_is_sync(bio->bi_opf);
	const int is_flush_fua = op_is_flush(bio->bi_opf);
	struct blk_mq_alloc_data data = { .flags = 0 };
	struct request *rq;
	unsigned int request_count = 0;
	struct blk_plug *plug;
	struct request *same_queue_rq = NULL;
	blk_qc_t cookie;
	unsigned int wb_acct;

	blk_queue_bounce(q, &bio);

	if (bio_integrity_enabled(bio) && bio_integrity_prep(bio)) {
		bio_io_error(bio);
		return BLK_QC_T_NONE;
	}

	blk_queue_split(q, &bio, q->bio_split);

	if (!is_flush_fua && !blk_queue_nomerges(q) &&
	    blk_attempt_plug_merge(q, bio, &request_count, &same_queue_rq))
		return BLK_QC_T_NONE;

	if (blk_mq_sched_bio_merge(q, bio))
		return BLK_QC_T_NONE;

	wb_acct = wbt_wait(q->rq_wb, bio, NULL);

	trace_block_getrq(q, bio, bio->bi_opf);

	rq = blk_mq_sched_get_request(q, bio, bio->bi_opf, &data);
	if (unlikely(!rq)) {
		__wbt_done(q->rq_wb, wb_acct);
		return BLK_QC_T_NONE;
	}

	wbt_track(&rq->issue_stat, wb_acct);

	cookie = request_to_qc_t(data.hctx, rq);

	plug = current->plug;
	if (unlikely(is_flush_fua)) {
		blk_mq_put_ctx(data.ctx);
		blk_mq_bio_to_request(rq, bio);
		if (q->elevator) {
			blk_mq_sched_insert_request(rq, false, true, true,
					true);
		} else {
			blk_insert_flush(rq);
			blk_mq_run_hw_queue(data.hctx, true);
		}
	} else if (plug && q->nr_hw_queues == 1) {
		struct request *last = NULL;

		blk_mq_put_ctx(data.ctx);
		blk_mq_bio_to_request(rq, bio);

		/*
		 * @request_count may become stale because of schedule
		 * out, so check the list again.
		 */
		if (list_empty(&plug->mq_list))
			request_count = 0;
		else if (blk_queue_nomerges(q))
			request_count = blk_plug_queued_count(q);

		if (!request_count)
			trace_block_plug(q);
		else
			last = list_entry_rq(plug->mq_list.prev);

		if (request_count >= BLK_MAX_REQUEST_COUNT || (last &&
		    blk_rq_bytes(last) >= BLK_PLUG_FLUSH_SIZE)) {
			blk_flush_plug_list(plug, false);
			trace_block_plug(q);
		}

		list_add_tail(&rq->queuelist, &plug->mq_list);
	} else if (plug && !blk_queue_nomerges(q)) {
		blk_mq_bio_to_request(rq, bio);

		/*
		 * We do limited plugging. If the bio can be merged, do that.
		 * Otherwise the existing request in the plug list will be
		 * issued. So the plug list will have one request at most
		 * The plug list might get flushed before this. If that happens,
		 * the plug list is empty, and same_queue_rq is invalid.
		 */
		if (list_empty(&plug->mq_list))
			same_queue_rq = NULL;
		if (same_queue_rq)
			list_del_init(&same_queue_rq->queuelist);
		list_add_tail(&rq->queuelist, &plug->mq_list);

		blk_mq_put_ctx(data.ctx);

		if (same_queue_rq)
			blk_mq_try_issue_directly(data.hctx, same_queue_rq,
					&cookie);
	} else if (q->nr_hw_queues > 1 && is_sync) {
		blk_mq_put_ctx(data.ctx);
		blk_mq_bio_to_request(rq, bio);
		blk_mq_try_issue_directly(data.hctx, rq, &cookie);
	} else if (q->elevator) {
		blk_mq_put_ctx(data.ctx);
		blk_mq_bio_to_request(rq, bio);
		blk_mq_sched_insert_request(rq, false, true, true, true);
	} else if (!blk_mq_merge_queue_io(data.hctx, data.ctx, rq, bio)) {
		blk_mq_put_ctx(data.ctx);
		blk_mq_run_hw_queue(data.hctx, true);
	} else
		blk_mq_put_ctx(data.ctx);

	return cookie;
}

void blk_mq_free_rqs(struct blk_mq_tag_set *set, struct blk_mq_tags *tags,
		     unsigned int hctx_idx)
{
	struct page *page;

	if (tags->rqs && set->ops->exit_request) {
		int i;

		for (i = 0; i < tags->nr_tags; i++) {
			struct request *rq = tags->static_rqs[i];

			if (!rq)
				continue;
			set->ops->exit_request(set, rq, hctx_idx);
			tags->static_rqs[i] = NULL;
		}
	}

	while (!list_empty(&tags->page_list)) {
		page = list_first_entry(&tags->page_list, struct page, lru);
		list_del_init(&page->lru);
		/*
		 * Remove kmemleak object previously allocated in
		 * blk_mq_init_rq_map().
		 */
		kmemleak_free(page_address(page));
		__free_pages(page, page->private);
	}
}

void blk_mq_free_rq_map(struct blk_mq_tags *tags)
{
	kfree(tags->rqs);
	tags->rqs = NULL;
	kfree(tags->static_rqs);
	tags->static_rqs = NULL;

	blk_mq_free_tags(tags);
}

struct blk_mq_tags *blk_mq_alloc_rq_map(struct blk_mq_tag_set *set,
					unsigned int hctx_idx,
					unsigned int nr_tags,
					unsigned int reserved_tags)
{
	struct blk_mq_tags *tags;
	int node;

	node = blk_mq_hw_queue_to_node(set->mq_map, hctx_idx);
	if (node == NUMA_NO_NODE)
		node = set->numa_node;

	tags = blk_mq_init_tags(nr_tags, reserved_tags, node,
				BLK_MQ_FLAG_TO_ALLOC_POLICY(set->flags));
	if (!tags)
		return NULL;

	tags->rqs = kzalloc_node(nr_tags * sizeof(struct request *),
				 GFP_NOIO | __GFP_NOWARN | __GFP_NORETRY,
				 node);
	if (!tags->rqs) {
		blk_mq_free_tags(tags);
		return NULL;
	}

	tags->static_rqs = kzalloc_node(nr_tags * sizeof(struct request *),
				 GFP_NOIO | __GFP_NOWARN | __GFP_NORETRY,
				 node);
	if (!tags->static_rqs) {
		kfree(tags->rqs);
		blk_mq_free_tags(tags);
		return NULL;
	}

	return tags;
}

static size_t order_to_size(unsigned int order)
{
	return (size_t)PAGE_SIZE << order;
}

int blk_mq_alloc_rqs(struct blk_mq_tag_set *set, struct blk_mq_tags *tags,
		     unsigned int hctx_idx, unsigned int depth)
{
	unsigned int i, j, entries_per_page, max_order = 4;
	size_t rq_size, left;
	int node;

	node = blk_mq_hw_queue_to_node(set->mq_map, hctx_idx);
	if (node == NUMA_NO_NODE)
		node = set->numa_node;

	INIT_LIST_HEAD(&tags->page_list);

	/*
	 * rq_size is the size of the request plus driver payload, rounded
	 * to the cacheline size
	 */
	rq_size = round_up(sizeof(struct request) + set->cmd_size,
				cache_line_size());
	left = rq_size * depth;

	for (i = 0; i < depth; ) {
		int this_order = max_order;
		struct page *page;
		int to_do;
		void *p;

		while (this_order && left < order_to_size(this_order - 1))
			this_order--;

		do {
			page = alloc_pages_node(node,
				GFP_NOIO | __GFP_NOWARN | __GFP_NORETRY | __GFP_ZERO,
				this_order);
			if (page)
				break;
			if (!this_order--)
				break;
			if (order_to_size(this_order) < rq_size)
				break;
		} while (1);

		if (!page)
			goto fail;

		page->private = this_order;
		list_add_tail(&page->lru, &tags->page_list);

		p = page_address(page);
		/*
		 * Allow kmemleak to scan these pages as they contain pointers
		 * to additional allocations like via ops->init_request().
		 */
		kmemleak_alloc(p, order_to_size(this_order), 1, GFP_NOIO);
		entries_per_page = order_to_size(this_order) / rq_size;
		to_do = min(entries_per_page, depth - i);
		left -= to_do * rq_size;
		for (j = 0; j < to_do; j++) {
			struct request *rq = p;

			tags->static_rqs[i] = rq;
			if (set->ops->init_request) {
				if (set->ops->init_request(set, rq, hctx_idx,
						node)) {
					tags->static_rqs[i] = NULL;
					goto fail;
				}
			}

			p += rq_size;
			i++;
		}
	}
	return 0;

fail:
	blk_mq_free_rqs(set, tags, hctx_idx);
	return -ENOMEM;
}

/*
 * 'cpu' is going away. splice any existing rq_list entries from this
 * software queue to the hw queue dispatch list, and ensure that it
 * gets run.
 */
static int blk_mq_hctx_notify_dead(unsigned int cpu, struct hlist_node *node)
{
	struct blk_mq_hw_ctx *hctx;
	struct blk_mq_ctx *ctx;
	LIST_HEAD(tmp);

	hctx = hlist_entry_safe(node, struct blk_mq_hw_ctx, cpuhp_dead);
	ctx = __blk_mq_get_ctx(hctx->queue, cpu);

	spin_lock(&ctx->lock);
	if (!list_empty(&ctx->rq_list)) {
		list_splice_init(&ctx->rq_list, &tmp);
		blk_mq_hctx_clear_pending(hctx, ctx);
	}
	spin_unlock(&ctx->lock);

	if (list_empty(&tmp))
		return 0;

	spin_lock(&hctx->lock);
	list_splice_tail_init(&tmp, &hctx->dispatch);
	spin_unlock(&hctx->lock);

	blk_mq_run_hw_queue(hctx, true);
	return 0;
}

static void blk_mq_remove_cpuhp(struct blk_mq_hw_ctx *hctx)
{
	cpuhp_state_remove_instance_nocalls(CPUHP_BLK_MQ_DEAD,
					    &hctx->cpuhp_dead);
}

/* hctx->ctxs will be freed in queue's release handler */
static void blk_mq_exit_hctx(struct request_queue *q,
		struct blk_mq_tag_set *set,
		struct blk_mq_hw_ctx *hctx, unsigned int hctx_idx)
{
	blk_mq_debugfs_unregister_hctx(hctx);

	blk_mq_tag_idle(hctx);

	if (set->ops->exit_request)
		set->ops->exit_request(set, hctx->fq->flush_rq, hctx_idx);

	blk_mq_sched_exit_hctx(q, hctx, hctx_idx);

	if (set->ops->exit_hctx)
		set->ops->exit_hctx(hctx, hctx_idx);

	if (hctx->flags & BLK_MQ_F_BLOCKING)
		cleanup_srcu_struct(&hctx->queue_rq_srcu);

	blk_mq_remove_cpuhp(hctx);
	blk_free_flush_queue(hctx->fq);
	sbitmap_free(&hctx->ctx_map);
}

static void blk_mq_exit_hw_queues(struct request_queue *q,
		struct blk_mq_tag_set *set, int nr_queue)
{
	struct blk_mq_hw_ctx *hctx;
	unsigned int i;

	queue_for_each_hw_ctx(q, hctx, i) {
		if (i == nr_queue)
			break;
		blk_mq_exit_hctx(q, set, hctx, i);
	}
}

static int blk_mq_init_hctx(struct request_queue *q,
		struct blk_mq_tag_set *set,
		struct blk_mq_hw_ctx *hctx, unsigned hctx_idx)
{
	int node;

	node = hctx->numa_node;
	if (node == NUMA_NO_NODE)
		node = hctx->numa_node = set->numa_node;

	INIT_DELAYED_WORK(&hctx->run_work, blk_mq_run_work_fn);
	spin_lock_init(&hctx->lock);
	INIT_LIST_HEAD(&hctx->dispatch);
	hctx->queue = q;
	hctx->queue_num = hctx_idx;
	hctx->flags = set->flags & ~BLK_MQ_F_TAG_SHARED;

	cpuhp_state_add_instance_nocalls(CPUHP_BLK_MQ_DEAD, &hctx->cpuhp_dead);

	hctx->tags = set->tags[hctx_idx];

	/*
	 * Allocate space for all possible cpus to avoid allocation at
	 * runtime
	 */
	hctx->ctxs = kmalloc_node(nr_cpu_ids * sizeof(void *),
					GFP_KERNEL, node);
	if (!hctx->ctxs)
		goto unregister_cpu_notifier;

	if (sbitmap_init_node(&hctx->ctx_map, nr_cpu_ids, ilog2(8), GFP_KERNEL,
			      node))
		goto free_ctxs;

	hctx->nr_ctx = 0;

	if (set->ops->init_hctx &&
	    set->ops->init_hctx(hctx, set->driver_data, hctx_idx))
		goto free_bitmap;

	if (blk_mq_sched_init_hctx(q, hctx, hctx_idx))
		goto exit_hctx;

	hctx->fq = blk_alloc_flush_queue(q, hctx->numa_node, set->cmd_size);
	if (!hctx->fq)
		goto sched_exit_hctx;

	if (set->ops->init_request &&
	    set->ops->init_request(set, hctx->fq->flush_rq, hctx_idx,
				   node))
		goto free_fq;

	if (hctx->flags & BLK_MQ_F_BLOCKING)
		init_srcu_struct(&hctx->queue_rq_srcu);

	blk_mq_debugfs_register_hctx(q, hctx);

	return 0;

 free_fq:
	kfree(hctx->fq);
 sched_exit_hctx:
	blk_mq_sched_exit_hctx(q, hctx, hctx_idx);
 exit_hctx:
	if (set->ops->exit_hctx)
		set->ops->exit_hctx(hctx, hctx_idx);
 free_bitmap:
	sbitmap_free(&hctx->ctx_map);
 free_ctxs:
	kfree(hctx->ctxs);
 unregister_cpu_notifier:
	blk_mq_remove_cpuhp(hctx);
	return -1;
}

static void blk_mq_init_cpu_queues(struct request_queue *q,
				   unsigned int nr_hw_queues)
{
	unsigned int i;

	for_each_possible_cpu(i) {
		struct blk_mq_ctx *__ctx = per_cpu_ptr(q->queue_ctx, i);
		struct blk_mq_hw_ctx *hctx;

		__ctx->cpu = i;
		spin_lock_init(&__ctx->lock);
		INIT_LIST_HEAD(&__ctx->rq_list);
		__ctx->queue = q;

		/* If the cpu isn't online, the cpu is mapped to first hctx */
		if (!cpu_online(i))
			continue;

		hctx = blk_mq_map_queue(q, i);

		/*
		 * Set local node, IFF we have more than one hw queue. If
		 * not, we remain on the home node of the device
		 */
		if (nr_hw_queues > 1 && hctx->numa_node == NUMA_NO_NODE)
			hctx->numa_node = local_memory_node(cpu_to_node(i));
	}
}

static bool __blk_mq_alloc_rq_map(struct blk_mq_tag_set *set, int hctx_idx)
{
	int ret = 0;

	set->tags[hctx_idx] = blk_mq_alloc_rq_map(set, hctx_idx,
					set->queue_depth, set->reserved_tags);
	if (!set->tags[hctx_idx])
		return false;

	ret = blk_mq_alloc_rqs(set, set->tags[hctx_idx], hctx_idx,
				set->queue_depth);
	if (!ret)
		return true;

	blk_mq_free_rq_map(set->tags[hctx_idx]);
	set->tags[hctx_idx] = NULL;
	return false;
}

static void blk_mq_free_map_and_requests(struct blk_mq_tag_set *set,
					 unsigned int hctx_idx)
{
	if (set->tags[hctx_idx]) {
		blk_mq_free_rqs(set, set->tags[hctx_idx], hctx_idx);
		blk_mq_free_rq_map(set->tags[hctx_idx]);
		set->tags[hctx_idx] = NULL;
	}
}

static void blk_mq_map_swqueue(struct request_queue *q,
			       const struct cpumask *online_mask)
{
	unsigned int i, hctx_idx;
	struct blk_mq_hw_ctx *hctx;
	struct blk_mq_ctx *ctx;
	struct blk_mq_tag_set *set = q->tag_set;

	/*
	 * Avoid others reading imcomplete hctx->cpumask through sysfs
	 */
	mutex_lock(&q->sysfs_lock);

	queue_for_each_hw_ctx(q, hctx, i) {
		cpumask_clear(hctx->cpumask);
		hctx->nr_ctx = 0;
	}

	/*
	 * Map software to hardware queues
	 */
	for_each_possible_cpu(i) {
		/* If the cpu isn't online, the cpu is mapped to first hctx */
		if (!cpumask_test_cpu(i, online_mask))
			continue;

		hctx_idx = q->mq_map[i];
		/* unmapped hw queue can be remapped after CPU topo changed */
		if (!set->tags[hctx_idx] &&
		    !__blk_mq_alloc_rq_map(set, hctx_idx)) {
			/*
			 * If tags initialization fail for some hctx,
			 * that hctx won't be brought online.  In this
			 * case, remap the current ctx to hctx[0] which
			 * is guaranteed to always have tags allocated
			 */
			q->mq_map[i] = 0;
		}

		ctx = per_cpu_ptr(q->queue_ctx, i);
		hctx = blk_mq_map_queue(q, i);

		cpumask_set_cpu(i, hctx->cpumask);
		ctx->index_hw = hctx->nr_ctx;
		hctx->ctxs[hctx->nr_ctx++] = ctx;
	}

	mutex_unlock(&q->sysfs_lock);

	queue_for_each_hw_ctx(q, hctx, i) {
		/*
		 * If no software queues are mapped to this hardware queue,
		 * disable it and free the request entries.
		 */
		if (!hctx->nr_ctx) {
			/* Never unmap queue 0.  We need it as a
			 * fallback in case of a new remap fails
			 * allocation
			 */
			if (i && set->tags[i])
				blk_mq_free_map_and_requests(set, i);

			hctx->tags = NULL;
			continue;
		}

		hctx->tags = set->tags[i];
		WARN_ON(!hctx->tags);

		/*
		 * Set the map size to the number of mapped software queues.
		 * This is more accurate and more efficient than looping
		 * over all possibly mapped software queues.
		 */
		sbitmap_resize(&hctx->ctx_map, hctx->nr_ctx);

		/*
		 * Initialize batch roundrobin counts
		 */
		hctx->next_cpu = cpumask_first(hctx->cpumask);
		hctx->next_cpu_batch = BLK_MQ_CPU_WORK_BATCH;
	}
}

static void queue_set_hctx_shared(struct request_queue *q, bool shared)
{
	struct blk_mq_hw_ctx *hctx;
	int i;

	queue_for_each_hw_ctx(q, hctx, i) {
		if (shared)
			hctx->flags |= BLK_MQ_F_TAG_SHARED;
		else
			hctx->flags &= ~BLK_MQ_F_TAG_SHARED;
	}
}

static void blk_mq_update_tag_set_depth(struct blk_mq_tag_set *set, bool shared)
{
	struct request_queue *q;

	lockdep_assert_held(&set->tag_list_lock);

	list_for_each_entry(q, &set->tag_list, tag_set_list) {
		blk_mq_freeze_queue(q);
		queue_set_hctx_shared(q, shared);
		blk_mq_unfreeze_queue(q);
	}
}

static void blk_mq_del_queue_tag_set(struct request_queue *q)
{
	struct blk_mq_tag_set *set = q->tag_set;

	mutex_lock(&set->tag_list_lock);
	list_del_rcu(&q->tag_set_list);
	INIT_LIST_HEAD(&q->tag_set_list);
	if (list_is_singular(&set->tag_list)) {
		/* just transitioned to unshared */
		set->flags &= ~BLK_MQ_F_TAG_SHARED;
		/* update existing queue */
		blk_mq_update_tag_set_depth(set, false);
	}
	mutex_unlock(&set->tag_list_lock);

	synchronize_rcu();
}

static void blk_mq_add_queue_tag_set(struct blk_mq_tag_set *set,
				     struct request_queue *q)
{
	q->tag_set = set;

	mutex_lock(&set->tag_list_lock);

	/* Check to see if we're transitioning to shared (from 1 to 2 queues). */
	if (!list_empty(&set->tag_list) && !(set->flags & BLK_MQ_F_TAG_SHARED)) {
		set->flags |= BLK_MQ_F_TAG_SHARED;
		/* update existing queue */
		blk_mq_update_tag_set_depth(set, true);
	}
	if (set->flags & BLK_MQ_F_TAG_SHARED)
		queue_set_hctx_shared(q, true);
	list_add_tail_rcu(&q->tag_set_list, &set->tag_list);

	mutex_unlock(&set->tag_list_lock);
}

/*
 * It is the actual release handler for mq, but we do it from
 * request queue's release handler for avoiding use-after-free
 * and headache because q->mq_kobj shouldn't have been introduced,
 * but we can't group ctx/kctx kobj without it.
 */
void blk_mq_release(struct request_queue *q)
{
	struct blk_mq_hw_ctx *hctx;
	unsigned int i;

	/* hctx kobj stays in hctx */
	queue_for_each_hw_ctx(q, hctx, i) {
		if (!hctx)
			continue;
		kobject_put(&hctx->kobj);
	}

	q->mq_map = NULL;

	kfree(q->queue_hw_ctx);

	/*
	 * release .mq_kobj and sw queue's kobject now because
	 * both share lifetime with request queue.
	 */
	blk_mq_sysfs_deinit(q);

	free_percpu(q->queue_ctx);
}

struct request_queue *blk_mq_init_queue(struct blk_mq_tag_set *set)
{
	struct request_queue *uninit_q, *q;

	uninit_q = blk_alloc_queue_node(GFP_KERNEL, set->numa_node);
	if (!uninit_q)
		return ERR_PTR(-ENOMEM);

	q = blk_mq_init_allocated_queue(set, uninit_q);
	if (IS_ERR(q))
		blk_cleanup_queue(uninit_q);

	return q;
}
EXPORT_SYMBOL(blk_mq_init_queue);

static void blk_mq_realloc_hw_ctxs(struct blk_mq_tag_set *set,
						struct request_queue *q)
{
	int i, j;
	struct blk_mq_hw_ctx **hctxs = q->queue_hw_ctx;

	blk_mq_sysfs_unregister(q);
	for (i = 0; i < set->nr_hw_queues; i++) {
		int node;

		if (hctxs[i])
			continue;

		node = blk_mq_hw_queue_to_node(q->mq_map, i);
		hctxs[i] = kzalloc_node(sizeof(struct blk_mq_hw_ctx),
					GFP_KERNEL, node);
		if (!hctxs[i])
			break;

		if (!zalloc_cpumask_var_node(&hctxs[i]->cpumask, GFP_KERNEL,
						node)) {
			kfree(hctxs[i]);
			hctxs[i] = NULL;
			break;
		}

		atomic_set(&hctxs[i]->nr_active, 0);
		hctxs[i]->numa_node = node;
		hctxs[i]->queue_num = i;

		if (blk_mq_init_hctx(q, set, hctxs[i], i)) {
			free_cpumask_var(hctxs[i]->cpumask);
			kfree(hctxs[i]);
			hctxs[i] = NULL;
			break;
		}
		blk_mq_hctx_kobj_init(hctxs[i]);
	}
	for (j = i; j < q->nr_hw_queues; j++) {
		struct blk_mq_hw_ctx *hctx = hctxs[j];

		if (hctx) {
			if (hctx->tags)
				blk_mq_free_map_and_requests(set, j);
			blk_mq_exit_hctx(q, set, hctx, j);
			kobject_put(&hctx->kobj);
			hctxs[j] = NULL;

		}
	}
	q->nr_hw_queues = i;
	blk_mq_sysfs_register(q);
}

struct request_queue *blk_mq_init_allocated_queue(struct blk_mq_tag_set *set,
						  struct request_queue *q)
{
	/* mark the queue as mq asap */
	q->mq_ops = set->ops;

	q->poll_cb = blk_stat_alloc_callback(blk_mq_poll_stats_fn,
					     blk_mq_poll_stats_bkt,
					     BLK_MQ_POLL_STATS_BKTS, q);
	if (!q->poll_cb)
		goto err_exit;

	q->queue_ctx = alloc_percpu(struct blk_mq_ctx);
	if (!q->queue_ctx)
		goto err_exit;

	/* init q->mq_kobj and sw queues' kobjects */
	blk_mq_sysfs_init(q);

	q->queue_hw_ctx = kzalloc_node(nr_cpu_ids * sizeof(*(q->queue_hw_ctx)),
						GFP_KERNEL, set->numa_node);
	if (!q->queue_hw_ctx)
		goto err_percpu;

	q->mq_map = set->mq_map;

	blk_mq_realloc_hw_ctxs(set, q);
	if (!q->nr_hw_queues)
		goto err_hctxs;

	INIT_WORK(&q->timeout_work, blk_mq_timeout_work);
	blk_queue_rq_timeout(q, set->timeout ? set->timeout : 30 * HZ);

	q->nr_queues = nr_cpu_ids;

	q->queue_flags |= QUEUE_FLAG_MQ_DEFAULT;

	if (!(set->flags & BLK_MQ_F_SG_MERGE))
		q->queue_flags |= 1 << QUEUE_FLAG_NO_SG_MERGE;

	q->sg_reserved_size = INT_MAX;

	INIT_DELAYED_WORK(&q->requeue_work, blk_mq_requeue_work);
	INIT_LIST_HEAD(&q->requeue_list);
	spin_lock_init(&q->requeue_lock);

	blk_queue_make_request(q, blk_mq_make_request);

	/*
	 * Do this after blk_queue_make_request() overrides it...
	 */
	q->nr_requests = set->queue_depth;

	/*
	 * Default to classic polling
	 */
	q->poll_nsec = -1;

	if (set->ops->complete)
		blk_queue_softirq_done(q, set->ops->complete);

	blk_mq_init_cpu_queues(q, set->nr_hw_queues);

	mutex_lock(&all_q_mutex);
	get_online_cpus();

	list_add_tail(&q->all_q_node, &all_q_list);
	blk_mq_add_queue_tag_set(set, q);
	blk_mq_map_swqueue(q, cpu_online_mask);

	put_online_cpus();
	mutex_unlock(&all_q_mutex);

	if (!(set->flags & BLK_MQ_F_NO_SCHED)) {
		int ret;

		ret = blk_mq_sched_init(q);
		if (ret)
			return ERR_PTR(ret);
	}

	return q;

err_hctxs:
	kfree(q->queue_hw_ctx);
err_percpu:
	free_percpu(q->queue_ctx);
err_exit:
	q->mq_ops = NULL;
	return ERR_PTR(-ENOMEM);
}
EXPORT_SYMBOL(blk_mq_init_allocated_queue);

void blk_mq_free_queue(struct request_queue *q)
{
	struct blk_mq_tag_set	*set = q->tag_set;

	mutex_lock(&all_q_mutex);
	list_del_init(&q->all_q_node);
	mutex_unlock(&all_q_mutex);

	blk_mq_del_queue_tag_set(q);

	blk_mq_exit_hw_queues(q, set, set->nr_hw_queues);
}

/* Basically redo blk_mq_init_queue with queue frozen */
static void blk_mq_queue_reinit(struct request_queue *q,
				const struct cpumask *online_mask)
{
	WARN_ON_ONCE(!atomic_read(&q->mq_freeze_depth));

	blk_mq_debugfs_unregister_hctxs(q);
	blk_mq_sysfs_unregister(q);

	/*
	 * redo blk_mq_init_cpu_queues and blk_mq_init_hw_queues. FIXME: maybe
	 * we should change hctx numa_node according to new topology (this
	 * involves free and re-allocate memory, worthy doing?)
	 */

	blk_mq_map_swqueue(q, online_mask);

	blk_mq_sysfs_register(q);
	blk_mq_debugfs_register_hctxs(q);
}

/*
 * New online cpumask which is going to be set in this hotplug event.
 * Declare this cpumasks as global as cpu-hotplug operation is invoked
 * one-by-one and dynamically allocating this could result in a failure.
 */
static struct cpumask cpuhp_online_new;

static void blk_mq_queue_reinit_work(void)
{
	struct request_queue *q;

	mutex_lock(&all_q_mutex);
	/*
	 * We need to freeze and reinit all existing queues.  Freezing
	 * involves synchronous wait for an RCU grace period and doing it
	 * one by one may take a long time.  Start freezing all queues in
	 * one swoop and then wait for the completions so that freezing can
	 * take place in parallel.
	 */
	list_for_each_entry(q, &all_q_list, all_q_node)
		blk_freeze_queue_start(q);
	list_for_each_entry(q, &all_q_list, all_q_node)
		blk_mq_freeze_queue_wait(q);

	list_for_each_entry(q, &all_q_list, all_q_node)
		blk_mq_queue_reinit(q, &cpuhp_online_new);

	list_for_each_entry(q, &all_q_list, all_q_node)
		blk_mq_unfreeze_queue(q);

	mutex_unlock(&all_q_mutex);
}

static int blk_mq_queue_reinit_dead(unsigned int cpu)
{
	cpumask_copy(&cpuhp_online_new, cpu_online_mask);
	blk_mq_queue_reinit_work();
	return 0;
}

/*
 * Before hotadded cpu starts handling requests, new mappings must be
 * established.  Otherwise, these requests in hw queue might never be
 * dispatched.
 *
 * For example, there is a single hw queue (hctx) and two CPU queues (ctx0
 * for CPU0, and ctx1 for CPU1).
 *
 * Now CPU1 is just onlined and a request is inserted into ctx1->rq_list
 * and set bit0 in pending bitmap as ctx1->index_hw is still zero.
 *
 * And then while running hw queue, blk_mq_flush_busy_ctxs() finds bit0 is set
 * in pending bitmap and tries to retrieve requests in hctx->ctxs[0]->rq_list.
 * But htx->ctxs[0] is a pointer to ctx0, so the request in ctx1->rq_list is
 * ignored.
 */
static int blk_mq_queue_reinit_prepare(unsigned int cpu)
{
	cpumask_copy(&cpuhp_online_new, cpu_online_mask);
	cpumask_set_cpu(cpu, &cpuhp_online_new);
	blk_mq_queue_reinit_work();
	return 0;
}

static int __blk_mq_alloc_rq_maps(struct blk_mq_tag_set *set)
{
	int i;

	for (i = 0; i < set->nr_hw_queues; i++)
		if (!__blk_mq_alloc_rq_map(set, i))
			goto out_unwind;

	return 0;

out_unwind:
	while (--i >= 0)
		blk_mq_free_rq_map(set->tags[i]);

	return -ENOMEM;
}

/*
 * Allocate the request maps associated with this tag_set. Note that this
 * may reduce the depth asked for, if memory is tight. set->queue_depth
 * will be updated to reflect the allocated depth.
 */
static int blk_mq_alloc_rq_maps(struct blk_mq_tag_set *set)
{
	unsigned int depth;
	int err;

	depth = set->queue_depth;
	do {
		err = __blk_mq_alloc_rq_maps(set);
		if (!err)
			break;

		set->queue_depth >>= 1;
		if (set->queue_depth < set->reserved_tags + BLK_MQ_TAG_MIN) {
			err = -ENOMEM;
			break;
		}
	} while (set->queue_depth);

	if (!set->queue_depth || err) {
		pr_err("blk-mq: failed to allocate request map\n");
		return -ENOMEM;
	}

	if (depth != set->queue_depth)
		pr_info("blk-mq: reduced tag depth (%u -> %u)\n",
						depth, set->queue_depth);

	return 0;
}

static int blk_mq_update_queue_map(struct blk_mq_tag_set *set)
{
	if (set->ops->map_queues)
		return set->ops->map_queues(set);
	else
		return blk_mq_map_queues(set);
}

/*
 * Alloc a tag set to be associated with one or more request queues.
 * May fail with EINVAL for various error conditions. May adjust the
 * requested depth down, if if it too large. In that case, the set
 * value will be stored in set->queue_depth.
 */
int blk_mq_alloc_tag_set(struct blk_mq_tag_set *set)
{
	int ret;

	BUILD_BUG_ON(BLK_MQ_MAX_DEPTH > 1 << BLK_MQ_UNIQUE_TAG_BITS);

	if (!set->nr_hw_queues)
		return -EINVAL;
	if (!set->queue_depth)
		return -EINVAL;
	if (set->queue_depth < set->reserved_tags + BLK_MQ_TAG_MIN)
		return -EINVAL;

	if (!set->ops->queue_rq)
		return -EINVAL;

	if (set->queue_depth > BLK_MQ_MAX_DEPTH) {
		pr_info("blk-mq: reduced tag depth to %u\n",
			BLK_MQ_MAX_DEPTH);
		set->queue_depth = BLK_MQ_MAX_DEPTH;
	}

	/*
	 * If a crashdump is active, then we are potentially in a very
	 * memory constrained environment. Limit us to 1 queue and
	 * 64 tags to prevent using too much memory.
	 */
	if (is_kdump_kernel()) {
		set->nr_hw_queues = 1;
		set->queue_depth = min(64U, set->queue_depth);
	}
	/*
	 * There is no use for more h/w queues than cpus.
	 */
	if (set->nr_hw_queues > nr_cpu_ids)
		set->nr_hw_queues = nr_cpu_ids;

	set->tags = kzalloc_node(nr_cpu_ids * sizeof(struct blk_mq_tags *),
				 GFP_KERNEL, set->numa_node);
	if (!set->tags)
		return -ENOMEM;

	ret = -ENOMEM;
	set->mq_map = kzalloc_node(sizeof(*set->mq_map) * nr_cpu_ids,
			GFP_KERNEL, set->numa_node);
	if (!set->mq_map)
		goto out_free_tags;

	ret = blk_mq_update_queue_map(set);
	if (ret)
		goto out_free_mq_map;

	ret = blk_mq_alloc_rq_maps(set);
	if (ret)
		goto out_free_mq_map;

	mutex_init(&set->tag_list_lock);
	INIT_LIST_HEAD(&set->tag_list);

	return 0;

out_free_mq_map:
	kfree(set->mq_map);
	set->mq_map = NULL;
out_free_tags:
	kfree(set->tags);
	set->tags = NULL;
	return ret;
}
EXPORT_SYMBOL(blk_mq_alloc_tag_set);

void blk_mq_free_tag_set(struct blk_mq_tag_set *set)
{
	int i;

	for (i = 0; i < nr_cpu_ids; i++)
		blk_mq_free_map_and_requests(set, i);

	kfree(set->mq_map);
	set->mq_map = NULL;

	kfree(set->tags);
	set->tags = NULL;
}
EXPORT_SYMBOL(blk_mq_free_tag_set);

int blk_mq_update_nr_requests(struct request_queue *q, unsigned int nr)
{
	struct blk_mq_tag_set *set = q->tag_set;
	struct blk_mq_hw_ctx *hctx;
	int i, ret;

	if (!set)
		return -EINVAL;

	blk_mq_freeze_queue(q);

	ret = 0;
	queue_for_each_hw_ctx(q, hctx, i) {
		if (!hctx->tags)
			continue;
		/*
		 * If we're using an MQ scheduler, just update the scheduler
		 * queue depth. This is similar to what the old code would do.
		 */
		if (!hctx->sched_tags) {
			ret = blk_mq_tag_update_depth(hctx, &hctx->tags,
							min(nr, set->queue_depth),
							false);
		} else {
			ret = blk_mq_tag_update_depth(hctx, &hctx->sched_tags,
							nr, true);
		}
		if (ret)
			break;
	}

	if (!ret)
		q->nr_requests = nr;

	blk_mq_unfreeze_queue(q);

	return ret;
}

void blk_mq_update_nr_hw_queues(struct blk_mq_tag_set *set, int nr_hw_queues)
{
	struct request_queue *q;

	lockdep_assert_held(&set->tag_list_lock);

	if (nr_hw_queues > nr_cpu_ids)
		nr_hw_queues = nr_cpu_ids;
	if (nr_hw_queues < 1 || nr_hw_queues == set->nr_hw_queues)
		return;

	list_for_each_entry(q, &set->tag_list, tag_set_list)
		blk_mq_freeze_queue(q);

	set->nr_hw_queues = nr_hw_queues;
	blk_mq_update_queue_map(set);
	list_for_each_entry(q, &set->tag_list, tag_set_list) {
		blk_mq_realloc_hw_ctxs(set, q);
		blk_mq_queue_reinit(q, cpu_online_mask);
	}

	list_for_each_entry(q, &set->tag_list, tag_set_list)
		blk_mq_unfreeze_queue(q);
}
EXPORT_SYMBOL_GPL(blk_mq_update_nr_hw_queues);

/* Enable polling stats and return whether they were already enabled. */
static bool blk_poll_stats_enable(struct request_queue *q)
{
	if (test_bit(QUEUE_FLAG_POLL_STATS, &q->queue_flags) ||
	    test_and_set_bit(QUEUE_FLAG_POLL_STATS, &q->queue_flags))
		return true;
	blk_stat_add_callback(q, q->poll_cb);
	return false;
}

static void blk_mq_poll_stats_start(struct request_queue *q)
{
	/*
	 * We don't arm the callback if polling stats are not enabled or the
	 * callback is already active.
	 */
	if (!test_bit(QUEUE_FLAG_POLL_STATS, &q->queue_flags) ||
	    blk_stat_is_active(q->poll_cb))
		return;

	blk_stat_activate_msecs(q->poll_cb, 100);
}

static void blk_mq_poll_stats_fn(struct blk_stat_callback *cb)
{
	struct request_queue *q = cb->data;
	int bucket;

	for (bucket = 0; bucket < BLK_MQ_POLL_STATS_BKTS; bucket++) {
		if (cb->stat[bucket].nr_samples)
			q->poll_stat[bucket] = cb->stat[bucket];
	}
}

static unsigned long blk_mq_poll_nsecs(struct request_queue *q,
				       struct blk_mq_hw_ctx *hctx,
				       struct request *rq)
{
	unsigned long ret = 0;
	int bucket;

	/*
	 * If stats collection isn't on, don't sleep but turn it on for
	 * future users
	 */
	if (!blk_poll_stats_enable(q))
		return 0;

	/*
	 * As an optimistic guess, use half of the mean service time
	 * for this type of request. We can (and should) make this smarter.
	 * For instance, if the completion latencies are tight, we can
	 * get closer than just half the mean. This is especially
	 * important on devices where the completion latencies are longer
	 * than ~10 usec. We do use the stats for the relevant IO size
	 * if available which does lead to better estimates.
	 */
	bucket = blk_mq_poll_stats_bkt(rq);
	if (bucket < 0)
		return ret;

	if (q->poll_stat[bucket].nr_samples)
		ret = (q->poll_stat[bucket].mean + 1) / 2;

	return ret;
}

static bool blk_mq_poll_hybrid_sleep(struct request_queue *q,
				     struct blk_mq_hw_ctx *hctx,
				     struct request *rq)
{
	struct hrtimer_sleeper hs;
	enum hrtimer_mode mode;
	unsigned int nsecs;
	ktime_t kt;

	if (test_bit(REQ_ATOM_POLL_SLEPT, &rq->atomic_flags))
		return false;

	/*
	 * poll_nsec can be:
	 *
	 * -1:	don't ever hybrid sleep
	 *  0:	use half of prev avg
	 * >0:	use this specific value
	 */
	if (q->poll_nsec == -1)
		return false;
	else if (q->poll_nsec > 0)
		nsecs = q->poll_nsec;
	else
		nsecs = blk_mq_poll_nsecs(q, hctx, rq);

	if (!nsecs)
		return false;

	set_bit(REQ_ATOM_POLL_SLEPT, &rq->atomic_flags);

	/*
	 * This will be replaced with the stats tracking code, using
	 * 'avg_completion_time / 2' as the pre-sleep target.
	 */
	kt = nsecs;

	mode = HRTIMER_MODE_REL;
	hrtimer_init_on_stack(&hs.timer, CLOCK_MONOTONIC, mode);
	hrtimer_set_expires(&hs.timer, kt);

	hrtimer_init_sleeper(&hs, current);
	do {
		if (test_bit(REQ_ATOM_COMPLETE, &rq->atomic_flags))
			break;
		set_current_state(TASK_UNINTERRUPTIBLE);
		hrtimer_start_expires(&hs.timer, mode);
		if (hs.task)
			io_schedule();
		hrtimer_cancel(&hs.timer);
		mode = HRTIMER_MODE_ABS;
	} while (hs.task && !signal_pending(current));

	__set_current_state(TASK_RUNNING);
	destroy_hrtimer_on_stack(&hs.timer);
	return true;
}

static bool __blk_mq_poll(struct blk_mq_hw_ctx *hctx, struct request *rq)
{
	struct request_queue *q = hctx->queue;
	long state;

	/*
	 * If we sleep, have the caller restart the poll loop to reset
	 * the state. Like for the other success return cases, the
	 * caller is responsible for checking if the IO completed. If
	 * the IO isn't complete, we'll get called again and will go
	 * straight to the busy poll loop.
	 */
	if (blk_mq_poll_hybrid_sleep(q, hctx, rq))
		return true;

	hctx->poll_considered++;

	state = current->state;
	while (!need_resched()) {
		int ret;

		hctx->poll_invoked++;

		ret = q->mq_ops->poll(hctx, rq->tag);
		if (ret > 0) {
			hctx->poll_success++;
			set_current_state(TASK_RUNNING);
			return true;
		}

		if (signal_pending_state(state, current))
			set_current_state(TASK_RUNNING);

		if (current->state == TASK_RUNNING)
			return true;
		if (ret < 0)
			break;
		cpu_relax();
	}

	return false;
}

bool blk_mq_poll(struct request_queue *q, blk_qc_t cookie)
{
	struct blk_mq_hw_ctx *hctx;
	struct blk_plug *plug;
	struct request *rq;

	if (!q->mq_ops || !q->mq_ops->poll || !blk_qc_t_valid(cookie) ||
	    !test_bit(QUEUE_FLAG_POLL, &q->queue_flags))
		return false;

	plug = current->plug;
	if (plug)
		blk_flush_plug_list(plug, false);

	hctx = q->queue_hw_ctx[blk_qc_t_to_queue_num(cookie)];
	if (!blk_qc_t_is_internal(cookie))
		rq = blk_mq_tag_to_rq(hctx->tags, blk_qc_t_to_tag(cookie));
	else {
		rq = blk_mq_tag_to_rq(hctx->sched_tags, blk_qc_t_to_tag(cookie));
		/*
		 * With scheduling, if the request has completed, we'll
		 * get a NULL return here, as we clear the sched tag when
		 * that happens. The request still remains valid, like always,
		 * so we should be safe with just the NULL check.
		 */
		if (!rq)
			return false;
	}

	return __blk_mq_poll(hctx, rq);
}
EXPORT_SYMBOL_GPL(blk_mq_poll);

void blk_mq_disable_hotplug(void)
{
	mutex_lock(&all_q_mutex);
}

void blk_mq_enable_hotplug(void)
{
	mutex_unlock(&all_q_mutex);
}

static int __init blk_mq_init(void)
{
	cpuhp_setup_state_multi(CPUHP_BLK_MQ_DEAD, "block/mq:dead", NULL,
				blk_mq_hctx_notify_dead);

	cpuhp_setup_state_nocalls(CPUHP_BLK_MQ_PREPARE, "block/mq:prepare",
				  blk_mq_queue_reinit_prepare,
				  blk_mq_queue_reinit_dead);
	return 0;
}
subsys_initcall(blk_mq_init);<|MERGE_RESOLUTION|>--- conflicted
+++ resolved
@@ -1236,11 +1236,7 @@
 }
 EXPORT_SYMBOL(blk_mq_stop_hw_queue);
 
-<<<<<<< HEAD
-void __blk_mq_stop_hw_queues(struct request_queue *q, bool sync)
-=======
 static void __blk_mq_stop_hw_queues(struct request_queue *q, bool sync)
->>>>>>> c6a7788e
 {
 	struct blk_mq_hw_ctx *hctx;
 	int i;
@@ -2345,15 +2341,15 @@
 
 	blk_mq_init_cpu_queues(q, set->nr_hw_queues);
 
+	get_online_cpus();
 	mutex_lock(&all_q_mutex);
-	get_online_cpus();
 
 	list_add_tail(&q->all_q_node, &all_q_list);
 	blk_mq_add_queue_tag_set(set, q);
 	blk_mq_map_swqueue(q, cpu_online_mask);
 
+	mutex_unlock(&all_q_mutex);
 	put_online_cpus();
-	mutex_unlock(&all_q_mutex);
 
 	if (!(set->flags & BLK_MQ_F_NO_SCHED)) {
 		int ret;
