/*
 * Copyright (C) 2001 Jens Axboe <axboe@suse.de>
 *
 * This program is free software; you can redistribute it and/or modify
 * it under the terms of the GNU General Public License version 2 as
 * published by the Free Software Foundation.
 *
 * This program is distributed in the hope that it will be useful,
 * but WITHOUT ANY WARRANTY; without even the implied warranty of
 *
 * MERCHANTABILITY or FITNESS FOR A PARTICULAR PURPOSE.  See the
 * GNU General Public License for more details.
 *
 * You should have received a copy of the GNU General Public Licens
 * along with this program; if not, write to the Free Software
 * Foundation, Inc., 59 Temple Place, Suite 330, Boston, MA  02111-
 *
 */
#include <linux/kernel.h>
#include <linux/errno.h>
#include <linux/string.h>
#include <linux/module.h>
#include <linux/blkdev.h>
#include <linux/capability.h>
#include <linux/completion.h>
#include <linux/cdrom.h>
#include <linux/ratelimit.h>
#include <linux/slab.h>
#include <linux/times.h>
#include <linux/uio.h>
#include <linux/uaccess.h>

#include <scsi/scsi.h>
#include <scsi/scsi_ioctl.h>
#include <scsi/scsi_cmnd.h>

struct blk_cmd_filter {
	unsigned long read_ok[BLK_SCSI_CMD_PER_LONG];
	unsigned long write_ok[BLK_SCSI_CMD_PER_LONG];
};

static struct blk_cmd_filter blk_default_cmd_filter;

/* Command group 3 is reserved and should never be used.  */
const unsigned char scsi_command_size_tbl[8] =
{
	6, 10, 10, 12,
	16, 12, 10, 10
};
EXPORT_SYMBOL(scsi_command_size_tbl);

#include <scsi/sg.h>

static int sg_get_version(int __user *p)
{
	static const int sg_version_num = 30527;
	return put_user(sg_version_num, p);
}

static int scsi_get_idlun(struct request_queue *q, int __user *p)
{
	return put_user(0, p);
}

static int scsi_get_bus(struct request_queue *q, int __user *p)
{
	return put_user(0, p);
}

static int sg_get_timeout(struct request_queue *q)
{
	return jiffies_to_clock_t(q->sg_timeout);
}

static int sg_set_timeout(struct request_queue *q, int __user *p)
{
	int timeout, err = get_user(timeout, p);

	if (!err)
		q->sg_timeout = clock_t_to_jiffies(timeout);

	return err;
}

static int max_sectors_bytes(struct request_queue *q)
{
	unsigned int max_sectors = queue_max_sectors(q);

	max_sectors = min_t(unsigned int, max_sectors, INT_MAX >> 9);

	return max_sectors << 9;
}

static int sg_get_reserved_size(struct request_queue *q, int __user *p)
{
	int val = min_t(int, q->sg_reserved_size, max_sectors_bytes(q));

	return put_user(val, p);
}

static int sg_set_reserved_size(struct request_queue *q, int __user *p)
{
	int size, err = get_user(size, p);

	if (err)
		return err;

	if (size < 0)
		return -EINVAL;

	q->sg_reserved_size = min(size, max_sectors_bytes(q));
	return 0;
}

/*
 * will always return that we are ATAPI even for a real SCSI drive, I'm not
 * so sure this is worth doing anything about (why would you care??)
 */
static int sg_emulated_host(struct request_queue *q, int __user *p)
{
	return put_user(1, p);
}

static void blk_set_cmd_filter_defaults(struct blk_cmd_filter *filter)
{
	/* Basic read-only commands */
	__set_bit(TEST_UNIT_READY, filter->read_ok);
	__set_bit(REQUEST_SENSE, filter->read_ok);
	__set_bit(READ_6, filter->read_ok);
	__set_bit(READ_10, filter->read_ok);
	__set_bit(READ_12, filter->read_ok);
	__set_bit(READ_16, filter->read_ok);
	__set_bit(READ_BUFFER, filter->read_ok);
	__set_bit(READ_DEFECT_DATA, filter->read_ok);
	__set_bit(READ_CAPACITY, filter->read_ok);
	__set_bit(READ_LONG, filter->read_ok);
	__set_bit(INQUIRY, filter->read_ok);
	__set_bit(MODE_SENSE, filter->read_ok);
	__set_bit(MODE_SENSE_10, filter->read_ok);
	__set_bit(LOG_SENSE, filter->read_ok);
	__set_bit(START_STOP, filter->read_ok);
	__set_bit(GPCMD_VERIFY_10, filter->read_ok);
	__set_bit(VERIFY_16, filter->read_ok);
	__set_bit(REPORT_LUNS, filter->read_ok);
	__set_bit(SERVICE_ACTION_IN_16, filter->read_ok);
	__set_bit(RECEIVE_DIAGNOSTIC, filter->read_ok);
	__set_bit(MAINTENANCE_IN, filter->read_ok);
	__set_bit(GPCMD_READ_BUFFER_CAPACITY, filter->read_ok);

	/* Audio CD commands */
	__set_bit(GPCMD_PLAY_CD, filter->read_ok);
	__set_bit(GPCMD_PLAY_AUDIO_10, filter->read_ok);
	__set_bit(GPCMD_PLAY_AUDIO_MSF, filter->read_ok);
	__set_bit(GPCMD_PLAY_AUDIO_TI, filter->read_ok);
	__set_bit(GPCMD_PAUSE_RESUME, filter->read_ok);

	/* CD/DVD data reading */
	__set_bit(GPCMD_READ_CD, filter->read_ok);
	__set_bit(GPCMD_READ_CD_MSF, filter->read_ok);
	__set_bit(GPCMD_READ_DISC_INFO, filter->read_ok);
	__set_bit(GPCMD_READ_CDVD_CAPACITY, filter->read_ok);
	__set_bit(GPCMD_READ_DVD_STRUCTURE, filter->read_ok);
	__set_bit(GPCMD_READ_HEADER, filter->read_ok);
	__set_bit(GPCMD_READ_TRACK_RZONE_INFO, filter->read_ok);
	__set_bit(GPCMD_READ_SUBCHANNEL, filter->read_ok);
	__set_bit(GPCMD_READ_TOC_PMA_ATIP, filter->read_ok);
	__set_bit(GPCMD_REPORT_KEY, filter->read_ok);
	__set_bit(GPCMD_SCAN, filter->read_ok);
	__set_bit(GPCMD_GET_CONFIGURATION, filter->read_ok);
	__set_bit(GPCMD_READ_FORMAT_CAPACITIES, filter->read_ok);
	__set_bit(GPCMD_GET_EVENT_STATUS_NOTIFICATION, filter->read_ok);
	__set_bit(GPCMD_GET_PERFORMANCE, filter->read_ok);
	__set_bit(GPCMD_SEEK, filter->read_ok);
	__set_bit(GPCMD_STOP_PLAY_SCAN, filter->read_ok);

	/* Basic writing commands */
	__set_bit(WRITE_6, filter->write_ok);
	__set_bit(WRITE_10, filter->write_ok);
	__set_bit(WRITE_VERIFY, filter->write_ok);
	__set_bit(WRITE_12, filter->write_ok);
	__set_bit(WRITE_VERIFY_12, filter->write_ok);
	__set_bit(WRITE_16, filter->write_ok);
	__set_bit(WRITE_LONG, filter->write_ok);
	__set_bit(WRITE_LONG_2, filter->write_ok);
	__set_bit(WRITE_SAME, filter->write_ok);
	__set_bit(WRITE_SAME_16, filter->write_ok);
	__set_bit(WRITE_SAME_32, filter->write_ok);
	__set_bit(ERASE, filter->write_ok);
	__set_bit(GPCMD_MODE_SELECT_10, filter->write_ok);
	__set_bit(MODE_SELECT, filter->write_ok);
	__set_bit(LOG_SELECT, filter->write_ok);
	__set_bit(GPCMD_BLANK, filter->write_ok);
	__set_bit(GPCMD_CLOSE_TRACK, filter->write_ok);
	__set_bit(GPCMD_FLUSH_CACHE, filter->write_ok);
	__set_bit(GPCMD_FORMAT_UNIT, filter->write_ok);
	__set_bit(GPCMD_REPAIR_RZONE_TRACK, filter->write_ok);
	__set_bit(GPCMD_RESERVE_RZONE_TRACK, filter->write_ok);
	__set_bit(GPCMD_SEND_DVD_STRUCTURE, filter->write_ok);
	__set_bit(GPCMD_SEND_EVENT, filter->write_ok);
	__set_bit(GPCMD_SEND_KEY, filter->write_ok);
	__set_bit(GPCMD_SEND_OPC, filter->write_ok);
	__set_bit(GPCMD_SEND_CUE_SHEET, filter->write_ok);
	__set_bit(GPCMD_SET_SPEED, filter->write_ok);
	__set_bit(GPCMD_PREVENT_ALLOW_MEDIUM_REMOVAL, filter->write_ok);
	__set_bit(GPCMD_LOAD_UNLOAD, filter->write_ok);
	__set_bit(GPCMD_SET_STREAMING, filter->write_ok);
	__set_bit(GPCMD_SET_READ_AHEAD, filter->write_ok);
}

int blk_verify_command(unsigned char *cmd, fmode_t has_write_perm)
{
	struct blk_cmd_filter *filter = &blk_default_cmd_filter;

	/* root can do any command. */
	if (capable(CAP_SYS_RAWIO))
		return 0;

	/* Anybody who can open the device can do a read-safe command */
	if (test_bit(cmd[0], filter->read_ok))
		return 0;

	/* Write-safe commands require a writable open */
	if (test_bit(cmd[0], filter->write_ok) && has_write_perm)
		return 0;

	return -EPERM;
}
EXPORT_SYMBOL(blk_verify_command);

static int blk_fill_sghdr_rq(struct request_queue *q, struct request *rq,
			     struct sg_io_hdr *hdr, fmode_t mode)
{
	struct scsi_request *req = scsi_req(rq);

	if (copy_from_user(req->cmd, hdr->cmdp, hdr->cmd_len))
		return -EFAULT;
	if (blk_verify_command(req->cmd, mode & FMODE_WRITE))
		return -EPERM;

	/*
	 * fill in request structure
	 */
	req->cmd_len = hdr->cmd_len;

	rq->timeout = msecs_to_jiffies(hdr->timeout);
	if (!rq->timeout)
		rq->timeout = q->sg_timeout;
	if (!rq->timeout)
		rq->timeout = BLK_DEFAULT_SG_TIMEOUT;
	if (rq->timeout < BLK_MIN_SG_TIMEOUT)
		rq->timeout = BLK_MIN_SG_TIMEOUT;

	return 0;
}

static int blk_complete_sghdr_rq(struct request *rq, struct sg_io_hdr *hdr,
				 struct bio *bio)
{
	struct scsi_request *req = scsi_req(rq);
	int r, ret = 0;

	/*
	 * fill in all the output members
	 */
	hdr->status = req->result & 0xff;
	hdr->masked_status = status_byte(req->result);
	hdr->msg_status = msg_byte(req->result);
	hdr->host_status = host_byte(req->result);
	hdr->driver_status = driver_byte(req->result);
	hdr->info = 0;
	if (hdr->masked_status || hdr->host_status || hdr->driver_status)
		hdr->info |= SG_INFO_CHECK;
	hdr->resid = req->resid_len;
	hdr->sb_len_wr = 0;

	if (req->sense_len && hdr->sbp) {
		int len = min((unsigned int) hdr->mx_sb_len, req->sense_len);

		if (!copy_to_user(hdr->sbp, req->sense, len))
			hdr->sb_len_wr = len;
		else
			ret = -EFAULT;
	}

	r = blk_rq_unmap_user(bio);
	if (!ret)
		ret = r;

	return ret;
}

static int sg_io(struct request_queue *q, struct gendisk *bd_disk,
		struct sg_io_hdr *hdr, fmode_t mode)
{
	unsigned long start_time;
	ssize_t ret = 0;
	int writing = 0;
	int at_head = 0;
	struct request *rq;
	struct scsi_request *req;
	struct bio *bio;

	if (hdr->interface_id != 'S')
		return -EINVAL;

	if (hdr->dxfer_len > (queue_max_hw_sectors(q) << 9))
		return -EIO;

	if (hdr->dxfer_len)
		switch (hdr->dxfer_direction) {
		default:
			return -EINVAL;
		case SG_DXFER_TO_DEV:
			writing = 1;
			break;
		case SG_DXFER_TO_FROM_DEV:
		case SG_DXFER_FROM_DEV:
			break;
		}
	if (hdr->flags & SG_FLAG_Q_AT_HEAD)
		at_head = 1;

	ret = -ENOMEM;
	rq = blk_get_request(q, writing ? REQ_OP_SCSI_OUT : REQ_OP_SCSI_IN,
			GFP_KERNEL);
	if (IS_ERR(rq))
		return PTR_ERR(rq);
	req = scsi_req(rq);
	scsi_req_init(rq);

	if (hdr->cmd_len > BLK_MAX_CDB) {
		req->cmd = kzalloc(hdr->cmd_len, GFP_KERNEL);
		if (!req->cmd)
			goto out_put_request;
	}

	ret = blk_fill_sghdr_rq(q, rq, hdr, mode);
	if (ret < 0)
		goto out_free_cdb;

	ret = 0;
	if (hdr->iovec_count) {
		struct iov_iter i;
		struct iovec *iov = NULL;

		ret = import_iovec(rq_data_dir(rq),
				   hdr->dxferp, hdr->iovec_count,
				   0, &iov, &i);
		if (ret < 0)
			goto out_free_cdb;

		/* SG_IO howto says that the shorter of the two wins */
		iov_iter_truncate(&i, hdr->dxfer_len);

		ret = blk_rq_map_user_iov(q, rq, NULL, &i, GFP_KERNEL);
		kfree(iov);
	} else if (hdr->dxfer_len)
		ret = blk_rq_map_user(q, rq, NULL, hdr->dxferp, hdr->dxfer_len,
				      GFP_KERNEL);

	if (ret)
		goto out_free_cdb;

	bio = rq->bio;
<<<<<<< HEAD
	rq->retries = 0;
=======
	req->retries = 0;
>>>>>>> 2ac97f0f

	start_time = jiffies;

	/* ignore return value. All information is passed back to caller
	 * (if he doesn't check that is his problem).
	 * N.B. a non-zero SCSI status is _not_ necessarily an error.
	 */
	blk_execute_rq(q, bd_disk, rq, at_head);

	hdr->duration = jiffies_to_msecs(jiffies - start_time);

	ret = blk_complete_sghdr_rq(rq, hdr, bio);

out_free_cdb:
	scsi_req_free_cmd(req);
out_put_request:
	blk_put_request(rq);
	return ret;
}

/**
 * sg_scsi_ioctl  --  handle deprecated SCSI_IOCTL_SEND_COMMAND ioctl
 * @file:	file this ioctl operates on (optional)
 * @q:		request queue to send scsi commands down
 * @disk:	gendisk to operate on (option)
 * @sic:	userspace structure describing the command to perform
 *
 * Send down the scsi command described by @sic to the device below
 * the request queue @q.  If @file is non-NULL it's used to perform
 * fine-grained permission checks that allow users to send down
 * non-destructive SCSI commands.  If the caller has a struct gendisk
 * available it should be passed in as @disk to allow the low level
 * driver to use the information contained in it.  A non-NULL @disk
 * is only allowed if the caller knows that the low level driver doesn't
 * need it (e.g. in the scsi subsystem).
 *
 * Notes:
 *   -  This interface is deprecated - users should use the SG_IO
 *      interface instead, as this is a more flexible approach to
 *      performing SCSI commands on a device.
 *   -  The SCSI command length is determined by examining the 1st byte
 *      of the given command. There is no way to override this.
 *   -  Data transfers are limited to PAGE_SIZE
 *   -  The length (x + y) must be at least OMAX_SB_LEN bytes long to
 *      accommodate the sense buffer when an error occurs.
 *      The sense buffer is truncated to OMAX_SB_LEN (16) bytes so that
 *      old code will not be surprised.
 *   -  If a Unix error occurs (e.g. ENOMEM) then the user will receive
 *      a negative return and the Unix error code in 'errno'.
 *      If the SCSI command succeeds then 0 is returned.
 *      Positive numbers returned are the compacted SCSI error codes (4
 *      bytes in one int) where the lowest byte is the SCSI status.
 */
#define OMAX_SB_LEN 16          /* For backward compatibility */
int sg_scsi_ioctl(struct request_queue *q, struct gendisk *disk, fmode_t mode,
		struct scsi_ioctl_command __user *sic)
{
	struct request *rq;
	struct scsi_request *req;
	int err;
	unsigned int in_len, out_len, bytes, opcode, cmdlen;
	char *buffer = NULL;

	if (!sic)
		return -EINVAL;

	/*
	 * get in an out lengths, verify they don't exceed a page worth of data
	 */
	if (get_user(in_len, &sic->inlen))
		return -EFAULT;
	if (get_user(out_len, &sic->outlen))
		return -EFAULT;
	if (in_len > PAGE_SIZE || out_len > PAGE_SIZE)
		return -EINVAL;
	if (get_user(opcode, sic->data))
		return -EFAULT;

	bytes = max(in_len, out_len);
	if (bytes) {
		buffer = kzalloc(bytes, q->bounce_gfp | GFP_USER| __GFP_NOWARN);
		if (!buffer)
			return -ENOMEM;

	}

	rq = blk_get_request(q, in_len ? REQ_OP_SCSI_OUT : REQ_OP_SCSI_IN,
			__GFP_RECLAIM);
	if (IS_ERR(rq)) {
		err = PTR_ERR(rq);
		goto error_free_buffer;
	}
	req = scsi_req(rq);
	scsi_req_init(rq);

	cmdlen = COMMAND_SIZE(opcode);

	/*
	 * get command and data to send to device, if any
	 */
	err = -EFAULT;
	req->cmd_len = cmdlen;
	if (copy_from_user(req->cmd, sic->data, cmdlen))
		goto error;

	if (in_len && copy_from_user(buffer, sic->data + cmdlen, in_len))
		goto error;

	err = blk_verify_command(req->cmd, mode & FMODE_WRITE);
	if (err)
		goto error;

	/* default.  possible overriden later */
	req->retries = 5;

	switch (opcode) {
	case SEND_DIAGNOSTIC:
	case FORMAT_UNIT:
		rq->timeout = FORMAT_UNIT_TIMEOUT;
		req->retries = 1;
		break;
	case START_STOP:
		rq->timeout = START_STOP_TIMEOUT;
		break;
	case MOVE_MEDIUM:
		rq->timeout = MOVE_MEDIUM_TIMEOUT;
		break;
	case READ_ELEMENT_STATUS:
		rq->timeout = READ_ELEMENT_STATUS_TIMEOUT;
		break;
	case READ_DEFECT_DATA:
		rq->timeout = READ_DEFECT_DATA_TIMEOUT;
		req->retries = 1;
		break;
	default:
		rq->timeout = BLK_DEFAULT_SG_TIMEOUT;
		break;
	}

	if (bytes && blk_rq_map_kern(q, rq, buffer, bytes, __GFP_RECLAIM)) {
		err = DRIVER_ERROR << 24;
		goto error;
	}

	blk_execute_rq(q, disk, rq, 0);

	err = req->result & 0xff;	/* only 8 bit SCSI status */
	if (err) {
		if (req->sense_len && req->sense) {
			bytes = (OMAX_SB_LEN > req->sense_len) ?
				req->sense_len : OMAX_SB_LEN;
			if (copy_to_user(sic->data, req->sense, bytes))
				err = -EFAULT;
		}
	} else {
		if (copy_to_user(sic->data, buffer, out_len))
			err = -EFAULT;
	}
	
error:
	blk_put_request(rq);

error_free_buffer:
	kfree(buffer);

	return err;
}
EXPORT_SYMBOL_GPL(sg_scsi_ioctl);

/* Send basic block requests */
static int __blk_send_generic(struct request_queue *q, struct gendisk *bd_disk,
			      int cmd, int data)
{
	struct request *rq;
	int err;

	rq = blk_get_request(q, REQ_OP_SCSI_OUT, __GFP_RECLAIM);
	if (IS_ERR(rq))
		return PTR_ERR(rq);
	scsi_req_init(rq);
	rq->timeout = BLK_DEFAULT_SG_TIMEOUT;
	scsi_req(rq)->cmd[0] = cmd;
	scsi_req(rq)->cmd[4] = data;
	scsi_req(rq)->cmd_len = 6;
<<<<<<< HEAD
	err = blk_execute_rq(q, bd_disk, rq, 0);
=======
	blk_execute_rq(q, bd_disk, rq, 0);
	err = scsi_req(rq)->result ? -EIO : 0;
>>>>>>> 2ac97f0f
	blk_put_request(rq);

	return err;
}

static inline int blk_send_start_stop(struct request_queue *q,
				      struct gendisk *bd_disk, int data)
{
	return __blk_send_generic(q, bd_disk, GPCMD_START_STOP_UNIT, data);
}

int scsi_cmd_ioctl(struct request_queue *q, struct gendisk *bd_disk, fmode_t mode,
		   unsigned int cmd, void __user *arg)
{
	int err;

	if (!q)
		return -ENXIO;

	switch (cmd) {
		/*
		 * new sgv3 interface
		 */
		case SG_GET_VERSION_NUM:
			err = sg_get_version(arg);
			break;
		case SCSI_IOCTL_GET_IDLUN:
			err = scsi_get_idlun(q, arg);
			break;
		case SCSI_IOCTL_GET_BUS_NUMBER:
			err = scsi_get_bus(q, arg);
			break;
		case SG_SET_TIMEOUT:
			err = sg_set_timeout(q, arg);
			break;
		case SG_GET_TIMEOUT:
			err = sg_get_timeout(q);
			break;
		case SG_GET_RESERVED_SIZE:
			err = sg_get_reserved_size(q, arg);
			break;
		case SG_SET_RESERVED_SIZE:
			err = sg_set_reserved_size(q, arg);
			break;
		case SG_EMULATED_HOST:
			err = sg_emulated_host(q, arg);
			break;
		case SG_IO: {
			struct sg_io_hdr hdr;

			err = -EFAULT;
			if (copy_from_user(&hdr, arg, sizeof(hdr)))
				break;
			err = sg_io(q, bd_disk, &hdr, mode);
			if (err == -EFAULT)
				break;

			if (copy_to_user(arg, &hdr, sizeof(hdr)))
				err = -EFAULT;
			break;
		}
		case CDROM_SEND_PACKET: {
			struct cdrom_generic_command cgc;
			struct sg_io_hdr hdr;

			err = -EFAULT;
			if (copy_from_user(&cgc, arg, sizeof(cgc)))
				break;
			cgc.timeout = clock_t_to_jiffies(cgc.timeout);
			memset(&hdr, 0, sizeof(hdr));
			hdr.interface_id = 'S';
			hdr.cmd_len = sizeof(cgc.cmd);
			hdr.dxfer_len = cgc.buflen;
			err = 0;
			switch (cgc.data_direction) {
				case CGC_DATA_UNKNOWN:
					hdr.dxfer_direction = SG_DXFER_UNKNOWN;
					break;
				case CGC_DATA_WRITE:
					hdr.dxfer_direction = SG_DXFER_TO_DEV;
					break;
				case CGC_DATA_READ:
					hdr.dxfer_direction = SG_DXFER_FROM_DEV;
					break;
				case CGC_DATA_NONE:
					hdr.dxfer_direction = SG_DXFER_NONE;
					break;
				default:
					err = -EINVAL;
			}
			if (err)
				break;

			hdr.dxferp = cgc.buffer;
			hdr.sbp = cgc.sense;
			if (hdr.sbp)
				hdr.mx_sb_len = sizeof(struct request_sense);
			hdr.timeout = jiffies_to_msecs(cgc.timeout);
			hdr.cmdp = ((struct cdrom_generic_command __user*) arg)->cmd;
			hdr.cmd_len = sizeof(cgc.cmd);

			err = sg_io(q, bd_disk, &hdr, mode);
			if (err == -EFAULT)
				break;

			if (hdr.status)
				err = -EIO;

			cgc.stat = err;
			cgc.buflen = hdr.resid;
			if (copy_to_user(arg, &cgc, sizeof(cgc)))
				err = -EFAULT;

			break;
		}

		/*
		 * old junk scsi send command ioctl
		 */
		case SCSI_IOCTL_SEND_COMMAND:
			printk(KERN_WARNING "program %s is using a deprecated SCSI ioctl, please convert it to SG_IO\n", current->comm);
			err = -EINVAL;
			if (!arg)
				break;

			err = sg_scsi_ioctl(q, bd_disk, mode, arg);
			break;
		case CDROMCLOSETRAY:
			err = blk_send_start_stop(q, bd_disk, 0x03);
			break;
		case CDROMEJECT:
			err = blk_send_start_stop(q, bd_disk, 0x02);
			break;
		default:
			err = -ENOTTY;
	}

	return err;
}
EXPORT_SYMBOL(scsi_cmd_ioctl);

int scsi_verify_blk_ioctl(struct block_device *bd, unsigned int cmd)
{
	if (bd && bd == bd->bd_contains)
		return 0;

	/* Actually none of these is particularly useful on a partition,
	 * but they are safe.
	 */
	switch (cmd) {
	case SCSI_IOCTL_GET_IDLUN:
	case SCSI_IOCTL_GET_BUS_NUMBER:
	case SCSI_IOCTL_GET_PCI:
	case SCSI_IOCTL_PROBE_HOST:
	case SG_GET_VERSION_NUM:
	case SG_SET_TIMEOUT:
	case SG_GET_TIMEOUT:
	case SG_GET_RESERVED_SIZE:
	case SG_SET_RESERVED_SIZE:
	case SG_EMULATED_HOST:
		return 0;
	case CDROM_GET_CAPABILITY:
		/* Keep this until we remove the printk below.  udev sends it
		 * and we do not want to spam dmesg about it.   CD-ROMs do
		 * not have partitions, so we get here only for disks.
		 */
		return -ENOIOCTLCMD;
	default:
		break;
	}

	if (capable(CAP_SYS_RAWIO))
		return 0;

	/* In particular, rule out all resets and host-specific ioctls.  */
	printk_ratelimited(KERN_WARNING
			   "%s: sending ioctl %x to a partition!\n", current->comm, cmd);

	return -ENOIOCTLCMD;
}
EXPORT_SYMBOL(scsi_verify_blk_ioctl);

int scsi_cmd_blk_ioctl(struct block_device *bd, fmode_t mode,
		       unsigned int cmd, void __user *arg)
{
	int ret;

	ret = scsi_verify_blk_ioctl(bd, cmd);
	if (ret < 0)
		return ret;

	return scsi_cmd_ioctl(bd->bd_disk->queue, bd->bd_disk, mode, cmd, arg);
}
EXPORT_SYMBOL(scsi_cmd_blk_ioctl);

void scsi_req_init(struct request *rq)
{
	struct scsi_request *req = scsi_req(rq);

	memset(req->__cmd, 0, sizeof(req->__cmd));
	req->cmd = req->__cmd;
	req->cmd_len = BLK_MAX_CDB;
	req->sense_len = 0;
}
EXPORT_SYMBOL(scsi_req_init);

static int __init blk_scsi_ioctl_init(void)
{
	blk_set_cmd_filter_defaults(&blk_default_cmd_filter);
	return 0;
}
fs_initcall(blk_scsi_ioctl_init);<|MERGE_RESOLUTION|>--- conflicted
+++ resolved
@@ -362,11 +362,7 @@
 		goto out_free_cdb;
 
 	bio = rq->bio;
-<<<<<<< HEAD
-	rq->retries = 0;
-=======
 	req->retries = 0;
->>>>>>> 2ac97f0f
 
 	start_time = jiffies;
 
@@ -551,12 +547,8 @@
 	scsi_req(rq)->cmd[0] = cmd;
 	scsi_req(rq)->cmd[4] = data;
 	scsi_req(rq)->cmd_len = 6;
-<<<<<<< HEAD
-	err = blk_execute_rq(q, bd_disk, rq, 0);
-=======
 	blk_execute_rq(q, bd_disk, rq, 0);
 	err = scsi_req(rq)->result ? -EIO : 0;
->>>>>>> 2ac97f0f
 	blk_put_request(rq);
 
 	return err;
