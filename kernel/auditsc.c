--- conflicted
+++ resolved
@@ -2256,19 +2256,6 @@
 	struct audit_context *ctx = tsk->audit_context;
 	kuid_t uid = current_uid(), t_uid = task_uid(t);
 
-<<<<<<< HEAD
-	if (auditd_test_task(t)) {
-		if (sig == SIGTERM || sig == SIGHUP || sig == SIGUSR1 || sig == SIGUSR2) {
-			audit_sig_pid = task_tgid_nr(tsk);
-			if (uid_valid(tsk->loginuid))
-				audit_sig_uid = tsk->loginuid;
-			else
-				audit_sig_uid = uid;
-			security_task_getsecid(tsk, &audit_sig_sid);
-		}
-		if (!audit_signals || audit_dummy_context())
-			return 0;
-=======
 	if (auditd_test_task(t) &&
 	    (sig == SIGTERM || sig == SIGHUP ||
 	     sig == SIGUSR1 || sig == SIGUSR2)) {
@@ -2278,7 +2265,6 @@
 		else
 			audit_sig_uid = uid;
 		security_task_getsecid(tsk, &audit_sig_sid);
->>>>>>> 85128b2b
 	}
 
 	if (!audit_signals || audit_dummy_context())
