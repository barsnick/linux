--- conflicted
+++ resolved
@@ -626,11 +626,7 @@
 	if (ret)
 		return ret;
 
-<<<<<<< HEAD
-	ret = stress(4095, hweight32(STRESS_ALL)*ncpus, 1<<12, STRESS_ALL);
-=======
 	ret = stress(4095, hweight32(STRESS_ALL)*ncpus, STRESS_ALL);
->>>>>>> 2ac97f0f
 	if (ret)
 		return ret;
 
