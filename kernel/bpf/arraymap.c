--- conflicted
+++ resolved
@@ -119,31 +119,17 @@
 /* emit BPF instructions equivalent to C code of array_map_lookup_elem() */
 static u32 array_map_gen_lookup(struct bpf_map *map, struct bpf_insn *insn_buf)
 {
-<<<<<<< HEAD
-	struct bpf_array *array = container_of(map, struct bpf_array, map);
-	struct bpf_insn *insn = insn_buf;
-	u32 elem_size = array->elem_size;
-=======
 	struct bpf_insn *insn = insn_buf;
 	u32 elem_size = round_up(map->value_size, 8);
->>>>>>> 88275ed0
 	const int ret = BPF_REG_0;
 	const int map_ptr = BPF_REG_1;
 	const int index = BPF_REG_2;
 
 	*insn++ = BPF_ALU64_IMM(BPF_ADD, map_ptr, offsetof(struct bpf_array, value));
 	*insn++ = BPF_LDX_MEM(BPF_W, ret, index, 0);
-<<<<<<< HEAD
-	*insn++ = BPF_JMP_IMM(BPF_JGE, ret, array->map.max_entries,
-			      elem_size == 1 ? 2 : 3);
-	if (elem_size == 1) {
-		/* nop */
-	} else if (is_power_of_2(elem_size)) {
-=======
 	*insn++ = BPF_JMP_IMM(BPF_JGE, ret, map->max_entries, 3);
 
 	if (is_power_of_2(elem_size)) {
->>>>>>> 88275ed0
 		*insn++ = BPF_ALU64_IMM(BPF_LSH, ret, ilog2(elem_size));
 	} else {
 		*insn++ = BPF_ALU64_IMM(BPF_MUL, ret, elem_size);
