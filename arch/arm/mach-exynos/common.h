/*
 * Copyright (c) 2011 Samsung Electronics Co., Ltd.
 *		http://www.samsung.com
 *
 * Common Header for EXYNOS machines
 *
 * This program is free software; you can redistribute it and/or modify
 * it under the terms of the GNU General Public License version 2 as
 * published by the Free Software Foundation.
 */

#ifndef __ARCH_ARM_MACH_EXYNOS_COMMON_H
#define __ARCH_ARM_MACH_EXYNOS_COMMON_H

#include <linux/of.h>

#define EXYNOS3250_SOC_ID	0xE3472000
#define EXYNOS3_SOC_MASK	0xFFFFF000

#define EXYNOS4210_CPU_ID	0x43210000
#define EXYNOS4212_CPU_ID	0x43220000
#define EXYNOS4412_CPU_ID	0xE4412200
#define EXYNOS4_CPU_MASK	0xFFFE0000

#define EXYNOS5250_SOC_ID	0x43520000
#define EXYNOS5410_SOC_ID	0xE5410000
#define EXYNOS5420_SOC_ID	0xE5420000
#define EXYNOS5440_SOC_ID	0xE5440000
#define EXYNOS5800_SOC_ID	0xE5422000
#define EXYNOS5_SOC_MASK	0xFFFFF000

extern unsigned long samsung_cpu_id;

#define IS_SAMSUNG_CPU(name, id, mask)		\
static inline int is_samsung_##name(void)	\
{						\
	return ((samsung_cpu_id & mask) == (id & mask));	\
}

IS_SAMSUNG_CPU(exynos3250, EXYNOS3250_SOC_ID, EXYNOS3_SOC_MASK)
IS_SAMSUNG_CPU(exynos4210, EXYNOS4210_CPU_ID, EXYNOS4_CPU_MASK)
IS_SAMSUNG_CPU(exynos4212, EXYNOS4212_CPU_ID, EXYNOS4_CPU_MASK)
IS_SAMSUNG_CPU(exynos4412, EXYNOS4412_CPU_ID, EXYNOS4_CPU_MASK)
IS_SAMSUNG_CPU(exynos5250, EXYNOS5250_SOC_ID, EXYNOS5_SOC_MASK)
IS_SAMSUNG_CPU(exynos5410, EXYNOS5410_SOC_ID, EXYNOS5_SOC_MASK)
IS_SAMSUNG_CPU(exynos5420, EXYNOS5420_SOC_ID, EXYNOS5_SOC_MASK)
IS_SAMSUNG_CPU(exynos5440, EXYNOS5440_SOC_ID, EXYNOS5_SOC_MASK)
IS_SAMSUNG_CPU(exynos5800, EXYNOS5800_SOC_ID, EXYNOS5_SOC_MASK)

#if defined(CONFIG_SOC_EXYNOS3250)
# define soc_is_exynos3250()	is_samsung_exynos3250()
#else
# define soc_is_exynos3250()	0
#endif

#if defined(CONFIG_CPU_EXYNOS4210)
# define soc_is_exynos4210()	is_samsung_exynos4210()
#else
# define soc_is_exynos4210()	0
#endif

#if defined(CONFIG_SOC_EXYNOS4212)
# define soc_is_exynos4212()	is_samsung_exynos4212()
#else
# define soc_is_exynos4212()	0
#endif

#if defined(CONFIG_SOC_EXYNOS4412)
# define soc_is_exynos4412()	is_samsung_exynos4412()
#else
# define soc_is_exynos4412()	0
#endif

#define EXYNOS4210_REV_0	(0x0)
#define EXYNOS4210_REV_1_0	(0x10)
#define EXYNOS4210_REV_1_1	(0x11)

#if defined(CONFIG_SOC_EXYNOS5250)
# define soc_is_exynos5250()	is_samsung_exynos5250()
#else
# define soc_is_exynos5250()	0
#endif

#if defined(CONFIG_SOC_EXYNOS5410)
# define soc_is_exynos5410()	is_samsung_exynos5410()
#else
# define soc_is_exynos5410()	0
#endif

#if defined(CONFIG_SOC_EXYNOS5420)
# define soc_is_exynos5420()	is_samsung_exynos5420()
#else
# define soc_is_exynos5420()	0
#endif

#if defined(CONFIG_SOC_EXYNOS5440)
# define soc_is_exynos5440()	is_samsung_exynos5440()
#else
# define soc_is_exynos5440()	0
#endif

#if defined(CONFIG_SOC_EXYNOS5800)
# define soc_is_exynos5800()	is_samsung_exynos5800()
#else
# define soc_is_exynos5800()	0
#endif

#define soc_is_exynos4() (soc_is_exynos4210() || soc_is_exynos4212() || \
			  soc_is_exynos4412())
#define soc_is_exynos5() (soc_is_exynos5250() || soc_is_exynos5410() || \
			  soc_is_exynos5420() || soc_is_exynos5800())

extern u32 cp15_save_diag;
extern u32 cp15_save_power;

extern void __iomem *sysram_ns_base_addr;
extern void __iomem *sysram_base_addr;
extern void __iomem *pmu_base_addr;
void exynos_sysram_init(void);

enum {
	FW_DO_IDLE_SLEEP,
	FW_DO_IDLE_AFTR,
};

void exynos_firmware_init(void);

extern u32 exynos_get_eint_wake_mask(void);

#ifdef CONFIG_PM_SLEEP
extern void __init exynos_pm_init(void);
#else
static inline void exynos_pm_init(void) {}
#endif

extern void exynos_cpu_resume(void);
extern void exynos_cpu_resume_ns(void);

extern struct smp_operations exynos_smp_ops;

<<<<<<< HEAD
/* PMU(Power Management Unit) support */

#define PMU_TABLE_END	(-1U)

enum sys_powerdown {
	SYS_AFTR,
	SYS_LPA,
	SYS_SLEEP,
	NUM_SYS_POWERDOWN,
};

struct exynos_pmu_conf {
	unsigned int offset;
	unsigned int val[NUM_SYS_POWERDOWN];
};

extern void exynos_sys_powerdown_conf(enum sys_powerdown mode);
=======
>>>>>>> 842f7d2c
extern void exynos_cpu_power_down(int cpu);
extern void exynos_cpu_power_up(int cpu);
extern int  exynos_cpu_power_state(int cpu);
extern void exynos_cluster_power_down(int cluster);
extern void exynos_cluster_power_up(int cluster);
extern int  exynos_cluster_power_state(int cluster);
extern void exynos_cpu_save_register(void);
extern void exynos_cpu_restore_register(void);
extern void exynos_pm_central_suspend(void);
extern int exynos_pm_central_resume(void);
extern void exynos_enter_aftr(void);

extern void s5p_init_cpu(void __iomem *cpuid_addr);
extern unsigned int samsung_rev(void);

static inline void pmu_raw_writel(u32 val, u32 offset)
{
	__raw_writel(val, pmu_base_addr + offset);
}

static inline u32 pmu_raw_readl(u32 offset)
{
	return __raw_readl(pmu_base_addr + offset);
}

#endif /* __ARCH_ARM_MACH_EXYNOS_COMMON_H */<|MERGE_RESOLUTION|>--- conflicted
+++ resolved
@@ -138,26 +138,6 @@
 
 extern struct smp_operations exynos_smp_ops;
 
-<<<<<<< HEAD
-/* PMU(Power Management Unit) support */
-
-#define PMU_TABLE_END	(-1U)
-
-enum sys_powerdown {
-	SYS_AFTR,
-	SYS_LPA,
-	SYS_SLEEP,
-	NUM_SYS_POWERDOWN,
-};
-
-struct exynos_pmu_conf {
-	unsigned int offset;
-	unsigned int val[NUM_SYS_POWERDOWN];
-};
-
-extern void exynos_sys_powerdown_conf(enum sys_powerdown mode);
-=======
->>>>>>> 842f7d2c
 extern void exynos_cpu_power_down(int cpu);
 extern void exynos_cpu_power_up(int cpu);
 extern int  exynos_cpu_power_state(int cpu);
