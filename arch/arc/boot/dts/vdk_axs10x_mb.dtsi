--- conflicted
+++ resolved
@@ -112,16 +112,6 @@
 			interrupts = <7>;
 			bus-width = <4>;
 		};
-<<<<<<< HEAD
-
-		/* Embedded Vision subsystem UIO mappings; only relevant for EV VDK */
-		uio_ev: uio@0xD0000000 {
-			compatible = "generic-uio";
-			reg = <0xD0000000 0x2000 0xD1000000 0x2000 0x90000000 0x10000000 0xC0000000 0x10000000>;
-			reg-names = "ev_gsa", "ev_ctrl", "ev_shared_mem", "ev_code_mem";
-			interrupts = <23>;
-		};
-=======
 	};
 
 	/*
@@ -136,6 +126,5 @@
 		reg-names = "ev_gsa", "ev_ctrl", "ev_shared_mem", "ev_code_mem";
 		interrupt-parent = <&mb_intc>;
 		interrupts = <23>;
->>>>>>> 2ac97f0f
 	};
 };