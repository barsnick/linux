/*
 * Device Tree Source for the r8a7796 SoC
 *
 * Copyright (C) 2016 Renesas Electronics Corp.
 *
 * This file is licensed under the terms of the GNU General Public License
 * version 2.  This program is licensed "as is" without any warranty of any
 * kind, whether express or implied.
 */

#include <dt-bindings/clock/r8a7796-cpg-mssr.h>
#include <dt-bindings/interrupt-controller/arm-gic.h>
#include <dt-bindings/power/r8a7796-sysc.h>

/ {
	compatible = "renesas,r8a7796";
	#address-cells = <2>;
	#size-cells = <2>;

	aliases {
		i2c0 = &i2c0;
		i2c1 = &i2c1;
		i2c2 = &i2c2;
		i2c3 = &i2c3;
		i2c4 = &i2c4;
		i2c5 = &i2c5;
		i2c6 = &i2c6;
		i2c7 = &i2c_dvfs;
	};

	psci {
		compatible = "arm,psci-1.0", "arm,psci-0.2";
		method = "smc";
	};

	cpus {
		#address-cells = <1>;
		#size-cells = <0>;

		a57_0: cpu@0 {
			compatible = "arm,cortex-a57", "arm,armv8";
			reg = <0x0>;
			device_type = "cpu";
			power-domains = <&sysc R8A7796_PD_CA57_CPU0>;
			next-level-cache = <&L2_CA57>;
			enable-method = "psci";
		};

		a57_1: cpu@1 {
			compatible = "arm,cortex-a57","arm,armv8";
			reg = <0x1>;
			device_type = "cpu";
			power-domains = <&sysc R8A7796_PD_CA57_CPU1>;
			next-level-cache = <&L2_CA57>;
			enable-method = "psci";
		};

		a53_0: cpu@100 {
			compatible = "arm,cortex-a53", "arm,armv8";
			reg = <0x100>;
			device_type = "cpu";
			power-domains = <&sysc R8A7796_PD_CA53_CPU0>;
			next-level-cache = <&L2_CA53>;
			enable-method = "psci";
		};

		a53_1: cpu@101 {
			compatible = "arm,cortex-a53","arm,armv8";
			reg = <0x101>;
			device_type = "cpu";
			power-domains = <&sysc R8A7796_PD_CA53_CPU1>;
			next-level-cache = <&L2_CA53>;
			enable-method = "psci";
		};

		a53_2: cpu@102 {
			compatible = "arm,cortex-a53","arm,armv8";
			reg = <0x102>;
			device_type = "cpu";
			power-domains = <&sysc R8A7796_PD_CA53_CPU2>;
			next-level-cache = <&L2_CA53>;
			enable-method = "psci";
		};

		a53_3: cpu@103 {
			compatible = "arm,cortex-a53","arm,armv8";
			reg = <0x103>;
			device_type = "cpu";
			power-domains = <&sysc R8A7796_PD_CA53_CPU3>;
			next-level-cache = <&L2_CA53>;
			enable-method = "psci";
		};

		L2_CA57: cache-controller-0 {
			compatible = "cache";
			power-domains = <&sysc R8A7796_PD_CA57_SCU>;
			cache-unified;
			cache-level = <2>;
		};

		L2_CA53: cache-controller-1 {
			compatible = "cache";
			power-domains = <&sysc R8A7796_PD_CA53_SCU>;
			cache-unified;
			cache-level = <2>;
		};
	};

	extal_clk: extal {
		compatible = "fixed-clock";
		#clock-cells = <0>;
		/* This value must be overridden by the board */
		clock-frequency = <0>;
	};

	extalr_clk: extalr {
		compatible = "fixed-clock";
		#clock-cells = <0>;
		/* This value must be overridden by the board */
		clock-frequency = <0>;
	};

	/* External CAN clock - to be overridden by boards that provide it */
	can_clk: can {
		compatible = "fixed-clock";
		#clock-cells = <0>;
		clock-frequency = <0>;
	};

	/* External SCIF clock - to be overridden by boards that provide it */
	scif_clk: scif {
		compatible = "fixed-clock";
		#clock-cells = <0>;
		clock-frequency = <0>;
	};

	soc {
		compatible = "simple-bus";
		interrupt-parent = <&gic>;
		#address-cells = <2>;
		#size-cells = <2>;
		ranges;

		gic: interrupt-controller@f1010000 {
			compatible = "arm,gic-400";
			#interrupt-cells = <3>;
			#address-cells = <0>;
			interrupt-controller;
			reg = <0x0 0xf1010000 0 0x1000>,
			      <0x0 0xf1020000 0 0x20000>,
			      <0x0 0xf1040000 0 0x20000>,
			      <0x0 0xf1060000 0 0x20000>;
			interrupts = <GIC_PPI 9
					(GIC_CPU_MASK_SIMPLE(6) | IRQ_TYPE_LEVEL_HIGH)>;
			clocks = <&cpg CPG_MOD 408>;
			clock-names = "clk";
			power-domains = <&sysc R8A7796_PD_ALWAYS_ON>;
			resets = <&cpg 408>;
		};

		timer {
			compatible = "arm,armv8-timer";
			interrupts = <GIC_PPI 13
					(GIC_CPU_MASK_SIMPLE(6) | IRQ_TYPE_LEVEL_LOW)>,
				     <GIC_PPI 14
					(GIC_CPU_MASK_SIMPLE(6) | IRQ_TYPE_LEVEL_LOW)>,
				     <GIC_PPI 11
					(GIC_CPU_MASK_SIMPLE(6) | IRQ_TYPE_LEVEL_LOW)>,
				     <GIC_PPI 10
					(GIC_CPU_MASK_SIMPLE(6) | IRQ_TYPE_LEVEL_LOW)>;
		};

		wdt0: watchdog@e6020000 {
			compatible = "renesas,r8a7796-wdt",
				     "renesas,rcar-gen3-wdt";
			reg = <0 0xe6020000 0 0x0c>;
			clocks = <&cpg CPG_MOD 402>;
			power-domains = <&sysc R8A7796_PD_ALWAYS_ON>;
			resets = <&cpg 402>;
			status = "disabled";
		};

		gpio0: gpio@e6050000 {
			compatible = "renesas,gpio-r8a7796",
				     "renesas,gpio-rcar";
			reg = <0 0xe6050000 0 0x50>;
			interrupts = <GIC_SPI 4 IRQ_TYPE_LEVEL_HIGH>;
			#gpio-cells = <2>;
			gpio-controller;
			gpio-ranges = <&pfc 0 0 16>;
			#interrupt-cells = <2>;
			interrupt-controller;
			clocks = <&cpg CPG_MOD 912>;
			power-domains = <&sysc R8A7796_PD_ALWAYS_ON>;
			resets = <&cpg 912>;
		};

		gpio1: gpio@e6051000 {
			compatible = "renesas,gpio-r8a7796",
				     "renesas,gpio-rcar";
			reg = <0 0xe6051000 0 0x50>;
			interrupts = <GIC_SPI 5 IRQ_TYPE_LEVEL_HIGH>;
			#gpio-cells = <2>;
			gpio-controller;
			gpio-ranges = <&pfc 0 32 29>;
			#interrupt-cells = <2>;
			interrupt-controller;
			clocks = <&cpg CPG_MOD 911>;
			power-domains = <&sysc R8A7796_PD_ALWAYS_ON>;
			resets = <&cpg 911>;
		};

		gpio2: gpio@e6052000 {
			compatible = "renesas,gpio-r8a7796",
				     "renesas,gpio-rcar";
			reg = <0 0xe6052000 0 0x50>;
			interrupts = <GIC_SPI 6 IRQ_TYPE_LEVEL_HIGH>;
			#gpio-cells = <2>;
			gpio-controller;
			gpio-ranges = <&pfc 0 64 15>;
			#interrupt-cells = <2>;
			interrupt-controller;
			clocks = <&cpg CPG_MOD 910>;
			power-domains = <&sysc R8A7796_PD_ALWAYS_ON>;
			resets = <&cpg 910>;
		};

		gpio3: gpio@e6053000 {
			compatible = "renesas,gpio-r8a7796",
				     "renesas,gpio-rcar";
			reg = <0 0xe6053000 0 0x50>;
			interrupts = <GIC_SPI 7 IRQ_TYPE_LEVEL_HIGH>;
			#gpio-cells = <2>;
			gpio-controller;
			gpio-ranges = <&pfc 0 96 16>;
			#interrupt-cells = <2>;
			interrupt-controller;
			clocks = <&cpg CPG_MOD 909>;
			power-domains = <&sysc R8A7796_PD_ALWAYS_ON>;
			resets = <&cpg 909>;
		};

		gpio4: gpio@e6054000 {
			compatible = "renesas,gpio-r8a7796",
				     "renesas,gpio-rcar";
			reg = <0 0xe6054000 0 0x50>;
			interrupts = <GIC_SPI 8 IRQ_TYPE_LEVEL_HIGH>;
			#gpio-cells = <2>;
			gpio-controller;
			gpio-ranges = <&pfc 0 128 18>;
			#interrupt-cells = <2>;
			interrupt-controller;
			clocks = <&cpg CPG_MOD 908>;
			power-domains = <&sysc R8A7796_PD_ALWAYS_ON>;
			resets = <&cpg 908>;
		};

		gpio5: gpio@e6055000 {
			compatible = "renesas,gpio-r8a7796",
				     "renesas,gpio-rcar";
			reg = <0 0xe6055000 0 0x50>;
			interrupts = <GIC_SPI 9 IRQ_TYPE_LEVEL_HIGH>;
			#gpio-cells = <2>;
			gpio-controller;
			gpio-ranges = <&pfc 0 160 26>;
			#interrupt-cells = <2>;
			interrupt-controller;
			clocks = <&cpg CPG_MOD 907>;
			power-domains = <&sysc R8A7796_PD_ALWAYS_ON>;
			resets = <&cpg 907>;
		};

		gpio6: gpio@e6055400 {
			compatible = "renesas,gpio-r8a7796",
				     "renesas,gpio-rcar";
			reg = <0 0xe6055400 0 0x50>;
			interrupts = <GIC_SPI 10 IRQ_TYPE_LEVEL_HIGH>;
			#gpio-cells = <2>;
			gpio-controller;
			gpio-ranges = <&pfc 0 192 32>;
			#interrupt-cells = <2>;
			interrupt-controller;
			clocks = <&cpg CPG_MOD 906>;
			power-domains = <&sysc R8A7796_PD_ALWAYS_ON>;
			resets = <&cpg 906>;
		};

		gpio7: gpio@e6055800 {
			compatible = "renesas,gpio-r8a7796",
				     "renesas,gpio-rcar";
			reg = <0 0xe6055800 0 0x50>;
			interrupts = <GIC_SPI 11 IRQ_TYPE_LEVEL_HIGH>;
			#gpio-cells = <2>;
			gpio-controller;
			gpio-ranges = <&pfc 0 224 4>;
			#interrupt-cells = <2>;
			interrupt-controller;
			clocks = <&cpg CPG_MOD 905>;
			power-domains = <&sysc R8A7796_PD_ALWAYS_ON>;
			resets = <&cpg 905>;
		};

		pfc: pin-controller@e6060000 {
			compatible = "renesas,pfc-r8a7796";
			reg = <0 0xe6060000 0 0x50c>;
		};

		pmu_a57 {
			compatible = "arm,cortex-a57-pmu";
			interrupts = <GIC_SPI 72 IRQ_TYPE_LEVEL_HIGH>,
				     <GIC_SPI 73 IRQ_TYPE_LEVEL_HIGH>;
			interrupt-affinity = <&a57_0>,
					     <&a57_1>;
		};

		pmu_a53 {
			compatible = "arm,cortex-a53-pmu";
			interrupts = <GIC_SPI 84 IRQ_TYPE_LEVEL_HIGH>,
				     <GIC_SPI 85 IRQ_TYPE_LEVEL_HIGH>,
				     <GIC_SPI 86 IRQ_TYPE_LEVEL_HIGH>,
				     <GIC_SPI 87 IRQ_TYPE_LEVEL_HIGH>;
			interrupt-affinity = <&a53_0>,
					     <&a53_1>,
					     <&a53_2>,
					     <&a53_3>;
		};

		cpg: clock-controller@e6150000 {
			compatible = "renesas,r8a7796-cpg-mssr";
			reg = <0 0xe6150000 0 0x1000>;
			clocks = <&extal_clk>, <&extalr_clk>;
			clock-names = "extal", "extalr";
			#clock-cells = <2>;
			#power-domain-cells = <0>;
			#reset-cells = <1>;
		};

		rst: reset-controller@e6160000 {
			compatible = "renesas,r8a7796-rst";
			reg = <0 0xe6160000 0 0x0200>;
		};

		prr: chipid@fff00044 {
			compatible = "renesas,prr";
			reg = <0 0xfff00044 0 4>;
		};

		sysc: system-controller@e6180000 {
			compatible = "renesas,r8a7796-sysc";
			reg = <0 0xe6180000 0 0x0400>;
			#power-domain-cells = <1>;
		};

		i2c_dvfs: i2c@e60b0000 {
			#address-cells = <1>;
			#size-cells = <0>;
			compatible = "renesas,iic-r8a7796",
				     "renesas,rcar-gen3-iic",
				     "renesas,rmobile-iic";
			reg = <0 0xe60b0000 0 0x425>;
			interrupts = <GIC_SPI 173 IRQ_TYPE_LEVEL_HIGH>;
			clocks = <&cpg CPG_MOD 926>;
			power-domains = <&sysc R8A7796_PD_ALWAYS_ON>;
<<<<<<< HEAD
=======
			resets = <&cpg 926>;
>>>>>>> 47b97a15
			status = "disabled";
		};

		i2c0: i2c@e6500000 {
			#address-cells = <1>;
			#size-cells = <0>;
			compatible = "renesas,i2c-r8a7796",
				     "renesas,rcar-gen3-i2c";
			reg = <0 0xe6500000 0 0x40>;
			interrupts = <GIC_SPI 287 IRQ_TYPE_LEVEL_HIGH>;
			clocks = <&cpg CPG_MOD 931>;
			power-domains = <&sysc R8A7796_PD_ALWAYS_ON>;
			resets = <&cpg 931>;
			dmas = <&dmac1 0x91>, <&dmac1 0x90>,
			       <&dmac2 0x91>, <&dmac2 0x90>;
			dma-names = "tx", "rx", "tx", "rx";
			i2c-scl-internal-delay-ns = <110>;
			status = "disabled";
		};

		i2c1: i2c@e6508000 {
			#address-cells = <1>;
			#size-cells = <0>;
			compatible = "renesas,i2c-r8a7796",
				     "renesas,rcar-gen3-i2c";
			reg = <0 0xe6508000 0 0x40>;
			interrupts = <GIC_SPI 288 IRQ_TYPE_LEVEL_HIGH>;
			clocks = <&cpg CPG_MOD 930>;
			power-domains = <&sysc R8A7796_PD_ALWAYS_ON>;
			resets = <&cpg 930>;
			dmas = <&dmac1 0x93>, <&dmac1 0x92>,
			       <&dmac2 0x93>, <&dmac2 0x92>;
			dma-names = "tx", "rx", "tx", "rx";
			i2c-scl-internal-delay-ns = <6>;
			status = "disabled";
		};

		i2c2: i2c@e6510000 {
			#address-cells = <1>;
			#size-cells = <0>;
			compatible = "renesas,i2c-r8a7796",
				     "renesas,rcar-gen3-i2c";
			reg = <0 0xe6510000 0 0x40>;
			interrupts = <GIC_SPI 286 IRQ_TYPE_LEVEL_HIGH>;
			clocks = <&cpg CPG_MOD 929>;
			power-domains = <&sysc R8A7796_PD_ALWAYS_ON>;
			resets = <&cpg 929>;
			dmas = <&dmac1 0x95>, <&dmac1 0x94>,
			       <&dmac2 0x95>, <&dmac2 0x94>;
			dma-names = "tx", "rx", "tx", "rx";
			i2c-scl-internal-delay-ns = <6>;
			status = "disabled";
		};

		i2c3: i2c@e66d0000 {
			#address-cells = <1>;
			#size-cells = <0>;
			compatible = "renesas,i2c-r8a7796",
				     "renesas,rcar-gen3-i2c";
			reg = <0 0xe66d0000 0 0x40>;
			interrupts = <GIC_SPI 290 IRQ_TYPE_LEVEL_HIGH>;
			clocks = <&cpg CPG_MOD 928>;
			power-domains = <&sysc R8A7796_PD_ALWAYS_ON>;
			resets = <&cpg 928>;
			dmas = <&dmac0 0x97>, <&dmac0 0x96>;
			dma-names = "tx", "rx";
			i2c-scl-internal-delay-ns = <110>;
			status = "disabled";
		};

		i2c4: i2c@e66d8000 {
			#address-cells = <1>;
			#size-cells = <0>;
			compatible = "renesas,i2c-r8a7796",
				     "renesas,rcar-gen3-i2c";
			reg = <0 0xe66d8000 0 0x40>;
			interrupts = <GIC_SPI 19 IRQ_TYPE_LEVEL_HIGH>;
			clocks = <&cpg CPG_MOD 927>;
			power-domains = <&sysc R8A7796_PD_ALWAYS_ON>;
			resets = <&cpg 927>;
			dmas = <&dmac0 0x99>, <&dmac0 0x98>;
			dma-names = "tx", "rx";
			i2c-scl-internal-delay-ns = <110>;
			status = "disabled";
		};

		i2c5: i2c@e66e0000 {
			#address-cells = <1>;
			#size-cells = <0>;
			compatible = "renesas,i2c-r8a7796",
				     "renesas,rcar-gen3-i2c";
			reg = <0 0xe66e0000 0 0x40>;
			interrupts = <GIC_SPI 20 IRQ_TYPE_LEVEL_HIGH>;
			clocks = <&cpg CPG_MOD 919>;
			power-domains = <&sysc R8A7796_PD_ALWAYS_ON>;
			resets = <&cpg 919>;
			dmas = <&dmac0 0x9b>, <&dmac0 0x9a>;
			dma-names = "tx", "rx";
			i2c-scl-internal-delay-ns = <110>;
			status = "disabled";
		};

		i2c6: i2c@e66e8000 {
			#address-cells = <1>;
			#size-cells = <0>;
			compatible = "renesas,i2c-r8a7796",
				     "renesas,rcar-gen3-i2c";
			reg = <0 0xe66e8000 0 0x40>;
			interrupts = <GIC_SPI 21 IRQ_TYPE_LEVEL_HIGH>;
			clocks = <&cpg CPG_MOD 918>;
			power-domains = <&sysc R8A7796_PD_ALWAYS_ON>;
			resets = <&cpg 918>;
			dmas = <&dmac0 0x9d>, <&dmac0 0x9c>;
			dma-names = "tx", "rx";
			i2c-scl-internal-delay-ns = <6>;
			status = "disabled";
		};

		can0: can@e6c30000 {
			compatible = "renesas,can-r8a7796",
				     "renesas,rcar-gen3-can";
			reg = <0 0xe6c30000 0 0x1000>;
			interrupts = <GIC_SPI 186 IRQ_TYPE_LEVEL_HIGH>;
			clocks = <&cpg CPG_MOD 916>,
			       <&cpg CPG_CORE R8A7796_CLK_CANFD>,
			       <&can_clk>;
			clock-names = "clkp1", "clkp2", "can_clk";
			assigned-clocks = <&cpg CPG_CORE R8A7796_CLK_CANFD>;
			assigned-clock-rates = <40000000>;
			power-domains = <&sysc R8A7796_PD_ALWAYS_ON>;
			resets = <&cpg 916>;
			status = "disabled";
		};

		can1: can@e6c38000 {
			compatible = "renesas,can-r8a7796",
				     "renesas,rcar-gen3-can";
			reg = <0 0xe6c38000 0 0x1000>;
			interrupts = <GIC_SPI 187 IRQ_TYPE_LEVEL_HIGH>;
			clocks = <&cpg CPG_MOD 915>,
			       <&cpg CPG_CORE R8A7796_CLK_CANFD>,
			       <&can_clk>;
			clock-names = "clkp1", "clkp2", "can_clk";
			assigned-clocks = <&cpg CPG_CORE R8A7796_CLK_CANFD>;
			assigned-clock-rates = <40000000>;
			power-domains = <&sysc R8A7796_PD_ALWAYS_ON>;
			resets = <&cpg 915>;
			status = "disabled";
		};

		canfd: can@e66c0000 {
			compatible = "renesas,r8a7796-canfd",
				     "renesas,rcar-gen3-canfd";
			reg = <0 0xe66c0000 0 0x8000>;
			interrupts = <GIC_SPI 29 IRQ_TYPE_LEVEL_HIGH>,
				   <GIC_SPI 30 IRQ_TYPE_LEVEL_HIGH>;
			clocks = <&cpg CPG_MOD 914>,
			       <&cpg CPG_CORE R8A7796_CLK_CANFD>,
			       <&can_clk>;
			clock-names = "fck", "canfd", "can_clk";
			assigned-clocks = <&cpg CPG_CORE R8A7796_CLK_CANFD>;
			assigned-clock-rates = <40000000>;
			power-domains = <&sysc R8A7796_PD_ALWAYS_ON>;
			resets = <&cpg 914>;
			status = "disabled";

			channel0 {
				status = "disabled";
			};

			channel1 {
				status = "disabled";
			};
		};

		avb: ethernet@e6800000 {
			compatible = "renesas,etheravb-r8a7796",
				     "renesas,etheravb-rcar-gen3";
			reg = <0 0xe6800000 0 0x800>, <0 0xe6a00000 0 0x10000>;
			interrupts = <GIC_SPI 39 IRQ_TYPE_LEVEL_HIGH>,
				     <GIC_SPI 40 IRQ_TYPE_LEVEL_HIGH>,
				     <GIC_SPI 41 IRQ_TYPE_LEVEL_HIGH>,
				     <GIC_SPI 42 IRQ_TYPE_LEVEL_HIGH>,
				     <GIC_SPI 43 IRQ_TYPE_LEVEL_HIGH>,
				     <GIC_SPI 44 IRQ_TYPE_LEVEL_HIGH>,
				     <GIC_SPI 45 IRQ_TYPE_LEVEL_HIGH>,
				     <GIC_SPI 46 IRQ_TYPE_LEVEL_HIGH>,
				     <GIC_SPI 47 IRQ_TYPE_LEVEL_HIGH>,
				     <GIC_SPI 48 IRQ_TYPE_LEVEL_HIGH>,
				     <GIC_SPI 49 IRQ_TYPE_LEVEL_HIGH>,
				     <GIC_SPI 50 IRQ_TYPE_LEVEL_HIGH>,
				     <GIC_SPI 51 IRQ_TYPE_LEVEL_HIGH>,
				     <GIC_SPI 52 IRQ_TYPE_LEVEL_HIGH>,
				     <GIC_SPI 53 IRQ_TYPE_LEVEL_HIGH>,
				     <GIC_SPI 54 IRQ_TYPE_LEVEL_HIGH>,
				     <GIC_SPI 55 IRQ_TYPE_LEVEL_HIGH>,
				     <GIC_SPI 56 IRQ_TYPE_LEVEL_HIGH>,
				     <GIC_SPI 57 IRQ_TYPE_LEVEL_HIGH>,
				     <GIC_SPI 58 IRQ_TYPE_LEVEL_HIGH>,
				     <GIC_SPI 59 IRQ_TYPE_LEVEL_HIGH>,
				     <GIC_SPI 60 IRQ_TYPE_LEVEL_HIGH>,
				     <GIC_SPI 61 IRQ_TYPE_LEVEL_HIGH>,
				     <GIC_SPI 62 IRQ_TYPE_LEVEL_HIGH>,
				     <GIC_SPI 63 IRQ_TYPE_LEVEL_HIGH>;
			interrupt-names = "ch0", "ch1", "ch2", "ch3",
					  "ch4", "ch5", "ch6", "ch7",
					  "ch8", "ch9", "ch10", "ch11",
					  "ch12", "ch13", "ch14", "ch15",
					  "ch16", "ch17", "ch18", "ch19",
					  "ch20", "ch21", "ch22", "ch23",
					  "ch24";
			clocks = <&cpg CPG_MOD 812>;
			power-domains = <&sysc R8A7796_PD_ALWAYS_ON>;
<<<<<<< HEAD
=======
			resets = <&cpg 812>;
>>>>>>> 47b97a15
			phy-mode = "rgmii-txid";
			#address-cells = <1>;
			#size-cells = <0>;
			status = "disabled";
		};

		hscif0: serial@e6540000 {
			compatible = "renesas,hscif-r8a7796",
				     "renesas,rcar-gen3-hscif",
				     "renesas,hscif";
			reg = <0 0xe6540000 0 0x60>;
			interrupts = <GIC_SPI 154 IRQ_TYPE_LEVEL_HIGH>;
			clocks = <&cpg CPG_MOD 520>,
				 <&cpg CPG_CORE R8A7796_CLK_S3D1>,
				 <&scif_clk>;
			clock-names = "fck", "brg_int", "scif_clk";
			dmas = <&dmac1 0x31>, <&dmac1 0x30>,
			       <&dmac2 0x31>, <&dmac2 0x30>;
			dma-names = "tx", "rx", "tx", "rx";
			power-domains = <&sysc R8A7796_PD_ALWAYS_ON>;
<<<<<<< HEAD
=======
			resets = <&cpg 520>;
>>>>>>> 47b97a15
			status = "disabled";
		};

		hscif1: serial@e6550000 {
			compatible = "renesas,hscif-r8a7796",
				     "renesas,rcar-gen3-hscif",
				     "renesas,hscif";
			reg = <0 0xe6550000 0 0x60>;
			interrupts = <GIC_SPI 155 IRQ_TYPE_LEVEL_HIGH>;
			clocks = <&cpg CPG_MOD 519>,
				 <&cpg CPG_CORE R8A7796_CLK_S3D1>,
				 <&scif_clk>;
			clock-names = "fck", "brg_int", "scif_clk";
			dmas = <&dmac1 0x33>, <&dmac1 0x32>,
			       <&dmac2 0x33>, <&dmac2 0x32>;
			dma-names = "tx", "rx", "tx", "rx";
			power-domains = <&sysc R8A7796_PD_ALWAYS_ON>;
<<<<<<< HEAD
=======
			resets = <&cpg 519>;
>>>>>>> 47b97a15
			status = "disabled";
		};

		hscif2: serial@e6560000 {
			compatible = "renesas,hscif-r8a7796",
				     "renesas,rcar-gen3-hscif",
				     "renesas,hscif";
			reg = <0 0xe6560000 0 0x60>;
			interrupts = <GIC_SPI 144 IRQ_TYPE_LEVEL_HIGH>;
			clocks = <&cpg CPG_MOD 518>,
				 <&cpg CPG_CORE R8A7796_CLK_S3D1>,
				 <&scif_clk>;
			clock-names = "fck", "brg_int", "scif_clk";
			dmas = <&dmac1 0x35>, <&dmac1 0x34>,
			       <&dmac2 0x35>, <&dmac2 0x34>;
			dma-names = "tx", "rx", "tx", "rx";
			power-domains = <&sysc R8A7796_PD_ALWAYS_ON>;
<<<<<<< HEAD
=======
			resets = <&cpg 518>;
>>>>>>> 47b97a15
			status = "disabled";
		};

		hscif3: serial@e66a0000 {
			compatible = "renesas,hscif-r8a7796",
				     "renesas,rcar-gen3-hscif",
				     "renesas,hscif";
			reg = <0 0xe66a0000 0 0x60>;
			interrupts = <GIC_SPI 145 IRQ_TYPE_LEVEL_HIGH>;
			clocks = <&cpg CPG_MOD 517>,
				 <&cpg CPG_CORE R8A7796_CLK_S3D1>,
				 <&scif_clk>;
			clock-names = "fck", "brg_int", "scif_clk";
			dmas = <&dmac0 0x37>, <&dmac0 0x36>;
			dma-names = "tx", "rx";
			power-domains = <&sysc R8A7796_PD_ALWAYS_ON>;
<<<<<<< HEAD
=======
			resets = <&cpg 517>;
>>>>>>> 47b97a15
			status = "disabled";
		};

		hscif4: serial@e66b0000 {
			compatible = "renesas,hscif-r8a7796",
				     "renesas,rcar-gen3-hscif",
				     "renesas,hscif";
			reg = <0 0xe66b0000 0 0x60>;
			interrupts = <GIC_SPI 146 IRQ_TYPE_LEVEL_HIGH>;
			clocks = <&cpg CPG_MOD 516>,
				 <&cpg CPG_CORE R8A7796_CLK_S3D1>,
				 <&scif_clk>;
			clock-names = "fck", "brg_int", "scif_clk";
			dmas = <&dmac0 0x39>, <&dmac0 0x38>;
			dma-names = "tx", "rx";
			power-domains = <&sysc R8A7796_PD_ALWAYS_ON>;
<<<<<<< HEAD
=======
			resets = <&cpg 516>;
>>>>>>> 47b97a15
			status = "disabled";
		};

		scif0: serial@e6e60000 {
			compatible = "renesas,scif-r8a7796",
				     "renesas,rcar-gen3-scif", "renesas,scif";
			reg = <0 0xe6e60000 0 64>;
			interrupts = <GIC_SPI 152 IRQ_TYPE_LEVEL_HIGH>;
			clocks = <&cpg CPG_MOD 207>,
				 <&cpg CPG_CORE R8A7796_CLK_S3D1>,
				 <&scif_clk>;
			clock-names = "fck", "brg_int", "scif_clk";
			dmas = <&dmac1 0x51>, <&dmac1 0x50>,
			       <&dmac2 0x51>, <&dmac2 0x50>;
			dma-names = "tx", "rx", "tx", "rx";
			power-domains = <&sysc R8A7796_PD_ALWAYS_ON>;
<<<<<<< HEAD
=======
			resets = <&cpg 207>;
>>>>>>> 47b97a15
			status = "disabled";
		};

		scif1: serial@e6e68000 {
			compatible = "renesas,scif-r8a7796",
				     "renesas,rcar-gen3-scif", "renesas,scif";
			reg = <0 0xe6e68000 0 64>;
			interrupts = <GIC_SPI 153 IRQ_TYPE_LEVEL_HIGH>;
			clocks = <&cpg CPG_MOD 206>,
				 <&cpg CPG_CORE R8A7796_CLK_S3D1>,
				 <&scif_clk>;
			clock-names = "fck", "brg_int", "scif_clk";
			dmas = <&dmac1 0x53>, <&dmac1 0x52>,
			       <&dmac2 0x53>, <&dmac2 0x52>;
			dma-names = "tx", "rx", "tx", "rx";
			power-domains = <&sysc R8A7796_PD_ALWAYS_ON>;
<<<<<<< HEAD
=======
			resets = <&cpg 206>;
>>>>>>> 47b97a15
			status = "disabled";
		};

		scif2: serial@e6e88000 {
			compatible = "renesas,scif-r8a7796",
				     "renesas,rcar-gen3-scif", "renesas,scif";
			reg = <0 0xe6e88000 0 64>;
			interrupts = <GIC_SPI 164 IRQ_TYPE_LEVEL_HIGH>;
			clocks = <&cpg CPG_MOD 310>,
				 <&cpg CPG_CORE R8A7796_CLK_S3D1>,
				 <&scif_clk>;
			clock-names = "fck", "brg_int", "scif_clk";
			power-domains = <&sysc R8A7796_PD_ALWAYS_ON>;
			resets = <&cpg 310>;
			status = "disabled";
		};

		scif3: serial@e6c50000 {
			compatible = "renesas,scif-r8a7796",
				     "renesas,rcar-gen3-scif", "renesas,scif";
			reg = <0 0xe6c50000 0 64>;
			interrupts = <GIC_SPI 23 IRQ_TYPE_LEVEL_HIGH>;
			clocks = <&cpg CPG_MOD 204>,
				 <&cpg CPG_CORE R8A7796_CLK_S3D1>,
				 <&scif_clk>;
			clock-names = "fck", "brg_int", "scif_clk";
			dmas = <&dmac0 0x57>, <&dmac0 0x56>;
			dma-names = "tx", "rx";
			power-domains = <&sysc R8A7796_PD_ALWAYS_ON>;
			resets = <&cpg 204>;
			status = "disabled";
		};

		scif4: serial@e6c40000 {
			compatible = "renesas,scif-r8a7796",
				     "renesas,rcar-gen3-scif", "renesas,scif";
			reg = <0 0xe6c40000 0 64>;
			interrupts = <GIC_SPI 16 IRQ_TYPE_LEVEL_HIGH>;
			clocks = <&cpg CPG_MOD 203>,
				 <&cpg CPG_CORE R8A7796_CLK_S3D1>,
				 <&scif_clk>;
			clock-names = "fck", "brg_int", "scif_clk";
			dmas = <&dmac0 0x59>, <&dmac0 0x58>;
			dma-names = "tx", "rx";
			power-domains = <&sysc R8A7796_PD_ALWAYS_ON>;
			resets = <&cpg 203>;
			status = "disabled";
		};

		scif5: serial@e6f30000 {
			compatible = "renesas,scif-r8a7796",
				     "renesas,rcar-gen3-scif", "renesas,scif";
			reg = <0 0xe6f30000 0 64>;
			interrupts = <GIC_SPI 17 IRQ_TYPE_LEVEL_HIGH>;
			clocks = <&cpg CPG_MOD 202>,
				 <&cpg CPG_CORE R8A7796_CLK_S3D1>,
				 <&scif_clk>;
			clock-names = "fck", "brg_int", "scif_clk";
			dmas = <&dmac1 0x5b>, <&dmac1 0x5a>,
			       <&dmac2 0x5b>, <&dmac2 0x5a>;
			dma-names = "tx", "rx", "tx", "rx";
			power-domains = <&sysc R8A7796_PD_ALWAYS_ON>;
			resets = <&cpg 202>;
			status = "disabled";
		};

		scif3: serial@e6c50000 {
			compatible = "renesas,scif-r8a7796",
				     "renesas,rcar-gen3-scif", "renesas,scif";
			reg = <0 0xe6c50000 0 64>;
			interrupts = <GIC_SPI 23 IRQ_TYPE_LEVEL_HIGH>;
			clocks = <&cpg CPG_MOD 204>,
				 <&cpg CPG_CORE R8A7796_CLK_S3D1>,
				 <&scif_clk>;
			clock-names = "fck", "brg_int", "scif_clk";
			dmas = <&dmac0 0x57>, <&dmac0 0x56>;
			dma-names = "tx", "rx";
			power-domains = <&sysc R8A7796_PD_ALWAYS_ON>;
			status = "disabled";
		};

		scif4: serial@e6c40000 {
			compatible = "renesas,scif-r8a7796",
				     "renesas,rcar-gen3-scif", "renesas,scif";
			reg = <0 0xe6c40000 0 64>;
			interrupts = <GIC_SPI 16 IRQ_TYPE_LEVEL_HIGH>;
			clocks = <&cpg CPG_MOD 203>,
				 <&cpg CPG_CORE R8A7796_CLK_S3D1>,
				 <&scif_clk>;
			clock-names = "fck", "brg_int", "scif_clk";
			dmas = <&dmac0 0x59>, <&dmac0 0x58>;
			dma-names = "tx", "rx";
			power-domains = <&sysc R8A7796_PD_ALWAYS_ON>;
			status = "disabled";
		};

		scif5: serial@e6f30000 {
			compatible = "renesas,scif-r8a7796",
				     "renesas,rcar-gen3-scif", "renesas,scif";
			reg = <0 0xe6f30000 0 64>;
			interrupts = <GIC_SPI 17 IRQ_TYPE_LEVEL_HIGH>;
			clocks = <&cpg CPG_MOD 202>,
				 <&cpg CPG_CORE R8A7796_CLK_S3D1>,
				 <&scif_clk>;
			clock-names = "fck", "brg_int", "scif_clk";
			dmas = <&dmac1 0x5b>, <&dmac1 0x5a>,
			       <&dmac2 0x5b>, <&dmac2 0x5a>;
			dma-names = "tx", "rx", "tx", "rx";
			power-domains = <&sysc R8A7796_PD_ALWAYS_ON>;
			status = "disabled";
		};

		msiof0: spi@e6e90000 {
			compatible = "renesas,msiof-r8a7796",
				     "renesas,rcar-gen3-msiof";
			reg = <0 0xe6e90000 0 0x0064>;
			interrupts = <GIC_SPI 156 IRQ_TYPE_LEVEL_HIGH>;
			clocks = <&cpg CPG_MOD 211>;
			dmas = <&dmac1 0x41>, <&dmac1 0x40>,
			       <&dmac2 0x41>, <&dmac2 0x40>;
			dma-names = "tx", "rx";
			power-domains = <&sysc R8A7796_PD_ALWAYS_ON>;
			resets = <&cpg 211>;
			#address-cells = <1>;
			#size-cells = <0>;
			status = "disabled";
		};

		msiof1: spi@e6ea0000 {
			compatible = "renesas,msiof-r8a7796",
				     "renesas,rcar-gen3-msiof";
			reg = <0 0xe6ea0000 0 0x0064>;
			interrupts = <GIC_SPI 157 IRQ_TYPE_LEVEL_HIGH>;
			clocks = <&cpg CPG_MOD 210>;
			dmas = <&dmac1 0x43>, <&dmac1 0x42>,
			       <&dmac2 0x43>, <&dmac2 0x42>;
			dma-names = "tx", "rx";
			power-domains = <&sysc R8A7796_PD_ALWAYS_ON>;
			resets = <&cpg 210>;
			#address-cells = <1>;
			#size-cells = <0>;
			status = "disabled";
		};

		msiof2: spi@e6c00000 {
			compatible = "renesas,msiof-r8a7796",
				     "renesas,rcar-gen3-msiof";
			reg = <0 0xe6c00000 0 0x0064>;
			interrupts = <GIC_SPI 158 IRQ_TYPE_LEVEL_HIGH>;
			clocks = <&cpg CPG_MOD 209>;
			dmas = <&dmac0 0x45>, <&dmac0 0x44>;
			dma-names = "tx", "rx";
			power-domains = <&sysc R8A7796_PD_ALWAYS_ON>;
			resets = <&cpg 209>;
			#address-cells = <1>;
			#size-cells = <0>;
			status = "disabled";
		};

		msiof3: spi@e6c10000 {
			compatible = "renesas,msiof-r8a7796",
				     "renesas,rcar-gen3-msiof";
			reg = <0 0xe6c10000 0 0x0064>;
			interrupts = <GIC_SPI 159 IRQ_TYPE_LEVEL_HIGH>;
			clocks = <&cpg CPG_MOD 208>;
			dmas = <&dmac0 0x47>, <&dmac0 0x46>;
			dma-names = "tx", "rx";
			power-domains = <&sysc R8A7796_PD_ALWAYS_ON>;
			resets = <&cpg 208>;
			#address-cells = <1>;
			#size-cells = <0>;
			status = "disabled";
		};

		dmac0: dma-controller@e6700000 {
			compatible = "renesas,dmac-r8a7796",
				     "renesas,rcar-dmac";
			reg = <0 0xe6700000 0 0x10000>;
			interrupts = <GIC_SPI 199 IRQ_TYPE_LEVEL_HIGH
				      GIC_SPI 200 IRQ_TYPE_LEVEL_HIGH
				      GIC_SPI 201 IRQ_TYPE_LEVEL_HIGH
				      GIC_SPI 202 IRQ_TYPE_LEVEL_HIGH
				      GIC_SPI 203 IRQ_TYPE_LEVEL_HIGH
				      GIC_SPI 204 IRQ_TYPE_LEVEL_HIGH
				      GIC_SPI 205 IRQ_TYPE_LEVEL_HIGH
				      GIC_SPI 206 IRQ_TYPE_LEVEL_HIGH
				      GIC_SPI 207 IRQ_TYPE_LEVEL_HIGH
				      GIC_SPI 208 IRQ_TYPE_LEVEL_HIGH
				      GIC_SPI 209 IRQ_TYPE_LEVEL_HIGH
				      GIC_SPI 210 IRQ_TYPE_LEVEL_HIGH
				      GIC_SPI 211 IRQ_TYPE_LEVEL_HIGH
				      GIC_SPI 212 IRQ_TYPE_LEVEL_HIGH
				      GIC_SPI 213 IRQ_TYPE_LEVEL_HIGH
				      GIC_SPI 214 IRQ_TYPE_LEVEL_HIGH
				      GIC_SPI 215 IRQ_TYPE_LEVEL_HIGH>;
			interrupt-names = "error",
					"ch0", "ch1", "ch2", "ch3",
					"ch4", "ch5", "ch6", "ch7",
					"ch8", "ch9", "ch10", "ch11",
					"ch12", "ch13", "ch14", "ch15";
			clocks = <&cpg CPG_MOD 219>;
			clock-names = "fck";
			power-domains = <&sysc R8A7796_PD_ALWAYS_ON>;
			resets = <&cpg 219>;
			#dma-cells = <1>;
			dma-channels = <16>;
		};

		dmac1: dma-controller@e7300000 {
			compatible = "renesas,dmac-r8a7796",
				     "renesas,rcar-dmac";
			reg = <0 0xe7300000 0 0x10000>;
			interrupts = <GIC_SPI 220 IRQ_TYPE_LEVEL_HIGH
				      GIC_SPI 216 IRQ_TYPE_LEVEL_HIGH
				      GIC_SPI 217 IRQ_TYPE_LEVEL_HIGH
				      GIC_SPI 218 IRQ_TYPE_LEVEL_HIGH
				      GIC_SPI 219 IRQ_TYPE_LEVEL_HIGH
				      GIC_SPI 308 IRQ_TYPE_LEVEL_HIGH
				      GIC_SPI 309 IRQ_TYPE_LEVEL_HIGH
				      GIC_SPI 310 IRQ_TYPE_LEVEL_HIGH
				      GIC_SPI 311 IRQ_TYPE_LEVEL_HIGH
				      GIC_SPI 312 IRQ_TYPE_LEVEL_HIGH
				      GIC_SPI 313 IRQ_TYPE_LEVEL_HIGH
				      GIC_SPI 314 IRQ_TYPE_LEVEL_HIGH
				      GIC_SPI 315 IRQ_TYPE_LEVEL_HIGH
				      GIC_SPI 316 IRQ_TYPE_LEVEL_HIGH
				      GIC_SPI 317 IRQ_TYPE_LEVEL_HIGH
				      GIC_SPI 318 IRQ_TYPE_LEVEL_HIGH
				      GIC_SPI 319 IRQ_TYPE_LEVEL_HIGH>;
			interrupt-names = "error",
					"ch0", "ch1", "ch2", "ch3",
					"ch4", "ch5", "ch6", "ch7",
					"ch8", "ch9", "ch10", "ch11",
					"ch12", "ch13", "ch14", "ch15";
			clocks = <&cpg CPG_MOD 218>;
			clock-names = "fck";
			power-domains = <&sysc R8A7796_PD_ALWAYS_ON>;
			resets = <&cpg 218>;
			#dma-cells = <1>;
			dma-channels = <16>;
		};

		dmac2: dma-controller@e7310000 {
			compatible = "renesas,dmac-r8a7796",
				     "renesas,rcar-dmac";
			reg = <0 0xe7310000 0 0x10000>;
			interrupts = <GIC_SPI 416 IRQ_TYPE_LEVEL_HIGH
				      GIC_SPI 417 IRQ_TYPE_LEVEL_HIGH
				      GIC_SPI 418 IRQ_TYPE_LEVEL_HIGH
				      GIC_SPI 419 IRQ_TYPE_LEVEL_HIGH
				      GIC_SPI 420 IRQ_TYPE_LEVEL_HIGH
				      GIC_SPI 421 IRQ_TYPE_LEVEL_HIGH
				      GIC_SPI 422 IRQ_TYPE_LEVEL_HIGH
				      GIC_SPI 423 IRQ_TYPE_LEVEL_HIGH
				      GIC_SPI 424 IRQ_TYPE_LEVEL_HIGH
				      GIC_SPI 425 IRQ_TYPE_LEVEL_HIGH
				      GIC_SPI 426 IRQ_TYPE_LEVEL_HIGH
				      GIC_SPI 427 IRQ_TYPE_LEVEL_HIGH
				      GIC_SPI 428 IRQ_TYPE_LEVEL_HIGH
				      GIC_SPI 429 IRQ_TYPE_LEVEL_HIGH
				      GIC_SPI 430 IRQ_TYPE_LEVEL_HIGH
				      GIC_SPI 431 IRQ_TYPE_LEVEL_HIGH
				      GIC_SPI 397 IRQ_TYPE_LEVEL_HIGH>;
			interrupt-names = "error",
					"ch0", "ch1", "ch2", "ch3",
					"ch4", "ch5", "ch6", "ch7",
					"ch8", "ch9", "ch10", "ch11",
					"ch12", "ch13", "ch14", "ch15";
			clocks = <&cpg CPG_MOD 217>;
			clock-names = "fck";
			power-domains = <&sysc R8A7796_PD_ALWAYS_ON>;
			resets = <&cpg 217>;
			#dma-cells = <1>;
			dma-channels = <16>;
		};

		sdhi0: sd@ee100000 {
			compatible = "renesas,sdhi-r8a7796";
			reg = <0 0xee100000 0 0x2000>;
			interrupts = <GIC_SPI 165 IRQ_TYPE_LEVEL_HIGH>;
			clocks = <&cpg CPG_MOD 314>;
			max-frequency = <200000000>;
			power-domains = <&sysc R8A7796_PD_ALWAYS_ON>;
			resets = <&cpg 314>;
			status = "disabled";
		};

		sdhi1: sd@ee120000 {
			compatible = "renesas,sdhi-r8a7796";
			reg = <0 0xee120000 0 0x2000>;
			interrupts = <GIC_SPI 166 IRQ_TYPE_LEVEL_HIGH>;
			clocks = <&cpg CPG_MOD 313>;
			max-frequency = <200000000>;
			power-domains = <&sysc R8A7796_PD_ALWAYS_ON>;
			resets = <&cpg 313>;
			status = "disabled";
		};

		sdhi2: sd@ee140000 {
			compatible = "renesas,sdhi-r8a7796";
			reg = <0 0xee140000 0 0x2000>;
			interrupts = <GIC_SPI 167 IRQ_TYPE_LEVEL_HIGH>;
			clocks = <&cpg CPG_MOD 312>;
			max-frequency = <200000000>;
			power-domains = <&sysc R8A7796_PD_ALWAYS_ON>;
			resets = <&cpg 312>;
			status = "disabled";
		};

		sdhi3: sd@ee160000 {
			compatible = "renesas,sdhi-r8a7796";
			reg = <0 0xee160000 0 0x2000>;
			interrupts = <GIC_SPI 168 IRQ_TYPE_LEVEL_HIGH>;
			clocks = <&cpg CPG_MOD 311>;
			max-frequency = <200000000>;
			power-domains = <&sysc R8A7796_PD_ALWAYS_ON>;
			resets = <&cpg 311>;
			status = "disabled";
		};

		tsc: thermal@e6198000 {
			compatible = "renesas,r8a7796-thermal";
			reg = <0 0xe6198000 0 0x68>,
			      <0 0xe61a0000 0 0x5c>,
			      <0 0xe61a8000 0 0x5c>;
			interrupts = <GIC_SPI 67 IRQ_TYPE_LEVEL_HIGH>,
				     <GIC_SPI 68 IRQ_TYPE_LEVEL_HIGH>,
				     <GIC_SPI 69 IRQ_TYPE_LEVEL_HIGH>;
			clocks = <&cpg CPG_MOD 522>;
			power-domains = <&sysc R8A7796_PD_ALWAYS_ON>;
			resets = <&cpg 522>;
			#thermal-sensor-cells = <1>;
			status = "okay";
		};

		thermal-zones {
			sensor_thermal1: sensor-thermal1 {
				polling-delay-passive = <250>;
				polling-delay = <1000>;
				thermal-sensors = <&tsc 0>;

				trips {
					sensor1_crit: sensor1-crit {
						temperature = <120000>;
						hysteresis = <2000>;
						type = "critical";
					};
				};
			};

			sensor_thermal2: sensor-thermal2 {
				polling-delay-passive = <250>;
				polling-delay = <1000>;
				thermal-sensors = <&tsc 1>;

				trips {
					sensor2_crit: sensor2-crit {
						temperature = <120000>;
						hysteresis = <2000>;
						type = "critical";
					};
				};
			};

			sensor_thermal3: sensor-thermal3 {
				polling-delay-passive = <250>;
				polling-delay = <1000>;
				thermal-sensors = <&tsc 2>;

				trips {
					sensor3_crit: sensor3-crit {
						temperature = <120000>;
						hysteresis = <2000>;
						type = "critical";
					};
				};
			};
		};
	};
};<|MERGE_RESOLUTION|>--- conflicted
+++ resolved
@@ -361,10 +361,7 @@
 			interrupts = <GIC_SPI 173 IRQ_TYPE_LEVEL_HIGH>;
 			clocks = <&cpg CPG_MOD 926>;
 			power-domains = <&sysc R8A7796_PD_ALWAYS_ON>;
-<<<<<<< HEAD
-=======
 			resets = <&cpg 926>;
->>>>>>> 47b97a15
 			status = "disabled";
 		};
 
@@ -578,10 +575,7 @@
 					  "ch24";
 			clocks = <&cpg CPG_MOD 812>;
 			power-domains = <&sysc R8A7796_PD_ALWAYS_ON>;
-<<<<<<< HEAD
-=======
 			resets = <&cpg 812>;
->>>>>>> 47b97a15
 			phy-mode = "rgmii-txid";
 			#address-cells = <1>;
 			#size-cells = <0>;
@@ -602,10 +596,7 @@
 			       <&dmac2 0x31>, <&dmac2 0x30>;
 			dma-names = "tx", "rx", "tx", "rx";
 			power-domains = <&sysc R8A7796_PD_ALWAYS_ON>;
-<<<<<<< HEAD
-=======
 			resets = <&cpg 520>;
->>>>>>> 47b97a15
 			status = "disabled";
 		};
 
@@ -623,10 +614,7 @@
 			       <&dmac2 0x33>, <&dmac2 0x32>;
 			dma-names = "tx", "rx", "tx", "rx";
 			power-domains = <&sysc R8A7796_PD_ALWAYS_ON>;
-<<<<<<< HEAD
-=======
 			resets = <&cpg 519>;
->>>>>>> 47b97a15
 			status = "disabled";
 		};
 
@@ -644,10 +632,7 @@
 			       <&dmac2 0x35>, <&dmac2 0x34>;
 			dma-names = "tx", "rx", "tx", "rx";
 			power-domains = <&sysc R8A7796_PD_ALWAYS_ON>;
-<<<<<<< HEAD
-=======
 			resets = <&cpg 518>;
->>>>>>> 47b97a15
 			status = "disabled";
 		};
 
@@ -664,10 +649,7 @@
 			dmas = <&dmac0 0x37>, <&dmac0 0x36>;
 			dma-names = "tx", "rx";
 			power-domains = <&sysc R8A7796_PD_ALWAYS_ON>;
-<<<<<<< HEAD
-=======
 			resets = <&cpg 517>;
->>>>>>> 47b97a15
 			status = "disabled";
 		};
 
@@ -684,10 +666,7 @@
 			dmas = <&dmac0 0x39>, <&dmac0 0x38>;
 			dma-names = "tx", "rx";
 			power-domains = <&sysc R8A7796_PD_ALWAYS_ON>;
-<<<<<<< HEAD
-=======
 			resets = <&cpg 516>;
->>>>>>> 47b97a15
 			status = "disabled";
 		};
 
@@ -704,10 +683,7 @@
 			       <&dmac2 0x51>, <&dmac2 0x50>;
 			dma-names = "tx", "rx", "tx", "rx";
 			power-domains = <&sysc R8A7796_PD_ALWAYS_ON>;
-<<<<<<< HEAD
-=======
 			resets = <&cpg 207>;
->>>>>>> 47b97a15
 			status = "disabled";
 		};
 
@@ -724,10 +700,7 @@
 			       <&dmac2 0x53>, <&dmac2 0x52>;
 			dma-names = "tx", "rx", "tx", "rx";
 			power-domains = <&sysc R8A7796_PD_ALWAYS_ON>;
-<<<<<<< HEAD
-=======
 			resets = <&cpg 206>;
->>>>>>> 47b97a15
 			status = "disabled";
 		};
 
@@ -791,52 +764,6 @@
 			dma-names = "tx", "rx", "tx", "rx";
 			power-domains = <&sysc R8A7796_PD_ALWAYS_ON>;
 			resets = <&cpg 202>;
-			status = "disabled";
-		};
-
-		scif3: serial@e6c50000 {
-			compatible = "renesas,scif-r8a7796",
-				     "renesas,rcar-gen3-scif", "renesas,scif";
-			reg = <0 0xe6c50000 0 64>;
-			interrupts = <GIC_SPI 23 IRQ_TYPE_LEVEL_HIGH>;
-			clocks = <&cpg CPG_MOD 204>,
-				 <&cpg CPG_CORE R8A7796_CLK_S3D1>,
-				 <&scif_clk>;
-			clock-names = "fck", "brg_int", "scif_clk";
-			dmas = <&dmac0 0x57>, <&dmac0 0x56>;
-			dma-names = "tx", "rx";
-			power-domains = <&sysc R8A7796_PD_ALWAYS_ON>;
-			status = "disabled";
-		};
-
-		scif4: serial@e6c40000 {
-			compatible = "renesas,scif-r8a7796",
-				     "renesas,rcar-gen3-scif", "renesas,scif";
-			reg = <0 0xe6c40000 0 64>;
-			interrupts = <GIC_SPI 16 IRQ_TYPE_LEVEL_HIGH>;
-			clocks = <&cpg CPG_MOD 203>,
-				 <&cpg CPG_CORE R8A7796_CLK_S3D1>,
-				 <&scif_clk>;
-			clock-names = "fck", "brg_int", "scif_clk";
-			dmas = <&dmac0 0x59>, <&dmac0 0x58>;
-			dma-names = "tx", "rx";
-			power-domains = <&sysc R8A7796_PD_ALWAYS_ON>;
-			status = "disabled";
-		};
-
-		scif5: serial@e6f30000 {
-			compatible = "renesas,scif-r8a7796",
-				     "renesas,rcar-gen3-scif", "renesas,scif";
-			reg = <0 0xe6f30000 0 64>;
-			interrupts = <GIC_SPI 17 IRQ_TYPE_LEVEL_HIGH>;
-			clocks = <&cpg CPG_MOD 202>,
-				 <&cpg CPG_CORE R8A7796_CLK_S3D1>,
-				 <&scif_clk>;
-			clock-names = "fck", "brg_int", "scif_clk";
-			dmas = <&dmac1 0x5b>, <&dmac1 0x5a>,
-			       <&dmac2 0x5b>, <&dmac2 0x5a>;
-			dma-names = "tx", "rx", "tx", "rx";
-			power-domains = <&sysc R8A7796_PD_ALWAYS_ON>;
 			status = "disabled";
 		};
 
