--- conflicted
+++ resolved
@@ -336,60 +336,8 @@
 #define raw_copy_to_user __arch_copy_to_user
 extern unsigned long __must_check raw_copy_in_user(void __user *to, const void __user *from, unsigned long n);
 extern unsigned long __must_check __clear_user(void __user *addr, unsigned long n);
-<<<<<<< HEAD
-
-static inline unsigned long __must_check __copy_from_user(void *to, const void __user *from, unsigned long n)
-{
-	kasan_check_write(to, n);
-	check_object_size(to, n, false);
-	return __arch_copy_from_user(to, from, n);
-}
-
-static inline unsigned long __must_check __copy_to_user(void __user *to, const void *from, unsigned long n)
-{
-	kasan_check_read(from, n);
-	check_object_size(from, n, true);
-	return __arch_copy_to_user(to, from, n);
-}
-
-static inline unsigned long __must_check copy_from_user(void *to, const void __user *from, unsigned long n)
-{
-	unsigned long res = n;
-	kasan_check_write(to, n);
-	check_object_size(to, n, false);
-
-	if (access_ok(VERIFY_READ, from, n)) {
-		res = __arch_copy_from_user(to, from, n);
-	}
-	if (unlikely(res))
-		memset(to + (n - res), 0, res);
-	return res;
-}
-
-static inline unsigned long __must_check copy_to_user(void __user *to, const void *from, unsigned long n)
-{
-	kasan_check_read(from, n);
-	check_object_size(from, n, true);
-
-	if (access_ok(VERIFY_WRITE, to, n)) {
-		n = __arch_copy_to_user(to, from, n);
-	}
-	return n;
-}
-
-static inline unsigned long __must_check copy_in_user(void __user *to, const void __user *from, unsigned long n)
-{
-	if (access_ok(VERIFY_READ, from, n) && access_ok(VERIFY_WRITE, to, n))
-		n = __copy_in_user(to, from, n);
-	return n;
-}
-
-#define __copy_to_user_inatomic __copy_to_user
-#define __copy_from_user_inatomic __copy_from_user
-=======
 #define INLINE_COPY_TO_USER
 #define INLINE_COPY_FROM_USER
->>>>>>> 2ac97f0f
 
 static inline unsigned long __must_check clear_user(void __user *to, unsigned long n)
 {
