--- conflicted
+++ resolved
@@ -17,10 +17,7 @@
 
 #define HPAGE_SHIFT		23
 #define REAL_HPAGE_SHIFT	22
-<<<<<<< HEAD
-=======
 #define HPAGE_2GB_SHIFT		31
->>>>>>> 2ac97f0f
 #define HPAGE_256MB_SHIFT	28
 #define HPAGE_64K_SHIFT		16
 #define REAL_HPAGE_SIZE		(_AC(1,UL) << REAL_HPAGE_SHIFT)
@@ -31,11 +28,7 @@
 #define HUGETLB_PAGE_ORDER	(HPAGE_SHIFT - PAGE_SHIFT)
 #define HAVE_ARCH_HUGETLB_UNMAPPED_AREA
 #define REAL_HPAGE_PER_HPAGE	(_AC(1,UL) << (HPAGE_SHIFT - REAL_HPAGE_SHIFT))
-<<<<<<< HEAD
-#define HUGE_MAX_HSTATE		3
-=======
 #define HUGE_MAX_HSTATE		4
->>>>>>> 2ac97f0f
 #endif
 
 #ifndef __ASSEMBLY__
