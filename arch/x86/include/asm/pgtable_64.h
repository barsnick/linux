#ifndef _ASM_X86_PGTABLE_64_H
#define _ASM_X86_PGTABLE_64_H

#include <linux/const.h>
#include <asm/pgtable_64_types.h>

#ifndef __ASSEMBLY__

/*
 * This file contains the functions and defines necessary to modify and use
 * the x86-64 page table tree.
 */
#include <asm/processor.h>
#include <linux/bitops.h>
#include <linux/threads.h>

extern pud_t level3_kernel_pgt[512];
extern pud_t level3_ident_pgt[512];
extern pmd_t level2_kernel_pgt[512];
extern pmd_t level2_fixmap_pgt[512];
extern pmd_t level2_ident_pgt[512];
extern pte_t level1_fixmap_pgt[512];
extern pgd_t init_level4_pgt[];

#define swapper_pg_dir init_level4_pgt

extern void paging_init(void);

#define pte_ERROR(e)					\
	pr_err("%s:%d: bad pte %p(%016lx)\n",		\
	       __FILE__, __LINE__, &(e), pte_val(e))
#define pmd_ERROR(e)					\
	pr_err("%s:%d: bad pmd %p(%016lx)\n",		\
	       __FILE__, __LINE__, &(e), pmd_val(e))
#define pud_ERROR(e)					\
	pr_err("%s:%d: bad pud %p(%016lx)\n",		\
	       __FILE__, __LINE__, &(e), pud_val(e))

#if CONFIG_PGTABLE_LEVELS >= 5
#define p4d_ERROR(e)					\
	pr_err("%s:%d: bad p4d %p(%016lx)\n",		\
	       __FILE__, __LINE__, &(e), p4d_val(e))
#endif

#define pgd_ERROR(e)					\
	pr_err("%s:%d: bad pgd %p(%016lx)\n",		\
	       __FILE__, __LINE__, &(e), pgd_val(e))

struct mm_struct;

void set_pte_vaddr_p4d(p4d_t *p4d_page, unsigned long vaddr, pte_t new_pte);
void set_pte_vaddr_pud(pud_t *pud_page, unsigned long vaddr, pte_t new_pte);

static inline void native_pte_clear(struct mm_struct *mm, unsigned long addr,
				    pte_t *ptep)
{
	*ptep = native_make_pte(0);
}

static inline void native_set_pte(pte_t *ptep, pte_t pte)
{
	*ptep = pte;
}

static inline void native_set_pte_atomic(pte_t *ptep, pte_t pte)
{
	native_set_pte(ptep, pte);
}

static inline void native_set_pmd(pmd_t *pmdp, pmd_t pmd)
{
	*pmdp = pmd;
}

static inline void native_pmd_clear(pmd_t *pmd)
{
	native_set_pmd(pmd, native_make_pmd(0));
}

static inline pte_t native_ptep_get_and_clear(pte_t *xp)
{
#ifdef CONFIG_SMP
	return native_make_pte(xchg(&xp->pte, 0));
#else
	/* native_local_ptep_get_and_clear,
	   but duplicated because of cyclic dependency */
	pte_t ret = *xp;
	native_pte_clear(NULL, 0, xp);
	return ret;
#endif
}

static inline pmd_t native_pmdp_get_and_clear(pmd_t *xp)
{
#ifdef CONFIG_SMP
	return native_make_pmd(xchg(&xp->pmd, 0));
#else
	/* native_local_pmdp_get_and_clear,
	   but duplicated because of cyclic dependency */
	pmd_t ret = *xp;
	native_pmd_clear(xp);
	return ret;
#endif
}

static inline void native_set_pud(pud_t *pudp, pud_t pud)
{
	*pudp = pud;
}

static inline void native_pud_clear(pud_t *pud)
{
	native_set_pud(pud, native_make_pud(0));
}

static inline pud_t native_pudp_get_and_clear(pud_t *xp)
{
#ifdef CONFIG_SMP
	return native_make_pud(xchg(&xp->pud, 0));
#else
	/* native_local_pudp_get_and_clear,
	 * but duplicated because of cyclic dependency
	 */
	pud_t ret = *xp;

	native_pud_clear(xp);
	return ret;
#endif
}

static inline void native_set_p4d(p4d_t *p4dp, p4d_t p4d)
{
	*p4dp = p4d;
}

static inline void native_p4d_clear(p4d_t *p4d)
{
<<<<<<< HEAD
	native_set_p4d(p4d, (p4d_t) { .pgd = native_make_pgd(0)});
=======
#ifdef CONFIG_X86_5LEVEL
	native_set_p4d(p4d, native_make_p4d(0));
#else
	native_set_p4d(p4d, (p4d_t) { .pgd = native_make_pgd(0)});
#endif
>>>>>>> 6dd29b3d
}

static inline void native_set_pgd(pgd_t *pgdp, pgd_t pgd)
{
	*pgdp = pgd;
}

static inline void native_pgd_clear(pgd_t *pgd)
{
	native_set_pgd(pgd, native_make_pgd(0));
}

extern void sync_global_pgds(unsigned long start, unsigned long end);

/*
 * Conversion functions: convert a page and protection to a page entry,
 * and a page entry and page directory to the page they refer to.
 */

/*
 * Level 4 access.
 */
static inline int pgd_large(pgd_t pgd) { return 0; }
#define mk_kernel_pgd(address) __pgd((address) | _KERNPG_TABLE)

/* PUD - Level3 access */

/* PMD  - Level 2 access */

/* PTE - Level 1 access. */

/* x86-64 always has all page tables mapped. */
#define pte_offset_map(dir, address) pte_offset_kernel((dir), (address))
#define pte_unmap(pte) ((void)(pte))/* NOP */

/*
 * Encode and de-code a swap entry
 *
 * |     ...            | 11| 10|  9|8|7|6|5| 4| 3|2|1|0| <- bit number
 * |     ...            |SW3|SW2|SW1|G|L|D|A|CD|WT|U|W|P| <- bit names
 * | OFFSET (14->63) | TYPE (9-13)  |0|X|X|X| X| X|X|X|0| <- swp entry
 *
 * G (8) is aliased and used as a PROT_NONE indicator for
 * !present ptes.  We need to start storing swap entries above
 * there.  We also need to avoid using A and D because of an
 * erratum where they can be incorrectly set by hardware on
 * non-present PTEs.
 */
#define SWP_TYPE_FIRST_BIT (_PAGE_BIT_PROTNONE + 1)
#define SWP_TYPE_BITS 5
/* Place the offset above the type: */
#define SWP_OFFSET_FIRST_BIT (SWP_TYPE_FIRST_BIT + SWP_TYPE_BITS)

#define MAX_SWAPFILES_CHECK() BUILD_BUG_ON(MAX_SWAPFILES_SHIFT > SWP_TYPE_BITS)

#define __swp_type(x)			(((x).val >> (SWP_TYPE_FIRST_BIT)) \
					 & ((1U << SWP_TYPE_BITS) - 1))
#define __swp_offset(x)			((x).val >> SWP_OFFSET_FIRST_BIT)
#define __swp_entry(type, offset)	((swp_entry_t) { \
					 ((type) << (SWP_TYPE_FIRST_BIT)) \
					 | ((offset) << SWP_OFFSET_FIRST_BIT) })
#define __pte_to_swp_entry(pte)		((swp_entry_t) { pte_val((pte)) })
#define __swp_entry_to_pte(x)		((pte_t) { .pte = (x).val })

extern int kern_addr_valid(unsigned long addr);
extern void cleanup_highmap(void);

#define HAVE_ARCH_UNMAPPED_AREA
#define HAVE_ARCH_UNMAPPED_AREA_TOPDOWN

#define pgtable_cache_init()   do { } while (0)
#define check_pgt_cache()      do { } while (0)

#define PAGE_AGP    PAGE_KERNEL_NOCACHE
#define HAVE_PAGE_AGP 1

/* fs/proc/kcore.c */
#define	kc_vaddr_to_offset(v) ((v) & __VIRTUAL_MASK)
#define	kc_offset_to_vaddr(o) ((o) | ~__VIRTUAL_MASK)

#define __HAVE_ARCH_PTE_SAME

#define vmemmap ((struct page *)VMEMMAP_START)

extern void init_extra_mapping_uc(unsigned long phys, unsigned long size);
extern void init_extra_mapping_wb(unsigned long phys, unsigned long size);

#define gup_fast_permitted gup_fast_permitted
static inline bool gup_fast_permitted(unsigned long start, int nr_pages,
		int write)
{
	unsigned long len, end;

	len = (unsigned long)nr_pages << PAGE_SHIFT;
	end = start + len;
	if (end < start)
		return false;
	if (end >> __VIRTUAL_MASK_SHIFT)
		return false;
	return true;
}

#endif /* !__ASSEMBLY__ */
#endif /* _ASM_X86_PGTABLE_64_H */<|MERGE_RESOLUTION|>--- conflicted
+++ resolved
@@ -135,15 +135,11 @@
 
 static inline void native_p4d_clear(p4d_t *p4d)
 {
-<<<<<<< HEAD
-	native_set_p4d(p4d, (p4d_t) { .pgd = native_make_pgd(0)});
-=======
 #ifdef CONFIG_X86_5LEVEL
 	native_set_p4d(p4d, native_make_p4d(0));
 #else
 	native_set_p4d(p4d, (p4d_t) { .pgd = native_make_pgd(0)});
 #endif
->>>>>>> 6dd29b3d
 }
 
 static inline void native_set_pgd(pgd_t *pgdp, pgd_t pgd)
@@ -231,20 +227,6 @@
 extern void init_extra_mapping_uc(unsigned long phys, unsigned long size);
 extern void init_extra_mapping_wb(unsigned long phys, unsigned long size);
 
-#define gup_fast_permitted gup_fast_permitted
-static inline bool gup_fast_permitted(unsigned long start, int nr_pages,
-		int write)
-{
-	unsigned long len, end;
-
-	len = (unsigned long)nr_pages << PAGE_SHIFT;
-	end = start + len;
-	if (end < start)
-		return false;
-	if (end >> __VIRTUAL_MASK_SHIFT)
-		return false;
-	return true;
-}
-
 #endif /* !__ASSEMBLY__ */
+
 #endif /* _ASM_X86_PGTABLE_64_H */