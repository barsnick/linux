/*
 *  Copyright (C) 1991, 1992  Linus Torvalds
 *  Copyright (C) 2000, 2001, 2002 Andi Kleen, SuSE Labs
 *
 *  Pentium III FXSR, SSE support
 *	Gareth Hughes <gareth@valinux.com>, May 2000
 */

/*
 * Handle hardware traps and faults.
 */

#define pr_fmt(fmt) KBUILD_MODNAME ": " fmt

#include <linux/context_tracking.h>
#include <linux/interrupt.h>
#include <linux/kallsyms.h>
#include <linux/spinlock.h>
#include <linux/kprobes.h>
#include <linux/uaccess.h>
#include <linux/kdebug.h>
#include <linux/kgdb.h>
#include <linux/kernel.h>
#include <linux/module.h>
#include <linux/ptrace.h>
#include <linux/uprobes.h>
#include <linux/string.h>
#include <linux/delay.h>
#include <linux/errno.h>
#include <linux/kexec.h>
#include <linux/sched.h>
#include <linux/timer.h>
#include <linux/init.h>
#include <linux/bug.h>
#include <linux/nmi.h>
#include <linux/mm.h>
#include <linux/smp.h>
#include <linux/io.h>

#ifdef CONFIG_EISA
#include <linux/ioport.h>
#include <linux/eisa.h>
#endif

#if defined(CONFIG_EDAC)
#include <linux/edac.h>
#endif

#include <asm/kmemcheck.h>
#include <asm/stacktrace.h>
#include <asm/processor.h>
#include <asm/debugreg.h>
#include <linux/atomic.h>
#include <asm/ftrace.h>
#include <asm/traps.h>
#include <asm/desc.h>
#include <asm/fpu/internal.h>
#include <asm/mce.h>
#include <asm/fixmap.h>
#include <asm/mach_traps.h>
#include <asm/alternative.h>
#include <asm/fpu/xstate.h>
#include <asm/trace/mpx.h>
#include <asm/mpx.h>
#include <asm/vm86.h>

#ifdef CONFIG_X86_64
#include <asm/x86_init.h>
#include <asm/pgalloc.h>
#include <asm/proto.h>

/* No need to be aligned, but done to keep all IDTs defined the same way. */
gate_desc debug_idt_table[NR_VECTORS] __page_aligned_bss;
#else
#include <asm/processor-flags.h>
#include <asm/setup.h>
#include <asm/proto.h>
#endif

/* Must be page-aligned because the real IDT is used in a fixmap. */
gate_desc idt_table[NR_VECTORS] __page_aligned_bss;

DECLARE_BITMAP(used_vectors, NR_VECTORS);
EXPORT_SYMBOL_GPL(used_vectors);

static inline void conditional_sti(struct pt_regs *regs)
{
	if (regs->flags & X86_EFLAGS_IF)
		local_irq_enable();
}

static inline void preempt_conditional_sti(struct pt_regs *regs)
{
	preempt_count_inc();
	if (regs->flags & X86_EFLAGS_IF)
		local_irq_enable();
}

static inline void conditional_cli(struct pt_regs *regs)
{
	if (regs->flags & X86_EFLAGS_IF)
		local_irq_disable();
}

static inline void preempt_conditional_cli(struct pt_regs *regs)
{
	if (regs->flags & X86_EFLAGS_IF)
		local_irq_disable();
	preempt_count_dec();
}

void ist_enter(struct pt_regs *regs)
{
	if (user_mode(regs)) {
		rcu_lockdep_assert(rcu_is_watching(), "entry code didn't wake RCU");
	} else {
		/*
		 * We might have interrupted pretty much anything.  In
		 * fact, if we're a machine check, we can even interrupt
		 * NMI processing.  We don't want in_nmi() to return true,
		 * but we need to notify RCU.
		 */
		rcu_nmi_enter();
	}

	/*
	 * We are atomic because we're on the IST stack; or we're on
	 * x86_32, in which case we still shouldn't schedule; or we're
	 * on x86_64 and entered from user mode, in which case we're
	 * still atomic unless ist_begin_non_atomic is called.
	 */
	preempt_count_add(HARDIRQ_OFFSET);

	/* This code is a bit fragile.  Test it. */
<<<<<<< HEAD
	RCU_LOCKDEP_WARN(!rcu_is_watching(), "ist_enter didn't work");

	return prev_state;
=======
	rcu_lockdep_assert(rcu_is_watching(), "ist_enter didn't work");
>>>>>>> 7e01ebff
}

void ist_exit(struct pt_regs *regs)
{
	preempt_count_sub(HARDIRQ_OFFSET);

	if (!user_mode(regs))
		rcu_nmi_exit();
}

/**
 * ist_begin_non_atomic() - begin a non-atomic section in an IST exception
 * @regs:	regs passed to the IST exception handler
 *
 * IST exception handlers normally cannot schedule.  As a special
 * exception, if the exception interrupted userspace code (i.e.
 * user_mode(regs) would return true) and the exception was not
 * a double fault, it can be safe to schedule.  ist_begin_non_atomic()
 * begins a non-atomic section within an ist_enter()/ist_exit() region.
 * Callers are responsible for enabling interrupts themselves inside
 * the non-atomic section, and callers must call ist_end_non_atomic()
 * before ist_exit().
 */
void ist_begin_non_atomic(struct pt_regs *regs)
{
	BUG_ON(!user_mode(regs));

	/*
	 * Sanity check: we need to be on the normal thread stack.  This
	 * will catch asm bugs and any attempt to use ist_preempt_enable
	 * from double_fault.
	 */
	BUG_ON((unsigned long)(current_top_of_stack() -
			       current_stack_pointer()) >= THREAD_SIZE);

	preempt_count_sub(HARDIRQ_OFFSET);
}

/**
 * ist_end_non_atomic() - begin a non-atomic section in an IST exception
 *
 * Ends a non-atomic section started with ist_begin_non_atomic().
 */
void ist_end_non_atomic(void)
{
	preempt_count_add(HARDIRQ_OFFSET);
}

static nokprobe_inline int
do_trap_no_signal(struct task_struct *tsk, int trapnr, char *str,
		  struct pt_regs *regs,	long error_code)
{
	if (v8086_mode(regs)) {
		/*
		 * Traps 0, 1, 3, 4, and 5 should be forwarded to vm86.
		 * On nmi (interrupt 2), do_trap should not be called.
		 */
		if (trapnr < X86_TRAP_UD) {
			if (!handle_vm86_trap((struct kernel_vm86_regs *) regs,
						error_code, trapnr))
				return 0;
		}
		return -1;
	}

	if (!user_mode(regs)) {
		if (!fixup_exception(regs)) {
			tsk->thread.error_code = error_code;
			tsk->thread.trap_nr = trapnr;
			die(str, regs, error_code);
		}
		return 0;
	}

	return -1;
}

static siginfo_t *fill_trap_info(struct pt_regs *regs, int signr, int trapnr,
				siginfo_t *info)
{
	unsigned long siaddr;
	int sicode;

	switch (trapnr) {
	default:
		return SEND_SIG_PRIV;

	case X86_TRAP_DE:
		sicode = FPE_INTDIV;
		siaddr = uprobe_get_trap_addr(regs);
		break;
	case X86_TRAP_UD:
		sicode = ILL_ILLOPN;
		siaddr = uprobe_get_trap_addr(regs);
		break;
	case X86_TRAP_AC:
		sicode = BUS_ADRALN;
		siaddr = 0;
		break;
	}

	info->si_signo = signr;
	info->si_errno = 0;
	info->si_code = sicode;
	info->si_addr = (void __user *)siaddr;
	return info;
}

static void
do_trap(int trapnr, int signr, char *str, struct pt_regs *regs,
	long error_code, siginfo_t *info)
{
	struct task_struct *tsk = current;


	if (!do_trap_no_signal(tsk, trapnr, str, regs, error_code))
		return;
	/*
	 * We want error_code and trap_nr set for userspace faults and
	 * kernelspace faults which result in die(), but not
	 * kernelspace faults which are fixed up.  die() gives the
	 * process no chance to handle the signal and notice the
	 * kernel fault information, so that won't result in polluting
	 * the information about previously queued, but not yet
	 * delivered, faults.  See also do_general_protection below.
	 */
	tsk->thread.error_code = error_code;
	tsk->thread.trap_nr = trapnr;

#ifdef CONFIG_X86_64
	if (show_unhandled_signals && unhandled_signal(tsk, signr) &&
	    printk_ratelimit()) {
		pr_info("%s[%d] trap %s ip:%lx sp:%lx error:%lx",
			tsk->comm, tsk->pid, str,
			regs->ip, regs->sp, error_code);
		print_vma_addr(" in ", regs->ip);
		pr_cont("\n");
	}
#endif

	force_sig_info(signr, info ?: SEND_SIG_PRIV, tsk);
}
NOKPROBE_SYMBOL(do_trap);

static void do_error_trap(struct pt_regs *regs, long error_code, char *str,
			  unsigned long trapnr, int signr)
{
	siginfo_t info;

	rcu_lockdep_assert(rcu_is_watching(), "entry code didn't wake RCU");

	if (notify_die(DIE_TRAP, str, regs, error_code, trapnr, signr) !=
			NOTIFY_STOP) {
		conditional_sti(regs);
		do_trap(trapnr, signr, str, regs, error_code,
			fill_trap_info(regs, signr, trapnr, &info));
	}
}

#define DO_ERROR(trapnr, signr, str, name)				\
dotraplinkage void do_##name(struct pt_regs *regs, long error_code)	\
{									\
	do_error_trap(regs, error_code, str, trapnr, signr);		\
}

DO_ERROR(X86_TRAP_DE,     SIGFPE,  "divide error",		divide_error)
DO_ERROR(X86_TRAP_OF,     SIGSEGV, "overflow",			overflow)
DO_ERROR(X86_TRAP_UD,     SIGILL,  "invalid opcode",		invalid_op)
DO_ERROR(X86_TRAP_OLD_MF, SIGFPE,  "coprocessor segment overrun",coprocessor_segment_overrun)
DO_ERROR(X86_TRAP_TS,     SIGSEGV, "invalid TSS",		invalid_TSS)
DO_ERROR(X86_TRAP_NP,     SIGBUS,  "segment not present",	segment_not_present)
DO_ERROR(X86_TRAP_SS,     SIGBUS,  "stack segment",		stack_segment)
DO_ERROR(X86_TRAP_AC,     SIGBUS,  "alignment check",		alignment_check)

#ifdef CONFIG_X86_64
/* Runs on IST stack */
dotraplinkage void do_double_fault(struct pt_regs *regs, long error_code)
{
	static const char str[] = "double fault";
	struct task_struct *tsk = current;

#ifdef CONFIG_X86_ESPFIX64
	extern unsigned char native_irq_return_iret[];

	/*
	 * If IRET takes a non-IST fault on the espfix64 stack, then we
	 * end up promoting it to a doublefault.  In that case, modify
	 * the stack to make it look like we just entered the #GP
	 * handler from user space, similar to bad_iret.
	 *
	 * No need for ist_enter here because we don't use RCU.
	 */
	if (((long)regs->sp >> PGDIR_SHIFT) == ESPFIX_PGD_ENTRY &&
		regs->cs == __KERNEL_CS &&
		regs->ip == (unsigned long)native_irq_return_iret)
	{
		struct pt_regs *normal_regs = task_pt_regs(current);

		/* Fake a #GP(0) from userspace. */
		memmove(&normal_regs->ip, (void *)regs->sp, 5*8);
		normal_regs->orig_ax = 0;  /* Missing (lost) #GP error code */
		regs->ip = (unsigned long)general_protection;
		regs->sp = (unsigned long)&normal_regs->orig_ax;

		return;
	}
#endif

	ist_enter(regs);
	notify_die(DIE_TRAP, str, regs, error_code, X86_TRAP_DF, SIGSEGV);

	tsk->thread.error_code = error_code;
	tsk->thread.trap_nr = X86_TRAP_DF;

#ifdef CONFIG_DOUBLEFAULT
	df_debug(regs, error_code);
#endif
	/*
	 * This is always a kernel trap and never fixable (and thus must
	 * never return).
	 */
	for (;;)
		die(str, regs, error_code);
}
#endif

dotraplinkage void do_bounds(struct pt_regs *regs, long error_code)
{
	const struct bndcsr *bndcsr;
	siginfo_t *info;

	rcu_lockdep_assert(rcu_is_watching(), "entry code didn't wake RCU");
	if (notify_die(DIE_TRAP, "bounds", regs, error_code,
			X86_TRAP_BR, SIGSEGV) == NOTIFY_STOP)
		return;
	conditional_sti(regs);

	if (!user_mode(regs))
		die("bounds", regs, error_code);

	if (!cpu_feature_enabled(X86_FEATURE_MPX)) {
		/* The exception is not from Intel MPX */
		goto exit_trap;
	}

	/*
	 * We need to look at BNDSTATUS to resolve this exception.
	 * A NULL here might mean that it is in its 'init state',
	 * which is all zeros which indicates MPX was not
	 * responsible for the exception.
	 */
	bndcsr = get_xsave_field_ptr(XSTATE_BNDCSR);
	if (!bndcsr)
		goto exit_trap;

	trace_bounds_exception_mpx(bndcsr);
	/*
	 * The error code field of the BNDSTATUS register communicates status
	 * information of a bound range exception #BR or operation involving
	 * bound directory.
	 */
	switch (bndcsr->bndstatus & MPX_BNDSTA_ERROR_CODE) {
	case 2:	/* Bound directory has invalid entry. */
		if (mpx_handle_bd_fault())
			goto exit_trap;
		break; /* Success, it was handled */
	case 1: /* Bound violation. */
		info = mpx_generate_siginfo(regs);
		if (IS_ERR(info)) {
			/*
			 * We failed to decode the MPX instruction.  Act as if
			 * the exception was not caused by MPX.
			 */
			goto exit_trap;
		}
		/*
		 * Success, we decoded the instruction and retrieved
		 * an 'info' containing the address being accessed
		 * which caused the exception.  This information
		 * allows and application to possibly handle the
		 * #BR exception itself.
		 */
		do_trap(X86_TRAP_BR, SIGSEGV, "bounds", regs, error_code, info);
		kfree(info);
		break;
	case 0: /* No exception caused by Intel MPX operations. */
		goto exit_trap;
	default:
		die("bounds", regs, error_code);
	}

	return;

exit_trap:
	/*
	 * This path out is for all the cases where we could not
	 * handle the exception in some way (like allocating a
	 * table or telling userspace about it.  We will also end
	 * up here if the kernel has MPX turned off at compile
	 * time..
	 */
	do_trap(X86_TRAP_BR, SIGSEGV, "bounds", regs, error_code, NULL);
}

dotraplinkage void
do_general_protection(struct pt_regs *regs, long error_code)
{
	struct task_struct *tsk;

	rcu_lockdep_assert(rcu_is_watching(), "entry code didn't wake RCU");
	conditional_sti(regs);

	if (v8086_mode(regs)) {
		local_irq_enable();
		handle_vm86_fault((struct kernel_vm86_regs *) regs, error_code);
		return;
	}

	tsk = current;
	if (!user_mode(regs)) {
		if (fixup_exception(regs))
			return;

		tsk->thread.error_code = error_code;
		tsk->thread.trap_nr = X86_TRAP_GP;
		if (notify_die(DIE_GPF, "general protection fault", regs, error_code,
			       X86_TRAP_GP, SIGSEGV) != NOTIFY_STOP)
			die("general protection fault", regs, error_code);
		return;
	}

	tsk->thread.error_code = error_code;
	tsk->thread.trap_nr = X86_TRAP_GP;

	if (show_unhandled_signals && unhandled_signal(tsk, SIGSEGV) &&
			printk_ratelimit()) {
		pr_info("%s[%d] general protection ip:%lx sp:%lx error:%lx",
			tsk->comm, task_pid_nr(tsk),
			regs->ip, regs->sp, error_code);
		print_vma_addr(" in ", regs->ip);
		pr_cont("\n");
	}

	force_sig_info(SIGSEGV, SEND_SIG_PRIV, tsk);
}
NOKPROBE_SYMBOL(do_general_protection);

/* May run on IST stack. */
dotraplinkage void notrace do_int3(struct pt_regs *regs, long error_code)
{
#ifdef CONFIG_DYNAMIC_FTRACE
	/*
	 * ftrace must be first, everything else may cause a recursive crash.
	 * See note by declaration of modifying_ftrace_code in ftrace.c
	 */
	if (unlikely(atomic_read(&modifying_ftrace_code)) &&
	    ftrace_int3_handler(regs))
		return;
#endif
	if (poke_int3_handler(regs))
		return;

	ist_enter(regs);
	rcu_lockdep_assert(rcu_is_watching(), "entry code didn't wake RCU");
#ifdef CONFIG_KGDB_LOW_LEVEL_TRAP
	if (kgdb_ll_trap(DIE_INT3, "int3", regs, error_code, X86_TRAP_BP,
				SIGTRAP) == NOTIFY_STOP)
		goto exit;
#endif /* CONFIG_KGDB_LOW_LEVEL_TRAP */

#ifdef CONFIG_KPROBES
	if (kprobe_int3_handler(regs))
		goto exit;
#endif

	if (notify_die(DIE_INT3, "int3", regs, error_code, X86_TRAP_BP,
			SIGTRAP) == NOTIFY_STOP)
		goto exit;

	/*
	 * Let others (NMI) know that the debug stack is in use
	 * as we may switch to the interrupt stack.
	 */
	debug_stack_usage_inc();
	preempt_conditional_sti(regs);
	do_trap(X86_TRAP_BP, SIGTRAP, "int3", regs, error_code, NULL);
	preempt_conditional_cli(regs);
	debug_stack_usage_dec();
exit:
	ist_exit(regs);
}
NOKPROBE_SYMBOL(do_int3);

#ifdef CONFIG_X86_64
/*
 * Help handler running on IST stack to switch off the IST stack if the
 * interrupted code was in user mode. The actual stack switch is done in
 * entry_64.S
 */
asmlinkage __visible notrace struct pt_regs *sync_regs(struct pt_regs *eregs)
{
	struct pt_regs *regs = task_pt_regs(current);
	*regs = *eregs;
	return regs;
}
NOKPROBE_SYMBOL(sync_regs);

struct bad_iret_stack {
	void *error_entry_ret;
	struct pt_regs regs;
};

asmlinkage __visible notrace
struct bad_iret_stack *fixup_bad_iret(struct bad_iret_stack *s)
{
	/*
	 * This is called from entry_64.S early in handling a fault
	 * caused by a bad iret to user mode.  To handle the fault
	 * correctly, we want move our stack frame to task_pt_regs
	 * and we want to pretend that the exception came from the
	 * iret target.
	 */
	struct bad_iret_stack *new_stack =
		container_of(task_pt_regs(current),
			     struct bad_iret_stack, regs);

	/* Copy the IRET target to the new stack. */
	memmove(&new_stack->regs.ip, (void *)s->regs.sp, 5*8);

	/* Copy the remainder of the stack from the current stack. */
	memmove(new_stack, s, offsetof(struct bad_iret_stack, regs.ip));

	BUG_ON(!user_mode(&new_stack->regs));
	return new_stack;
}
NOKPROBE_SYMBOL(fixup_bad_iret);
#endif

/*
 * Our handling of the processor debug registers is non-trivial.
 * We do not clear them on entry and exit from the kernel. Therefore
 * it is possible to get a watchpoint trap here from inside the kernel.
 * However, the code in ./ptrace.c has ensured that the user can
 * only set watchpoints on userspace addresses. Therefore the in-kernel
 * watchpoint trap can only occur in code which is reading/writing
 * from user space. Such code must not hold kernel locks (since it
 * can equally take a page fault), therefore it is safe to call
 * force_sig_info even though that claims and releases locks.
 *
 * Code in ./signal.c ensures that the debug control register
 * is restored before we deliver any signal, and therefore that
 * user code runs with the correct debug control register even though
 * we clear it here.
 *
 * Being careful here means that we don't have to be as careful in a
 * lot of more complicated places (task switching can be a bit lazy
 * about restoring all the debug state, and ptrace doesn't have to
 * find every occurrence of the TF bit that could be saved away even
 * by user code)
 *
 * May run on IST stack.
 */
dotraplinkage void do_debug(struct pt_regs *regs, long error_code)
{
	struct task_struct *tsk = current;
	int user_icebp = 0;
	unsigned long dr6;
	int si_code;

	ist_enter(regs);

	get_debugreg(dr6, 6);

	/* Filter out all the reserved bits which are preset to 1 */
	dr6 &= ~DR6_RESERVED;

	/*
	 * If dr6 has no reason to give us about the origin of this trap,
	 * then it's very likely the result of an icebp/int01 trap.
	 * User wants a sigtrap for that.
	 */
	if (!dr6 && user_mode(regs))
		user_icebp = 1;

	/* Catch kmemcheck conditions first of all! */
	if ((dr6 & DR_STEP) && kmemcheck_trap(regs))
		goto exit;

	/* DR6 may or may not be cleared by the CPU */
	set_debugreg(0, 6);

	/*
	 * The processor cleared BTF, so don't mark that we need it set.
	 */
	clear_tsk_thread_flag(tsk, TIF_BLOCKSTEP);

	/* Store the virtualized DR6 value */
	tsk->thread.debugreg6 = dr6;

#ifdef CONFIG_KPROBES
	if (kprobe_debug_handler(regs))
		goto exit;
#endif

	if (notify_die(DIE_DEBUG, "debug", regs, (long)&dr6, error_code,
							SIGTRAP) == NOTIFY_STOP)
		goto exit;

	/*
	 * Let others (NMI) know that the debug stack is in use
	 * as we may switch to the interrupt stack.
	 */
	debug_stack_usage_inc();

	/* It's safe to allow irq's after DR6 has been saved */
	preempt_conditional_sti(regs);

	if (v8086_mode(regs)) {
		handle_vm86_trap((struct kernel_vm86_regs *) regs, error_code,
					X86_TRAP_DB);
		preempt_conditional_cli(regs);
		debug_stack_usage_dec();
		goto exit;
	}

	/*
	 * Single-stepping through system calls: ignore any exceptions in
	 * kernel space, but re-enable TF when returning to user mode.
	 *
	 * We already checked v86 mode above, so we can check for kernel mode
	 * by just checking the CPL of CS.
	 */
	if ((dr6 & DR_STEP) && !user_mode(regs)) {
		tsk->thread.debugreg6 &= ~DR_STEP;
		set_tsk_thread_flag(tsk, TIF_SINGLESTEP);
		regs->flags &= ~X86_EFLAGS_TF;
	}
	si_code = get_si_code(tsk->thread.debugreg6);
	if (tsk->thread.debugreg6 & (DR_STEP | DR_TRAP_BITS) || user_icebp)
		send_sigtrap(tsk, regs, error_code, si_code);
	preempt_conditional_cli(regs);
	debug_stack_usage_dec();

exit:
	ist_exit(regs);
}
NOKPROBE_SYMBOL(do_debug);

/*
 * Note that we play around with the 'TS' bit in an attempt to get
 * the correct behaviour even in the presence of the asynchronous
 * IRQ13 behaviour
 */
static void math_error(struct pt_regs *regs, int error_code, int trapnr)
{
	struct task_struct *task = current;
	struct fpu *fpu = &task->thread.fpu;
	siginfo_t info;
	char *str = (trapnr == X86_TRAP_MF) ? "fpu exception" :
						"simd exception";

	if (notify_die(DIE_TRAP, str, regs, error_code, trapnr, SIGFPE) == NOTIFY_STOP)
		return;
	conditional_sti(regs);

	if (!user_mode(regs)) {
		if (!fixup_exception(regs)) {
			task->thread.error_code = error_code;
			task->thread.trap_nr = trapnr;
			die(str, regs, error_code);
		}
		return;
	}

	/*
	 * Save the info for the exception handler and clear the error.
	 */
	fpu__save(fpu);

	task->thread.trap_nr	= trapnr;
	task->thread.error_code = error_code;
	info.si_signo		= SIGFPE;
	info.si_errno		= 0;
	info.si_addr		= (void __user *)uprobe_get_trap_addr(regs);

	info.si_code = fpu__exception_code(fpu, trapnr);

	/* Retry when we get spurious exceptions: */
	if (!info.si_code)
		return;

	force_sig_info(SIGFPE, &info, task);
}

dotraplinkage void do_coprocessor_error(struct pt_regs *regs, long error_code)
{
	rcu_lockdep_assert(rcu_is_watching(), "entry code didn't wake RCU");
	math_error(regs, error_code, X86_TRAP_MF);
}

dotraplinkage void
do_simd_coprocessor_error(struct pt_regs *regs, long error_code)
{
	rcu_lockdep_assert(rcu_is_watching(), "entry code didn't wake RCU");
	math_error(regs, error_code, X86_TRAP_XF);
}

dotraplinkage void
do_spurious_interrupt_bug(struct pt_regs *regs, long error_code)
{
	conditional_sti(regs);
}

dotraplinkage void
do_device_not_available(struct pt_regs *regs, long error_code)
{
	rcu_lockdep_assert(rcu_is_watching(), "entry code didn't wake RCU");
	BUG_ON(use_eager_fpu());

#ifdef CONFIG_MATH_EMULATION
	if (read_cr0() & X86_CR0_EM) {
		struct math_emu_info info = { };

		conditional_sti(regs);

		info.regs = regs;
		math_emulate(&info);
		return;
	}
#endif
	fpu__restore(&current->thread.fpu); /* interrupts still off */
#ifdef CONFIG_X86_32
	conditional_sti(regs);
#endif
}
NOKPROBE_SYMBOL(do_device_not_available);

#ifdef CONFIG_X86_32
dotraplinkage void do_iret_error(struct pt_regs *regs, long error_code)
{
	siginfo_t info;

	rcu_lockdep_assert(rcu_is_watching(), "entry code didn't wake RCU");
	local_irq_enable();

	info.si_signo = SIGILL;
	info.si_errno = 0;
	info.si_code = ILL_BADSTK;
	info.si_addr = NULL;
	if (notify_die(DIE_TRAP, "iret exception", regs, error_code,
			X86_TRAP_IRET, SIGILL) != NOTIFY_STOP) {
		do_trap(X86_TRAP_IRET, SIGILL, "iret exception", regs, error_code,
			&info);
	}
}
#endif

/* Set of traps needed for early debugging. */
void __init early_trap_init(void)
{
	/*
	 * Don't use IST to set DEBUG_STACK as it doesn't work until TSS
	 * is ready in cpu_init() <-- trap_init(). Before trap_init(),
	 * CPU runs at ring 0 so it is impossible to hit an invalid
	 * stack.  Using the original stack works well enough at this
	 * early stage. DEBUG_STACK will be equipped after cpu_init() in
	 * trap_init().
	 *
	 * We don't need to set trace_idt_table like set_intr_gate(),
	 * since we don't have trace_debug and it will be reset to
	 * 'debug' in trap_init() by set_intr_gate_ist().
	 */
	set_intr_gate_notrace(X86_TRAP_DB, debug);
	/* int3 can be called from all */
	set_system_intr_gate(X86_TRAP_BP, &int3);
#ifdef CONFIG_X86_32
	set_intr_gate(X86_TRAP_PF, page_fault);
#endif
	load_idt(&idt_descr);
}

void __init early_trap_pf_init(void)
{
#ifdef CONFIG_X86_64
	set_intr_gate(X86_TRAP_PF, page_fault);
#endif
}

void __init trap_init(void)
{
	int i;

#ifdef CONFIG_EISA
	void __iomem *p = early_ioremap(0x0FFFD9, 4);

	if (readl(p) == 'E' + ('I'<<8) + ('S'<<16) + ('A'<<24))
		EISA_bus = 1;
	early_iounmap(p, 4);
#endif

	set_intr_gate(X86_TRAP_DE, divide_error);
	set_intr_gate_ist(X86_TRAP_NMI, &nmi, NMI_STACK);
	/* int4 can be called from all */
	set_system_intr_gate(X86_TRAP_OF, &overflow);
	set_intr_gate(X86_TRAP_BR, bounds);
	set_intr_gate(X86_TRAP_UD, invalid_op);
	set_intr_gate(X86_TRAP_NM, device_not_available);
#ifdef CONFIG_X86_32
	set_task_gate(X86_TRAP_DF, GDT_ENTRY_DOUBLEFAULT_TSS);
#else
	set_intr_gate_ist(X86_TRAP_DF, &double_fault, DOUBLEFAULT_STACK);
#endif
	set_intr_gate(X86_TRAP_OLD_MF, coprocessor_segment_overrun);
	set_intr_gate(X86_TRAP_TS, invalid_TSS);
	set_intr_gate(X86_TRAP_NP, segment_not_present);
	set_intr_gate(X86_TRAP_SS, stack_segment);
	set_intr_gate(X86_TRAP_GP, general_protection);
	set_intr_gate(X86_TRAP_SPURIOUS, spurious_interrupt_bug);
	set_intr_gate(X86_TRAP_MF, coprocessor_error);
	set_intr_gate(X86_TRAP_AC, alignment_check);
#ifdef CONFIG_X86_MCE
	set_intr_gate_ist(X86_TRAP_MC, &machine_check, MCE_STACK);
#endif
	set_intr_gate(X86_TRAP_XF, simd_coprocessor_error);

	/* Reserve all the builtin and the syscall vector: */
	for (i = 0; i < FIRST_EXTERNAL_VECTOR; i++)
		set_bit(i, used_vectors);

#ifdef CONFIG_IA32_EMULATION
	set_system_intr_gate(IA32_SYSCALL_VECTOR, entry_INT80_compat);
	set_bit(IA32_SYSCALL_VECTOR, used_vectors);
#endif

#ifdef CONFIG_X86_32
	set_system_trap_gate(IA32_SYSCALL_VECTOR, entry_INT80_32);
	set_bit(IA32_SYSCALL_VECTOR, used_vectors);
#endif

	/*
	 * Set the IDT descriptor to a fixed read-only location, so that the
	 * "sidt" instruction will not leak the location of the kernel, and
	 * to defend the IDT against arbitrary memory write vulnerabilities.
	 * It will be reloaded in cpu_init() */
	__set_fixmap(FIX_RO_IDT, __pa_symbol(idt_table), PAGE_KERNEL_RO);
	idt_descr.address = fix_to_virt(FIX_RO_IDT);

	/*
	 * Should be a barrier for any external CPU state:
	 */
	cpu_init();

	/*
	 * X86_TRAP_DB and X86_TRAP_BP have been set
	 * in early_trap_init(). However, ITS works only after
	 * cpu_init() loads TSS. See comments in early_trap_init().
	 */
	set_intr_gate_ist(X86_TRAP_DB, &debug, DEBUG_STACK);
	/* int3 can be called from all */
	set_system_intr_gate_ist(X86_TRAP_BP, &int3, DEBUG_STACK);

	x86_init.irqs.trap_init();

#ifdef CONFIG_X86_64
	memcpy(&debug_idt_table, &idt_table, IDT_ENTRIES * 16);
	set_nmi_gate(X86_TRAP_DB, &debug);
	set_nmi_gate(X86_TRAP_BP, &int3);
#endif
}<|MERGE_RESOLUTION|>--- conflicted
+++ resolved
@@ -112,7 +112,7 @@
 void ist_enter(struct pt_regs *regs)
 {
 	if (user_mode(regs)) {
-		rcu_lockdep_assert(rcu_is_watching(), "entry code didn't wake RCU");
+		RCU_LOCKDEP_WARN(!rcu_is_watching(), "entry code didn't wake RCU");
 	} else {
 		/*
 		 * We might have interrupted pretty much anything.  In
@@ -132,13 +132,7 @@
 	preempt_count_add(HARDIRQ_OFFSET);
 
 	/* This code is a bit fragile.  Test it. */
-<<<<<<< HEAD
 	RCU_LOCKDEP_WARN(!rcu_is_watching(), "ist_enter didn't work");
-
-	return prev_state;
-=======
-	rcu_lockdep_assert(rcu_is_watching(), "ist_enter didn't work");
->>>>>>> 7e01ebff
 }
 
 void ist_exit(struct pt_regs *regs)
@@ -288,7 +282,7 @@
 {
 	siginfo_t info;
 
-	rcu_lockdep_assert(rcu_is_watching(), "entry code didn't wake RCU");
+	RCU_LOCKDEP_WARN(!rcu_is_watching(), "entry code didn't wake RCU");
 
 	if (notify_die(DIE_TRAP, str, regs, error_code, trapnr, signr) !=
 			NOTIFY_STOP) {
@@ -370,7 +364,7 @@
 	const struct bndcsr *bndcsr;
 	siginfo_t *info;
 
-	rcu_lockdep_assert(rcu_is_watching(), "entry code didn't wake RCU");
+	RCU_LOCKDEP_WARN(!rcu_is_watching(), "entry code didn't wake RCU");
 	if (notify_die(DIE_TRAP, "bounds", regs, error_code,
 			X86_TRAP_BR, SIGSEGV) == NOTIFY_STOP)
 		return;
@@ -448,7 +442,7 @@
 {
 	struct task_struct *tsk;
 
-	rcu_lockdep_assert(rcu_is_watching(), "entry code didn't wake RCU");
+	RCU_LOCKDEP_WARN(!rcu_is_watching(), "entry code didn't wake RCU");
 	conditional_sti(regs);
 
 	if (v8086_mode(regs)) {
@@ -502,7 +496,7 @@
 		return;
 
 	ist_enter(regs);
-	rcu_lockdep_assert(rcu_is_watching(), "entry code didn't wake RCU");
+	RCU_LOCKDEP_WARN(!rcu_is_watching(), "entry code didn't wake RCU");
 #ifdef CONFIG_KGDB_LOW_LEVEL_TRAP
 	if (kgdb_ll_trap(DIE_INT3, "int3", regs, error_code, X86_TRAP_BP,
 				SIGTRAP) == NOTIFY_STOP)
@@ -735,14 +729,14 @@
 
 dotraplinkage void do_coprocessor_error(struct pt_regs *regs, long error_code)
 {
-	rcu_lockdep_assert(rcu_is_watching(), "entry code didn't wake RCU");
+	RCU_LOCKDEP_WARN(!rcu_is_watching(), "entry code didn't wake RCU");
 	math_error(regs, error_code, X86_TRAP_MF);
 }
 
 dotraplinkage void
 do_simd_coprocessor_error(struct pt_regs *regs, long error_code)
 {
-	rcu_lockdep_assert(rcu_is_watching(), "entry code didn't wake RCU");
+	RCU_LOCKDEP_WARN(!rcu_is_watching(), "entry code didn't wake RCU");
 	math_error(regs, error_code, X86_TRAP_XF);
 }
 
@@ -755,7 +749,7 @@
 dotraplinkage void
 do_device_not_available(struct pt_regs *regs, long error_code)
 {
-	rcu_lockdep_assert(rcu_is_watching(), "entry code didn't wake RCU");
+	RCU_LOCKDEP_WARN(!rcu_is_watching(), "entry code didn't wake RCU");
 	BUG_ON(use_eager_fpu());
 
 #ifdef CONFIG_MATH_EMULATION
@@ -781,7 +775,7 @@
 {
 	siginfo_t info;
 
-	rcu_lockdep_assert(rcu_is_watching(), "entry code didn't wake RCU");
+	RCU_LOCKDEP_WARN(!rcu_is_watching(), "entry code didn't wake RCU");
 	local_irq_enable();
 
 	info.si_signo = SIGILL;
