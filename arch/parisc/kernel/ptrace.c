--- conflicted
+++ resolved
@@ -209,11 +209,7 @@
 		if (addr & (sizeof(compat_uint_t)-1))
 			break;
 		addr = translate_usr_offset(addr);
-<<<<<<< HEAD
-		if (addr < 0)
-=======
 		if (addr >= sizeof(struct pt_regs))
->>>>>>> c07f62e5
 			break;
 
 		tmp = *(compat_uint_t *) ((char *) task_regs(child) + addr);
@@ -240,11 +236,7 @@
 			if (addr & (sizeof(compat_uint_t)-1))
 				break;
 			addr = translate_usr_offset(addr);
-<<<<<<< HEAD
-			if (addr < 0)
-=======
 			if (addr >= sizeof(struct pt_regs))
->>>>>>> c07f62e5
 				break;
 			if (addr >= PT_FR0 && addr <= PT_FR31 + 4) {
 				/* Special case, fp regs are 64 bits anyway */
