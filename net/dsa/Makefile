--- conflicted
+++ resolved
@@ -1,10 +1,6 @@
 # the core
 obj-$(CONFIG_NET_DSA) += dsa_core.o
-<<<<<<< HEAD
-dsa_core-y += dsa.o slave.o dsa2.o switch.o
-=======
 dsa_core-y += dsa.o slave.o dsa2.o switch.o legacy.o
->>>>>>> 2ac97f0f
 
 # tagging formats
 dsa_core-$(CONFIG_NET_DSA_TAG_BRCM) += tag_brcm.o
