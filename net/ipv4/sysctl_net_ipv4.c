/*
 * sysctl_net_ipv4.c: sysctl interface to net IPV4 subsystem.
 *
 * Begun April 1, 1996, Mike Shaver.
 * Added /proc/sys/net/ipv4 directory entry (empty =) ). [MS]
 */

#include <linux/mm.h>
#include <linux/module.h>
#include <linux/sysctl.h>
#include <linux/igmp.h>
#include <linux/inetdevice.h>
#include <linux/seqlock.h>
#include <linux/init.h>
#include <linux/slab.h>
#include <linux/nsproxy.h>
#include <linux/swap.h>
#include <net/snmp.h>
#include <net/icmp.h>
#include <net/ip.h>
#include <net/route.h>
#include <net/tcp.h>
#include <net/udp.h>
#include <net/cipso_ipv4.h>
#include <net/inet_frag.h>
#include <net/ping.h>
#include <net/protocol.h>

static int zero;
static int one = 1;
static int four = 4;
static int thousand = 1000;
static int gso_max_segs = GSO_MAX_SEGS;
static int tcp_retr1_max = 255;
static int ip_local_port_range_min[] = { 1, 1 };
static int ip_local_port_range_max[] = { 65535, 65535 };
static int tcp_adv_win_scale_min = -31;
static int tcp_adv_win_scale_max = 31;
static int ip_privileged_port_min;
static int ip_privileged_port_max = 65535;
static int ip_ttl_min = 1;
static int ip_ttl_max = 255;
static int tcp_syn_retries_min = 1;
static int tcp_syn_retries_max = MAX_TCP_SYNCNT;
static int ip_ping_group_range_min[] = { 0, 0 };
static int ip_ping_group_range_max[] = { GID_T_MAX, GID_T_MAX };

/* Update system visible IP port range */
static void set_local_port_range(struct net *net, int range[2])
{
	bool same_parity = !((range[0] ^ range[1]) & 1);

	write_seqlock_bh(&net->ipv4.ip_local_ports.lock);
	if (same_parity && !net->ipv4.ip_local_ports.warned) {
		net->ipv4.ip_local_ports.warned = true;
		pr_err_ratelimited("ip_local_port_range: prefer different parity for start/end values.\n");
	}
	net->ipv4.ip_local_ports.range[0] = range[0];
	net->ipv4.ip_local_ports.range[1] = range[1];
	write_sequnlock_bh(&net->ipv4.ip_local_ports.lock);
}

/* Validate changes from /proc interface. */
static int ipv4_local_port_range(struct ctl_table *table, int write,
				 void __user *buffer,
				 size_t *lenp, loff_t *ppos)
{
	struct net *net =
		container_of(table->data, struct net, ipv4.ip_local_ports.range);
	int ret;
	int range[2];
	struct ctl_table tmp = {
		.data = &range,
		.maxlen = sizeof(range),
		.mode = table->mode,
		.extra1 = &ip_local_port_range_min,
		.extra2 = &ip_local_port_range_max,
	};

	inet_get_local_port_range(net, &range[0], &range[1]);

	ret = proc_dointvec_minmax(&tmp, write, buffer, lenp, ppos);

	if (write && ret == 0) {
		/* Ensure that the upper limit is not smaller than the lower,
		 * and that the lower does not encroach upon the privileged
		 * port limit.
		 */
		if ((range[1] < range[0]) ||
		    (range[0] < net->ipv4.sysctl_ip_prot_sock))
			ret = -EINVAL;
		else
			set_local_port_range(net, range);
	}

	return ret;
}

/* Validate changes from /proc interface. */
static int ipv4_privileged_ports(struct ctl_table *table, int write,
				void __user *buffer, size_t *lenp, loff_t *ppos)
{
	struct net *net = container_of(table->data, struct net,
	    ipv4.sysctl_ip_prot_sock);
	int ret;
	int pports;
	int range[2];
	struct ctl_table tmp = {
		.data = &pports,
		.maxlen = sizeof(pports),
		.mode = table->mode,
		.extra1 = &ip_privileged_port_min,
		.extra2 = &ip_privileged_port_max,
	};

	pports = net->ipv4.sysctl_ip_prot_sock;

	ret = proc_dointvec_minmax(&tmp, write, buffer, lenp, ppos);

	if (write && ret == 0) {
		inet_get_local_port_range(net, &range[0], &range[1]);
		/* Ensure that the local port range doesn't overlap with the
		 * privileged port range.
		 */
		if (range[0] < pports)
			ret = -EINVAL;
		else
			net->ipv4.sysctl_ip_prot_sock = pports;
	}

	return ret;
}

static void inet_get_ping_group_range_table(struct ctl_table *table, kgid_t *low, kgid_t *high)
{
	kgid_t *data = table->data;
	struct net *net =
		container_of(table->data, struct net, ipv4.ping_group_range.range);
	unsigned int seq;
	do {
		seq = read_seqbegin(&net->ipv4.ping_group_range.lock);

		*low = data[0];
		*high = data[1];
	} while (read_seqretry(&net->ipv4.ping_group_range.lock, seq));
}

/* Update system visible IP port range */
static void set_ping_group_range(struct ctl_table *table, kgid_t low, kgid_t high)
{
	kgid_t *data = table->data;
	struct net *net =
		container_of(table->data, struct net, ipv4.ping_group_range.range);
	write_seqlock(&net->ipv4.ping_group_range.lock);
	data[0] = low;
	data[1] = high;
	write_sequnlock(&net->ipv4.ping_group_range.lock);
}

/* Validate changes from /proc interface. */
static int ipv4_ping_group_range(struct ctl_table *table, int write,
				 void __user *buffer,
				 size_t *lenp, loff_t *ppos)
{
	struct user_namespace *user_ns = current_user_ns();
	int ret;
	gid_t urange[2];
	kgid_t low, high;
	struct ctl_table tmp = {
		.data = &urange,
		.maxlen = sizeof(urange),
		.mode = table->mode,
		.extra1 = &ip_ping_group_range_min,
		.extra2 = &ip_ping_group_range_max,
	};

	inet_get_ping_group_range_table(table, &low, &high);
	urange[0] = from_kgid_munged(user_ns, low);
	urange[1] = from_kgid_munged(user_ns, high);
	ret = proc_dointvec_minmax(&tmp, write, buffer, lenp, ppos);

	if (write && ret == 0) {
		low = make_kgid(user_ns, urange[0]);
		high = make_kgid(user_ns, urange[1]);
		if (!gid_valid(low) || !gid_valid(high) ||
		    (urange[1] < urange[0]) || gid_lt(high, low)) {
			low = make_kgid(&init_user_ns, 1);
			high = make_kgid(&init_user_ns, 0);
		}
		set_ping_group_range(table, low, high);
	}

	return ret;
}

static int proc_tcp_congestion_control(struct ctl_table *ctl, int write,
				       void __user *buffer, size_t *lenp, loff_t *ppos)
{
	char val[TCP_CA_NAME_MAX];
	struct ctl_table tbl = {
		.data = val,
		.maxlen = TCP_CA_NAME_MAX,
	};
	int ret;

	tcp_get_default_congestion_control(val);

	ret = proc_dostring(&tbl, write, buffer, lenp, ppos);
	if (write && ret == 0)
		ret = tcp_set_default_congestion_control(val);
	return ret;
}

static int proc_tcp_available_congestion_control(struct ctl_table *ctl,
						 int write,
						 void __user *buffer, size_t *lenp,
						 loff_t *ppos)
{
	struct ctl_table tbl = { .maxlen = TCP_CA_BUF_MAX, };
	int ret;

	tbl.data = kmalloc(tbl.maxlen, GFP_USER);
	if (!tbl.data)
		return -ENOMEM;
	tcp_get_available_congestion_control(tbl.data, TCP_CA_BUF_MAX);
	ret = proc_dostring(&tbl, write, buffer, lenp, ppos);
	kfree(tbl.data);
	return ret;
}

static int proc_allowed_congestion_control(struct ctl_table *ctl,
					   int write,
					   void __user *buffer, size_t *lenp,
					   loff_t *ppos)
{
	struct ctl_table tbl = { .maxlen = TCP_CA_BUF_MAX };
	int ret;

	tbl.data = kmalloc(tbl.maxlen, GFP_USER);
	if (!tbl.data)
		return -ENOMEM;

	tcp_get_allowed_congestion_control(tbl.data, tbl.maxlen);
	ret = proc_dostring(&tbl, write, buffer, lenp, ppos);
	if (write && ret == 0)
		ret = tcp_set_allowed_congestion_control(tbl.data);
	kfree(tbl.data);
	return ret;
}

static int proc_tcp_fastopen_key(struct ctl_table *ctl, int write,
				 void __user *buffer, size_t *lenp,
				 loff_t *ppos)
{
	struct ctl_table tbl = { .maxlen = (TCP_FASTOPEN_KEY_LENGTH * 2 + 10) };
	struct tcp_fastopen_context *ctxt;
	int ret;
	u32  user_key[4]; /* 16 bytes, matching TCP_FASTOPEN_KEY_LENGTH */

	tbl.data = kmalloc(tbl.maxlen, GFP_KERNEL);
	if (!tbl.data)
		return -ENOMEM;

	rcu_read_lock();
	ctxt = rcu_dereference(tcp_fastopen_ctx);
	if (ctxt)
		memcpy(user_key, ctxt->key, TCP_FASTOPEN_KEY_LENGTH);
	else
		memset(user_key, 0, sizeof(user_key));
	rcu_read_unlock();

	snprintf(tbl.data, tbl.maxlen, "%08x-%08x-%08x-%08x",
		user_key[0], user_key[1], user_key[2], user_key[3]);
	ret = proc_dostring(&tbl, write, buffer, lenp, ppos);

	if (write && ret == 0) {
		if (sscanf(tbl.data, "%x-%x-%x-%x", user_key, user_key + 1,
			   user_key + 2, user_key + 3) != 4) {
			ret = -EINVAL;
			goto bad_key;
		}
		/* Generate a dummy secret but don't publish it. This
		 * is needed so we don't regenerate a new key on the
		 * first invocation of tcp_fastopen_cookie_gen
		 */
		tcp_fastopen_init_key_once(false);
		tcp_fastopen_reset_cipher(user_key, TCP_FASTOPEN_KEY_LENGTH);
	}

bad_key:
	pr_debug("proc FO key set 0x%x-%x-%x-%x <- 0x%s: %u\n",
	       user_key[0], user_key[1], user_key[2], user_key[3],
	       (char *)tbl.data, ret);
	kfree(tbl.data);
	return ret;
}

static void proc_configure_early_demux(int enabled, int protocol)
{
	struct net_protocol *ipprot;
#if IS_ENABLED(CONFIG_IPV6)
	struct inet6_protocol *ip6prot;
#endif

	rcu_read_lock();

	ipprot = rcu_dereference(inet_protos[protocol]);
	if (ipprot)
		ipprot->early_demux = enabled ? ipprot->early_demux_handler :
						NULL;

#if IS_ENABLED(CONFIG_IPV6)
	ip6prot = rcu_dereference(inet6_protos[protocol]);
	if (ip6prot)
		ip6prot->early_demux = enabled ? ip6prot->early_demux_handler :
						 NULL;
#endif
	rcu_read_unlock();
}

static int proc_tcp_early_demux(struct ctl_table *table, int write,
				void __user *buffer, size_t *lenp, loff_t *ppos)
{
	int ret = 0;

	ret = proc_dointvec(table, write, buffer, lenp, ppos);

	if (write && !ret) {
		int enabled = init_net.ipv4.sysctl_tcp_early_demux;

		proc_configure_early_demux(enabled, IPPROTO_TCP);
	}

	return ret;
}

static int proc_udp_early_demux(struct ctl_table *table, int write,
				void __user *buffer, size_t *lenp, loff_t *ppos)
{
	int ret = 0;

	ret = proc_dointvec(table, write, buffer, lenp, ppos);

	if (write && !ret) {
		int enabled = init_net.ipv4.sysctl_udp_early_demux;

		proc_configure_early_demux(enabled, IPPROTO_UDP);
	}

	return ret;
}

static int proc_tfo_blackhole_detect_timeout(struct ctl_table *table,
					     int write,
					     void __user *buffer,
					     size_t *lenp, loff_t *ppos)
{
	int ret;

	ret = proc_dointvec_minmax(table, write, buffer, lenp, ppos);
	if (write && ret == 0)
		tcp_fastopen_active_timeout_reset();
	return ret;
}

static struct ctl_table ipv4_table[] = {
	{
		.procname	= "tcp_timestamps",
		.data		= &sysctl_tcp_timestamps,
		.maxlen		= sizeof(int),
		.mode		= 0644,
		.proc_handler	= proc_dointvec
	},
	{
		.procname	= "tcp_window_scaling",
		.data		= &sysctl_tcp_window_scaling,
		.maxlen		= sizeof(int),
		.mode		= 0644,
		.proc_handler	= proc_dointvec
	},
	{
		.procname	= "tcp_sack",
		.data		= &sysctl_tcp_sack,
		.maxlen		= sizeof(int),
		.mode		= 0644,
		.proc_handler	= proc_dointvec
	},
	{
		.procname	= "tcp_retrans_collapse",
		.data		= &sysctl_tcp_retrans_collapse,
		.maxlen		= sizeof(int),
		.mode		= 0644,
		.proc_handler	= proc_dointvec
	},
	{
		.procname	= "tcp_max_orphans",
		.data		= &sysctl_tcp_max_orphans,
		.maxlen		= sizeof(int),
		.mode		= 0644,
		.proc_handler	= proc_dointvec
	},
	{
		.procname	= "tcp_fastopen",
		.data		= &sysctl_tcp_fastopen,
		.maxlen		= sizeof(int),
		.mode		= 0644,
		.proc_handler	= proc_dointvec,
	},
	{
		.procname	= "tcp_fastopen_key",
		.mode		= 0600,
		.maxlen		= ((TCP_FASTOPEN_KEY_LENGTH * 2) + 10),
		.proc_handler	= proc_tcp_fastopen_key,
	},
	{
<<<<<<< HEAD
=======
		.procname	= "tcp_fastopen_blackhole_timeout_sec",
		.data		= &sysctl_tcp_fastopen_blackhole_timeout,
		.maxlen		= sizeof(int),
		.mode		= 0644,
		.proc_handler	= proc_tfo_blackhole_detect_timeout,
		.extra1		= &zero,
	},
	{
>>>>>>> 2ac97f0f
		.procname	= "tcp_abort_on_overflow",
		.data		= &sysctl_tcp_abort_on_overflow,
		.maxlen		= sizeof(int),
		.mode		= 0644,
		.proc_handler	= proc_dointvec
	},
	{
		.procname	= "tcp_stdurg",
		.data		= &sysctl_tcp_stdurg,
		.maxlen		= sizeof(int),
		.mode		= 0644,
		.proc_handler	= proc_dointvec
	},
	{
		.procname	= "tcp_rfc1337",
		.data		= &sysctl_tcp_rfc1337,
		.maxlen		= sizeof(int),
		.mode		= 0644,
		.proc_handler	= proc_dointvec
	},
	{
		.procname	= "inet_peer_threshold",
		.data		= &inet_peer_threshold,
		.maxlen		= sizeof(int),
		.mode		= 0644,
		.proc_handler	= proc_dointvec
	},
	{
		.procname	= "inet_peer_minttl",
		.data		= &inet_peer_minttl,
		.maxlen		= sizeof(int),
		.mode		= 0644,
		.proc_handler	= proc_dointvec_jiffies,
	},
	{
		.procname	= "inet_peer_maxttl",
		.data		= &inet_peer_maxttl,
		.maxlen		= sizeof(int),
		.mode		= 0644,
		.proc_handler	= proc_dointvec_jiffies,
	},
	{
		.procname	= "tcp_fack",
		.data		= &sysctl_tcp_fack,
		.maxlen		= sizeof(int),
		.mode		= 0644,
		.proc_handler	= proc_dointvec
	},
	{
		.procname	= "tcp_recovery",
		.data		= &sysctl_tcp_recovery,
		.maxlen		= sizeof(int),
		.mode		= 0644,
		.proc_handler	= proc_dointvec,
	},
	{
		.procname	= "tcp_max_reordering",
		.data		= &sysctl_tcp_max_reordering,
		.maxlen		= sizeof(int),
		.mode		= 0644,
		.proc_handler	= proc_dointvec
	},
	{
		.procname	= "tcp_dsack",
		.data		= &sysctl_tcp_dsack,
		.maxlen		= sizeof(int),
		.mode		= 0644,
		.proc_handler	= proc_dointvec
	},
	{
		.procname	= "tcp_mem",
		.maxlen		= sizeof(sysctl_tcp_mem),
		.data		= &sysctl_tcp_mem,
		.mode		= 0644,
		.proc_handler	= proc_doulongvec_minmax,
	},
	{
		.procname	= "tcp_wmem",
		.data		= &sysctl_tcp_wmem,
		.maxlen		= sizeof(sysctl_tcp_wmem),
		.mode		= 0644,
		.proc_handler	= proc_dointvec_minmax,
		.extra1		= &one,
	},
	{
		.procname	= "tcp_rmem",
		.data		= &sysctl_tcp_rmem,
		.maxlen		= sizeof(sysctl_tcp_rmem),
		.mode		= 0644,
		.proc_handler	= proc_dointvec_minmax,
		.extra1		= &one,
	},
	{
		.procname	= "tcp_app_win",
		.data		= &sysctl_tcp_app_win,
		.maxlen		= sizeof(int),
		.mode		= 0644,
		.proc_handler	= proc_dointvec
	},
	{
		.procname	= "tcp_adv_win_scale",
		.data		= &sysctl_tcp_adv_win_scale,
		.maxlen		= sizeof(int),
		.mode		= 0644,
		.proc_handler	= proc_dointvec_minmax,
		.extra1		= &tcp_adv_win_scale_min,
		.extra2		= &tcp_adv_win_scale_max,
	},
	{
		.procname	= "tcp_frto",
		.data		= &sysctl_tcp_frto,
		.maxlen		= sizeof(int),
		.mode		= 0644,
		.proc_handler	= proc_dointvec
	},
	{
		.procname	= "tcp_min_rtt_wlen",
		.data		= &sysctl_tcp_min_rtt_wlen,
		.maxlen		= sizeof(int),
		.mode		= 0644,
		.proc_handler	= proc_dointvec
	},
	{
		.procname	= "tcp_low_latency",
		.data		= &sysctl_tcp_low_latency,
		.maxlen		= sizeof(int),
		.mode		= 0644,
		.proc_handler	= proc_dointvec
	},
	{
		.procname	= "tcp_no_metrics_save",
		.data		= &sysctl_tcp_nometrics_save,
		.maxlen		= sizeof(int),
		.mode		= 0644,
		.proc_handler	= proc_dointvec,
	},
	{
		.procname	= "tcp_moderate_rcvbuf",
		.data		= &sysctl_tcp_moderate_rcvbuf,
		.maxlen		= sizeof(int),
		.mode		= 0644,
		.proc_handler	= proc_dointvec,
	},
	{
		.procname	= "tcp_tso_win_divisor",
		.data		= &sysctl_tcp_tso_win_divisor,
		.maxlen		= sizeof(int),
		.mode		= 0644,
		.proc_handler	= proc_dointvec,
	},
	{
		.procname	= "tcp_congestion_control",
		.mode		= 0644,
		.maxlen		= TCP_CA_NAME_MAX,
		.proc_handler	= proc_tcp_congestion_control,
	},
	{
		.procname	= "tcp_workaround_signed_windows",
		.data		= &sysctl_tcp_workaround_signed_windows,
		.maxlen		= sizeof(int),
		.mode		= 0644,
		.proc_handler	= proc_dointvec
	},
	{
		.procname	= "tcp_limit_output_bytes",
		.data		= &sysctl_tcp_limit_output_bytes,
		.maxlen		= sizeof(int),
		.mode		= 0644,
		.proc_handler	= proc_dointvec
	},
	{
		.procname	= "tcp_challenge_ack_limit",
		.data		= &sysctl_tcp_challenge_ack_limit,
		.maxlen		= sizeof(int),
		.mode		= 0644,
		.proc_handler	= proc_dointvec
	},
	{
		.procname	= "tcp_slow_start_after_idle",
		.data		= &sysctl_tcp_slow_start_after_idle,
		.maxlen		= sizeof(int),
		.mode		= 0644,
		.proc_handler	= proc_dointvec
	},
#ifdef CONFIG_NETLABEL
	{
		.procname	= "cipso_cache_enable",
		.data		= &cipso_v4_cache_enabled,
		.maxlen		= sizeof(int),
		.mode		= 0644,
		.proc_handler	= proc_dointvec,
	},
	{
		.procname	= "cipso_cache_bucket_size",
		.data		= &cipso_v4_cache_bucketsize,
		.maxlen		= sizeof(int),
		.mode		= 0644,
		.proc_handler	= proc_dointvec,
	},
	{
		.procname	= "cipso_rbm_optfmt",
		.data		= &cipso_v4_rbm_optfmt,
		.maxlen		= sizeof(int),
		.mode		= 0644,
		.proc_handler	= proc_dointvec,
	},
	{
		.procname	= "cipso_rbm_strictvalid",
		.data		= &cipso_v4_rbm_strictvalid,
		.maxlen		= sizeof(int),
		.mode		= 0644,
		.proc_handler	= proc_dointvec,
	},
#endif /* CONFIG_NETLABEL */
	{
		.procname	= "tcp_available_congestion_control",
		.maxlen		= TCP_CA_BUF_MAX,
		.mode		= 0444,
		.proc_handler   = proc_tcp_available_congestion_control,
	},
	{
		.procname	= "tcp_allowed_congestion_control",
		.maxlen		= TCP_CA_BUF_MAX,
		.mode		= 0644,
		.proc_handler   = proc_allowed_congestion_control,
	},
	{
		.procname       = "tcp_thin_linear_timeouts",
		.data           = &sysctl_tcp_thin_linear_timeouts,
		.maxlen         = sizeof(int),
		.mode           = 0644,
		.proc_handler   = proc_dointvec
	},
	{
		.procname	= "tcp_early_retrans",
		.data		= &sysctl_tcp_early_retrans,
		.maxlen		= sizeof(int),
		.mode		= 0644,
		.proc_handler	= proc_dointvec_minmax,
		.extra1		= &zero,
		.extra2		= &four,
	},
	{
		.procname	= "tcp_min_tso_segs",
		.data		= &sysctl_tcp_min_tso_segs,
		.maxlen		= sizeof(int),
		.mode		= 0644,
		.proc_handler	= proc_dointvec_minmax,
		.extra1		= &one,
		.extra2		= &gso_max_segs,
	},
	{
		.procname	= "tcp_pacing_ss_ratio",
		.data		= &sysctl_tcp_pacing_ss_ratio,
		.maxlen		= sizeof(int),
		.mode		= 0644,
		.proc_handler	= proc_dointvec_minmax,
		.extra1		= &zero,
		.extra2		= &thousand,
	},
	{
		.procname	= "tcp_pacing_ca_ratio",
		.data		= &sysctl_tcp_pacing_ca_ratio,
		.maxlen		= sizeof(int),
		.mode		= 0644,
		.proc_handler	= proc_dointvec_minmax,
		.extra1		= &zero,
		.extra2		= &thousand,
	},
	{
		.procname	= "tcp_autocorking",
		.data		= &sysctl_tcp_autocorking,
		.maxlen		= sizeof(int),
		.mode		= 0644,
		.proc_handler	= proc_dointvec_minmax,
		.extra1		= &zero,
		.extra2		= &one,
	},
	{
		.procname	= "tcp_invalid_ratelimit",
		.data		= &sysctl_tcp_invalid_ratelimit,
		.maxlen		= sizeof(int),
		.mode		= 0644,
		.proc_handler	= proc_dointvec_ms_jiffies,
	},
	{
		.procname	= "icmp_msgs_per_sec",
		.data		= &sysctl_icmp_msgs_per_sec,
		.maxlen		= sizeof(int),
		.mode		= 0644,
		.proc_handler	= proc_dointvec_minmax,
		.extra1		= &zero,
	},
	{
		.procname	= "icmp_msgs_burst",
		.data		= &sysctl_icmp_msgs_burst,
		.maxlen		= sizeof(int),
		.mode		= 0644,
		.proc_handler	= proc_dointvec_minmax,
		.extra1		= &zero,
	},
	{
		.procname	= "udp_mem",
		.data		= &sysctl_udp_mem,
		.maxlen		= sizeof(sysctl_udp_mem),
		.mode		= 0644,
		.proc_handler	= proc_doulongvec_minmax,
	},
	{
		.procname	= "udp_rmem_min",
		.data		= &sysctl_udp_rmem_min,
		.maxlen		= sizeof(sysctl_udp_rmem_min),
		.mode		= 0644,
		.proc_handler	= proc_dointvec_minmax,
		.extra1		= &one
	},
	{
		.procname	= "udp_wmem_min",
		.data		= &sysctl_udp_wmem_min,
		.maxlen		= sizeof(sysctl_udp_wmem_min),
		.mode		= 0644,
		.proc_handler	= proc_dointvec_minmax,
		.extra1		= &one
	},
	{ }
};

static struct ctl_table ipv4_net_table[] = {
	{
		.procname	= "icmp_echo_ignore_all",
		.data		= &init_net.ipv4.sysctl_icmp_echo_ignore_all,
		.maxlen		= sizeof(int),
		.mode		= 0644,
		.proc_handler	= proc_dointvec
	},
	{
		.procname	= "icmp_echo_ignore_broadcasts",
		.data		= &init_net.ipv4.sysctl_icmp_echo_ignore_broadcasts,
		.maxlen		= sizeof(int),
		.mode		= 0644,
		.proc_handler	= proc_dointvec
	},
	{
		.procname	= "icmp_ignore_bogus_error_responses",
		.data		= &init_net.ipv4.sysctl_icmp_ignore_bogus_error_responses,
		.maxlen		= sizeof(int),
		.mode		= 0644,
		.proc_handler	= proc_dointvec
	},
	{
		.procname	= "icmp_errors_use_inbound_ifaddr",
		.data		= &init_net.ipv4.sysctl_icmp_errors_use_inbound_ifaddr,
		.maxlen		= sizeof(int),
		.mode		= 0644,
		.proc_handler	= proc_dointvec
	},
	{
		.procname	= "icmp_ratelimit",
		.data		= &init_net.ipv4.sysctl_icmp_ratelimit,
		.maxlen		= sizeof(int),
		.mode		= 0644,
		.proc_handler	= proc_dointvec_ms_jiffies,
	},
	{
		.procname	= "icmp_ratemask",
		.data		= &init_net.ipv4.sysctl_icmp_ratemask,
		.maxlen		= sizeof(int),
		.mode		= 0644,
		.proc_handler	= proc_dointvec
	},
	{
		.procname	= "ping_group_range",
		.data		= &init_net.ipv4.ping_group_range.range,
		.maxlen		= sizeof(gid_t)*2,
		.mode		= 0644,
		.proc_handler	= ipv4_ping_group_range,
	},
	{
		.procname	= "tcp_ecn",
		.data		= &init_net.ipv4.sysctl_tcp_ecn,
		.maxlen		= sizeof(int),
		.mode		= 0644,
		.proc_handler	= proc_dointvec
	},
	{
		.procname	= "tcp_ecn_fallback",
		.data		= &init_net.ipv4.sysctl_tcp_ecn_fallback,
		.maxlen		= sizeof(int),
		.mode		= 0644,
		.proc_handler	= proc_dointvec
	},
	{
		.procname	= "ip_dynaddr",
		.data		= &init_net.ipv4.sysctl_ip_dynaddr,
		.maxlen		= sizeof(int),
		.mode		= 0644,
		.proc_handler	= proc_dointvec
	},
	{
		.procname	= "ip_early_demux",
		.data		= &init_net.ipv4.sysctl_ip_early_demux,
		.maxlen		= sizeof(int),
		.mode		= 0644,
		.proc_handler	= proc_dointvec
	},
	{
		.procname       = "udp_early_demux",
		.data           = &init_net.ipv4.sysctl_udp_early_demux,
		.maxlen         = sizeof(int),
		.mode           = 0644,
		.proc_handler   = proc_udp_early_demux
	},
	{
		.procname       = "tcp_early_demux",
		.data           = &init_net.ipv4.sysctl_tcp_early_demux,
		.maxlen         = sizeof(int),
		.mode           = 0644,
		.proc_handler   = proc_tcp_early_demux
	},
	{
		.procname	= "ip_default_ttl",
		.data		= &init_net.ipv4.sysctl_ip_default_ttl,
		.maxlen		= sizeof(int),
		.mode		= 0644,
		.proc_handler	= proc_dointvec_minmax,
		.extra1		= &ip_ttl_min,
		.extra2		= &ip_ttl_max,
	},
	{
		.procname	= "ip_local_port_range",
		.maxlen		= sizeof(init_net.ipv4.ip_local_ports.range),
		.data		= &init_net.ipv4.ip_local_ports.range,
		.mode		= 0644,
		.proc_handler	= ipv4_local_port_range,
	},
	{
		.procname	= "ip_local_reserved_ports",
		.data		= &init_net.ipv4.sysctl_local_reserved_ports,
		.maxlen		= 65536,
		.mode		= 0644,
		.proc_handler	= proc_do_large_bitmap,
	},
	{
		.procname	= "ip_no_pmtu_disc",
		.data		= &init_net.ipv4.sysctl_ip_no_pmtu_disc,
		.maxlen		= sizeof(int),
		.mode		= 0644,
		.proc_handler	= proc_dointvec
	},
	{
		.procname	= "ip_forward_use_pmtu",
		.data		= &init_net.ipv4.sysctl_ip_fwd_use_pmtu,
		.maxlen		= sizeof(int),
		.mode		= 0644,
		.proc_handler	= proc_dointvec,
	},
	{
		.procname	= "ip_nonlocal_bind",
		.data		= &init_net.ipv4.sysctl_ip_nonlocal_bind,
		.maxlen		= sizeof(int),
		.mode		= 0644,
		.proc_handler	= proc_dointvec
	},
	{
		.procname	= "fwmark_reflect",
		.data		= &init_net.ipv4.sysctl_fwmark_reflect,
		.maxlen		= sizeof(int),
		.mode		= 0644,
		.proc_handler	= proc_dointvec,
	},
	{
		.procname	= "tcp_fwmark_accept",
		.data		= &init_net.ipv4.sysctl_tcp_fwmark_accept,
		.maxlen		= sizeof(int),
		.mode		= 0644,
		.proc_handler	= proc_dointvec,
	},
#ifdef CONFIG_NET_L3_MASTER_DEV
	{
		.procname	= "tcp_l3mdev_accept",
		.data		= &init_net.ipv4.sysctl_tcp_l3mdev_accept,
		.maxlen		= sizeof(int),
		.mode		= 0644,
		.proc_handler	= proc_dointvec_minmax,
		.extra1		= &zero,
		.extra2		= &one,
	},
#endif
	{
		.procname	= "tcp_mtu_probing",
		.data		= &init_net.ipv4.sysctl_tcp_mtu_probing,
		.maxlen		= sizeof(int),
		.mode		= 0644,
		.proc_handler	= proc_dointvec,
	},
	{
		.procname	= "tcp_base_mss",
		.data		= &init_net.ipv4.sysctl_tcp_base_mss,
		.maxlen		= sizeof(int),
		.mode		= 0644,
		.proc_handler	= proc_dointvec,
	},
	{
		.procname	= "tcp_probe_threshold",
		.data		= &init_net.ipv4.sysctl_tcp_probe_threshold,
		.maxlen		= sizeof(int),
		.mode		= 0644,
		.proc_handler	= proc_dointvec,
	},
	{
		.procname	= "tcp_probe_interval",
		.data		= &init_net.ipv4.sysctl_tcp_probe_interval,
		.maxlen		= sizeof(int),
		.mode		= 0644,
		.proc_handler	= proc_dointvec,
	},
	{
		.procname	= "igmp_link_local_mcast_reports",
		.data		= &init_net.ipv4.sysctl_igmp_llm_reports,
		.maxlen		= sizeof(int),
		.mode		= 0644,
		.proc_handler	= proc_dointvec
	},
	{
		.procname	= "igmp_max_memberships",
		.data		= &init_net.ipv4.sysctl_igmp_max_memberships,
		.maxlen		= sizeof(int),
		.mode		= 0644,
		.proc_handler	= proc_dointvec
	},
	{
		.procname	= "igmp_max_msf",
		.data		= &init_net.ipv4.sysctl_igmp_max_msf,
		.maxlen		= sizeof(int),
		.mode		= 0644,
		.proc_handler	= proc_dointvec
	},
#ifdef CONFIG_IP_MULTICAST
	{
		.procname	= "igmp_qrv",
		.data		= &init_net.ipv4.sysctl_igmp_qrv,
		.maxlen		= sizeof(int),
		.mode		= 0644,
		.proc_handler	= proc_dointvec_minmax,
		.extra1		= &one
	},
#endif
	{
		.procname	= "tcp_keepalive_time",
		.data		= &init_net.ipv4.sysctl_tcp_keepalive_time,
		.maxlen		= sizeof(int),
		.mode		= 0644,
		.proc_handler	= proc_dointvec_jiffies,
	},
	{
		.procname	= "tcp_keepalive_probes",
		.data		= &init_net.ipv4.sysctl_tcp_keepalive_probes,
		.maxlen		= sizeof(int),
		.mode		= 0644,
		.proc_handler	= proc_dointvec
	},
	{
		.procname	= "tcp_keepalive_intvl",
		.data		= &init_net.ipv4.sysctl_tcp_keepalive_intvl,
		.maxlen		= sizeof(int),
		.mode		= 0644,
		.proc_handler	= proc_dointvec_jiffies,
	},
	{
		.procname	= "tcp_syn_retries",
		.data		= &init_net.ipv4.sysctl_tcp_syn_retries,
		.maxlen		= sizeof(int),
		.mode		= 0644,
		.proc_handler	= proc_dointvec_minmax,
		.extra1		= &tcp_syn_retries_min,
		.extra2		= &tcp_syn_retries_max
	},
	{
		.procname	= "tcp_synack_retries",
		.data		= &init_net.ipv4.sysctl_tcp_synack_retries,
		.maxlen		= sizeof(int),
		.mode		= 0644,
		.proc_handler	= proc_dointvec
	},
#ifdef CONFIG_SYN_COOKIES
	{
		.procname	= "tcp_syncookies",
		.data		= &init_net.ipv4.sysctl_tcp_syncookies,
		.maxlen		= sizeof(int),
		.mode		= 0644,
		.proc_handler	= proc_dointvec
	},
#endif
	{
		.procname	= "tcp_reordering",
		.data		= &init_net.ipv4.sysctl_tcp_reordering,
		.maxlen		= sizeof(int),
		.mode		= 0644,
		.proc_handler	= proc_dointvec
	},
	{
		.procname	= "tcp_retries1",
		.data		= &init_net.ipv4.sysctl_tcp_retries1,
		.maxlen		= sizeof(int),
		.mode		= 0644,
		.proc_handler	= proc_dointvec_minmax,
		.extra2		= &tcp_retr1_max
	},
	{
		.procname	= "tcp_retries2",
		.data		= &init_net.ipv4.sysctl_tcp_retries2,
		.maxlen		= sizeof(int),
		.mode		= 0644,
		.proc_handler	= proc_dointvec
	},
	{
		.procname	= "tcp_orphan_retries",
		.data		= &init_net.ipv4.sysctl_tcp_orphan_retries,
		.maxlen		= sizeof(int),
		.mode		= 0644,
		.proc_handler	= proc_dointvec
	},
	{
		.procname	= "tcp_fin_timeout",
		.data		= &init_net.ipv4.sysctl_tcp_fin_timeout,
		.maxlen		= sizeof(int),
		.mode		= 0644,
		.proc_handler	= proc_dointvec_jiffies,
	},
	{
		.procname	= "tcp_notsent_lowat",
		.data		= &init_net.ipv4.sysctl_tcp_notsent_lowat,
		.maxlen		= sizeof(unsigned int),
		.mode		= 0644,
		.proc_handler	= proc_douintvec,
	},
	{
		.procname	= "tcp_tw_reuse",
		.data		= &init_net.ipv4.sysctl_tcp_tw_reuse,
		.maxlen		= sizeof(int),
		.mode		= 0644,
		.proc_handler	= proc_dointvec
	},
	{
		.procname	= "tcp_max_tw_buckets",
		.data		= &init_net.ipv4.tcp_death_row.sysctl_max_tw_buckets,
		.maxlen		= sizeof(int),
		.mode		= 0644,
		.proc_handler	= proc_dointvec
	},
	{
<<<<<<< HEAD
		.procname	= "tcp_tw_recycle",
		.data		= &init_net.ipv4.tcp_death_row.sysctl_tw_recycle,
		.maxlen		= sizeof(int),
		.mode		= 0644,
		.proc_handler	= proc_dointvec
	},
	{
=======
>>>>>>> 2ac97f0f
		.procname	= "tcp_max_syn_backlog",
		.data		= &init_net.ipv4.sysctl_max_syn_backlog,
		.maxlen		= sizeof(int),
		.mode		= 0644,
		.proc_handler	= proc_dointvec
	},
#ifdef CONFIG_IP_ROUTE_MULTIPATH
	{
		.procname	= "fib_multipath_use_neigh",
		.data		= &init_net.ipv4.sysctl_fib_multipath_use_neigh,
		.maxlen		= sizeof(int),
		.mode		= 0644,
		.proc_handler	= proc_dointvec_minmax,
		.extra1		= &zero,
		.extra2		= &one,
	},
	{
		.procname	= "fib_multipath_hash_policy",
		.data		= &init_net.ipv4.sysctl_fib_multipath_hash_policy,
		.maxlen		= sizeof(int),
		.mode		= 0644,
		.proc_handler	= proc_dointvec_minmax,
		.extra1		= &zero,
		.extra2		= &one,
	},
#endif
	{
		.procname	= "ip_unprivileged_port_start",
		.maxlen		= sizeof(int),
		.data		= &init_net.ipv4.sysctl_ip_prot_sock,
		.mode		= 0644,
		.proc_handler	= ipv4_privileged_ports,
	},
#ifdef CONFIG_NET_L3_MASTER_DEV
	{
		.procname	= "udp_l3mdev_accept",
		.data		= &init_net.ipv4.sysctl_udp_l3mdev_accept,
		.maxlen		= sizeof(int),
		.mode		= 0644,
		.proc_handler	= proc_dointvec_minmax,
		.extra1		= &zero,
		.extra2		= &one,
	},
#endif
	{
		.procname	= "ip_unprivileged_port_start",
		.maxlen		= sizeof(int),
		.data		= &init_net.ipv4.sysctl_ip_prot_sock,
		.mode		= 0644,
		.proc_handler	= ipv4_privileged_ports,
	},
#ifdef CONFIG_NET_L3_MASTER_DEV
	{
		.procname	= "udp_l3mdev_accept",
		.data		= &init_net.ipv4.sysctl_udp_l3mdev_accept,
		.maxlen		= sizeof(int),
		.mode		= 0644,
		.proc_handler	= proc_dointvec_minmax,
		.extra1		= &zero,
		.extra2		= &one,
	},
#endif
	{ }
};

static __net_init int ipv4_sysctl_init_net(struct net *net)
{
	struct ctl_table *table;

	table = ipv4_net_table;
	if (!net_eq(net, &init_net)) {
		int i;

		table = kmemdup(table, sizeof(ipv4_net_table), GFP_KERNEL);
		if (!table)
			goto err_alloc;

		/* Update the variables to point into the current struct net */
		for (i = 0; i < ARRAY_SIZE(ipv4_net_table) - 1; i++)
			table[i].data += (void *)net - (void *)&init_net;
	}

	net->ipv4.ipv4_hdr = register_net_sysctl(net, "net/ipv4", table);
	if (!net->ipv4.ipv4_hdr)
		goto err_reg;

	net->ipv4.sysctl_local_reserved_ports = kzalloc(65536 / 8, GFP_KERNEL);
	if (!net->ipv4.sysctl_local_reserved_ports)
		goto err_ports;

	return 0;

err_ports:
	unregister_net_sysctl_table(net->ipv4.ipv4_hdr);
err_reg:
	if (!net_eq(net, &init_net))
		kfree(table);
err_alloc:
	return -ENOMEM;
}

static __net_exit void ipv4_sysctl_exit_net(struct net *net)
{
	struct ctl_table *table;

	kfree(net->ipv4.sysctl_local_reserved_ports);
	table = net->ipv4.ipv4_hdr->ctl_table_arg;
	unregister_net_sysctl_table(net->ipv4.ipv4_hdr);
	kfree(table);
}

static __net_initdata struct pernet_operations ipv4_sysctl_ops = {
	.init = ipv4_sysctl_init_net,
	.exit = ipv4_sysctl_exit_net,
};

static __init int sysctl_ipv4_init(void)
{
	struct ctl_table_header *hdr;

	hdr = register_net_sysctl(&init_net, "net/ipv4", ipv4_table);
	if (!hdr)
		return -ENOMEM;

	if (register_pernet_subsys(&ipv4_sysctl_ops)) {
		unregister_net_sysctl_table(hdr);
		return -ENOMEM;
	}

	return 0;
}

__initcall(sysctl_ipv4_init);<|MERGE_RESOLUTION|>--- conflicted
+++ resolved
@@ -413,8 +413,6 @@
 		.proc_handler	= proc_tcp_fastopen_key,
 	},
 	{
-<<<<<<< HEAD
-=======
 		.procname	= "tcp_fastopen_blackhole_timeout_sec",
 		.data		= &sysctl_tcp_fastopen_blackhole_timeout,
 		.maxlen		= sizeof(int),
@@ -423,7 +421,6 @@
 		.extra1		= &zero,
 	},
 	{
->>>>>>> 2ac97f0f
 		.procname	= "tcp_abort_on_overflow",
 		.data		= &sysctl_tcp_abort_on_overflow,
 		.maxlen		= sizeof(int),
@@ -1075,16 +1072,6 @@
 		.proc_handler	= proc_dointvec
 	},
 	{
-<<<<<<< HEAD
-		.procname	= "tcp_tw_recycle",
-		.data		= &init_net.ipv4.tcp_death_row.sysctl_tw_recycle,
-		.maxlen		= sizeof(int),
-		.mode		= 0644,
-		.proc_handler	= proc_dointvec
-	},
-	{
-=======
->>>>>>> 2ac97f0f
 		.procname	= "tcp_max_syn_backlog",
 		.data		= &init_net.ipv4.sysctl_max_syn_backlog,
 		.maxlen		= sizeof(int),
@@ -1104,24 +1091,6 @@
 	{
 		.procname	= "fib_multipath_hash_policy",
 		.data		= &init_net.ipv4.sysctl_fib_multipath_hash_policy,
-		.maxlen		= sizeof(int),
-		.mode		= 0644,
-		.proc_handler	= proc_dointvec_minmax,
-		.extra1		= &zero,
-		.extra2		= &one,
-	},
-#endif
-	{
-		.procname	= "ip_unprivileged_port_start",
-		.maxlen		= sizeof(int),
-		.data		= &init_net.ipv4.sysctl_ip_prot_sock,
-		.mode		= 0644,
-		.proc_handler	= ipv4_privileged_ports,
-	},
-#ifdef CONFIG_NET_L3_MASTER_DEV
-	{
-		.procname	= "udp_l3mdev_accept",
-		.data		= &init_net.ipv4.sysctl_udp_l3mdev_accept,
 		.maxlen		= sizeof(int),
 		.mode		= 0644,
 		.proc_handler	= proc_dointvec_minmax,
