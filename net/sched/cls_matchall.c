/*
 * net/sched/cls_matchll.c		Match-all classifier
 *
 * Copyright (c) 2016 Jiri Pirko <jiri@mellanox.com>
 *
 * This program is free software; you can redistribute it and/or modify
 * it under the terms of the GNU General Public License as published by
 * the Free Software Foundation; either version 2 of the License, or
 * (at your option) any later version.
 */

#include <linux/kernel.h>
#include <linux/init.h>
#include <linux/module.h>

#include <net/sch_generic.h>
#include <net/pkt_cls.h>

struct cls_mall_head {
	struct tcf_exts exts;
	struct tcf_result res;
	u32 handle;
	u32 flags;
	struct rcu_head	rcu;
};

static int mall_classify(struct sk_buff *skb, const struct tcf_proto *tp,
			 struct tcf_result *res)
{
	struct cls_mall_head *head = rcu_dereference_bh(tp->root);

	if (tc_skip_sw(head->flags))
		return -1;

	return tcf_exts_exec(skb, &head->exts, res);
}

static int mall_init(struct tcf_proto *tp)
{
	return 0;
}

static void mall_destroy_rcu(struct rcu_head *rcu)
{
	struct cls_mall_head *head = container_of(rcu, struct cls_mall_head,
						  rcu);

	tcf_exts_destroy(&head->exts);
	kfree(head);
}

static int mall_replace_hw_filter(struct tcf_proto *tp,
				  struct cls_mall_head *head,
				  unsigned long cookie)
{
	struct net_device *dev = tp->q->dev_queue->dev;
	struct tc_to_netdev offload;
	struct tc_cls_matchall_offload mall_offload = {0};
	int err;

	offload.type = TC_SETUP_MATCHALL;
	offload.cls_mall = &mall_offload;
	offload.cls_mall->command = TC_CLSMATCHALL_REPLACE;
	offload.cls_mall->exts = &head->exts;
	offload.cls_mall->cookie = cookie;

	err = dev->netdev_ops->ndo_setup_tc(dev, tp->q->handle, tp->protocol,
					    &offload);
	if (!err)
		head->flags |= TCA_CLS_FLAGS_IN_HW;

	return err;
}

static void mall_destroy_hw_filter(struct tcf_proto *tp,
				   struct cls_mall_head *head,
				   unsigned long cookie)
{
	struct net_device *dev = tp->q->dev_queue->dev;
	struct tc_to_netdev offload;
	struct tc_cls_matchall_offload mall_offload = {0};

	offload.type = TC_SETUP_MATCHALL;
	offload.cls_mall = &mall_offload;
	offload.cls_mall->command = TC_CLSMATCHALL_DESTROY;
	offload.cls_mall->exts = NULL;
	offload.cls_mall->cookie = cookie;

	dev->netdev_ops->ndo_setup_tc(dev, tp->q->handle, tp->protocol,
					     &offload);
}

static bool mall_destroy(struct tcf_proto *tp, bool force)
{
	struct cls_mall_head *head = rtnl_dereference(tp->root);
	struct net_device *dev = tp->q->dev_queue->dev;

	if (!head)
		return true;

	if (tc_should_offload(dev, tp, head->flags))
		mall_destroy_hw_filter(tp, head, (unsigned long) head);

	call_rcu(&head->rcu, mall_destroy_rcu);
	return true;
}

static unsigned long mall_get(struct tcf_proto *tp, u32 handle)
{
	return 0UL;
}

static const struct nla_policy mall_policy[TCA_MATCHALL_MAX + 1] = {
	[TCA_MATCHALL_UNSPEC]		= { .type = NLA_UNSPEC },
	[TCA_MATCHALL_CLASSID]		= { .type = NLA_U32 },
};

static int mall_set_parms(struct net *net, struct tcf_proto *tp,
			  struct cls_mall_head *head,
			  unsigned long base, struct nlattr **tb,
			  struct nlattr *est, bool ovr)
{
	struct tcf_exts e;
	int err;

	err = tcf_exts_init(&e, TCA_MATCHALL_ACT, 0);
	if (err)
		return err;
	err = tcf_exts_validate(net, tp, tb, est, &e, ovr);
	if (err < 0)
		goto errout;

	if (tb[TCA_MATCHALL_CLASSID]) {
		head->res.classid = nla_get_u32(tb[TCA_MATCHALL_CLASSID]);
		tcf_bind_filter(tp, &head->res, base);
	}

	tcf_exts_change(tp, &head->exts, &e);

	return 0;
errout:
	tcf_exts_destroy(&e);
	return err;
}

static int mall_change(struct net *net, struct sk_buff *in_skb,
		       struct tcf_proto *tp, unsigned long base,
		       u32 handle, struct nlattr **tca,
		       unsigned long *arg, bool ovr)
{
	struct cls_mall_head *head = rtnl_dereference(tp->root);
	struct net_device *dev = tp->q->dev_queue->dev;
	struct nlattr *tb[TCA_MATCHALL_MAX + 1];
	struct cls_mall_head *new;
	u32 flags = 0;
	int err;

	if (!tca[TCA_OPTIONS])
		return -EINVAL;

	if (head)
		return -EEXIST;

	err = nla_parse_nested(tb, TCA_MATCHALL_MAX,
			       tca[TCA_OPTIONS], mall_policy);
	if (err < 0)
		return err;

	if (tb[TCA_MATCHALL_FLAGS]) {
		flags = nla_get_u32(tb[TCA_MATCHALL_FLAGS]);
		if (!tc_flags_valid(flags))
			return -EINVAL;
	}

	new = kzalloc(sizeof(*new), GFP_KERNEL);
	if (!new)
		return -ENOBUFS;

<<<<<<< HEAD
	tcf_exts_init(&new->exts, TCA_MATCHALL_ACT, 0);
=======
	err = tcf_exts_init(&new->exts, TCA_MATCHALL_ACT, 0);
	if (err)
		goto err_exts_init;
>>>>>>> a71c9a1c

	if (!handle)
		handle = 1;
	new->handle = handle;
	new->flags = flags;

	err = mall_set_parms(net, tp, new, base, tb, tca[TCA_RATE], ovr);
	if (err)
		goto err_set_parms;

	if (tc_should_offload(dev, tp, flags)) {
		err = mall_replace_hw_filter(tp, new, (unsigned long) new);
		if (err) {
			if (tc_skip_sw(flags))
				goto err_replace_hw_filter;
			else
				err = 0;
		}
	}

<<<<<<< HEAD
=======
	if (!tc_in_hw(new->flags))
		new->flags |= TCA_CLS_FLAGS_NOT_IN_HW;

>>>>>>> a71c9a1c
	*arg = (unsigned long) head;
	rcu_assign_pointer(tp->root, new);
	if (head)
		call_rcu(&head->rcu, mall_destroy_rcu);
	return 0;

<<<<<<< HEAD
errout:
=======
err_replace_hw_filter:
err_set_parms:
	tcf_exts_destroy(&new->exts);
err_exts_init:
>>>>>>> a71c9a1c
	kfree(new);
	return err;
}

static int mall_delete(struct tcf_proto *tp, unsigned long arg)
{
	return -EOPNOTSUPP;
}

static void mall_walk(struct tcf_proto *tp, struct tcf_walker *arg)
{
	struct cls_mall_head *head = rtnl_dereference(tp->root);

	if (arg->count < arg->skip)
		goto skip;
	if (arg->fn(tp, (unsigned long) head, arg) < 0)
		arg->stop = 1;
skip:
	arg->count++;
}

static int mall_dump(struct net *net, struct tcf_proto *tp, unsigned long fh,
		     struct sk_buff *skb, struct tcmsg *t)
{
	struct cls_mall_head *head = (struct cls_mall_head *) fh;
	struct nlattr *nest;

	if (!head)
		return skb->len;

	t->tcm_handle = head->handle;

	nest = nla_nest_start(skb, TCA_OPTIONS);
	if (!nest)
		goto nla_put_failure;

	if (head->res.classid &&
	    nla_put_u32(skb, TCA_MATCHALL_CLASSID, head->res.classid))
<<<<<<< HEAD
=======
		goto nla_put_failure;

	if (head->flags && nla_put_u32(skb, TCA_MATCHALL_FLAGS, head->flags))
>>>>>>> a71c9a1c
		goto nla_put_failure;

	if (tcf_exts_dump(skb, &head->exts))
		goto nla_put_failure;

	nla_nest_end(skb, nest);

	if (tcf_exts_dump_stats(skb, &head->exts) < 0)
		goto nla_put_failure;

	return skb->len;

nla_put_failure:
	nla_nest_cancel(skb, nest);
	return -1;
}

static struct tcf_proto_ops cls_mall_ops __read_mostly = {
	.kind		= "matchall",
	.classify	= mall_classify,
	.init		= mall_init,
	.destroy	= mall_destroy,
	.get		= mall_get,
	.change		= mall_change,
	.delete		= mall_delete,
	.walk		= mall_walk,
	.dump		= mall_dump,
	.owner		= THIS_MODULE,
};

static int __init cls_mall_init(void)
{
	return register_tcf_proto_ops(&cls_mall_ops);
}

static void __exit cls_mall_exit(void)
{
	unregister_tcf_proto_ops(&cls_mall_ops);
}

module_init(cls_mall_init);
module_exit(cls_mall_exit);

MODULE_AUTHOR("Jiri Pirko <jiri@mellanox.com>");
MODULE_DESCRIPTION("Match-all classifier");
MODULE_LICENSE("GPL v2");<|MERGE_RESOLUTION|>--- conflicted
+++ resolved
@@ -176,13 +176,9 @@
 	if (!new)
 		return -ENOBUFS;
 
-<<<<<<< HEAD
-	tcf_exts_init(&new->exts, TCA_MATCHALL_ACT, 0);
-=======
 	err = tcf_exts_init(&new->exts, TCA_MATCHALL_ACT, 0);
 	if (err)
 		goto err_exts_init;
->>>>>>> a71c9a1c
 
 	if (!handle)
 		handle = 1;
@@ -203,26 +199,19 @@
 		}
 	}
 
-<<<<<<< HEAD
-=======
 	if (!tc_in_hw(new->flags))
 		new->flags |= TCA_CLS_FLAGS_NOT_IN_HW;
 
->>>>>>> a71c9a1c
 	*arg = (unsigned long) head;
 	rcu_assign_pointer(tp->root, new);
 	if (head)
 		call_rcu(&head->rcu, mall_destroy_rcu);
 	return 0;
 
-<<<<<<< HEAD
-errout:
-=======
 err_replace_hw_filter:
 err_set_parms:
 	tcf_exts_destroy(&new->exts);
 err_exts_init:
->>>>>>> a71c9a1c
 	kfree(new);
 	return err;
 }
@@ -261,12 +250,9 @@
 
 	if (head->res.classid &&
 	    nla_put_u32(skb, TCA_MATCHALL_CLASSID, head->res.classid))
-<<<<<<< HEAD
-=======
 		goto nla_put_failure;
 
 	if (head->flags && nla_put_u32(skb, TCA_MATCHALL_FLAGS, head->flags))
->>>>>>> a71c9a1c
 		goto nla_put_failure;
 
 	if (tcf_exts_dump(skb, &head->exts))
