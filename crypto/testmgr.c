/*
 * Algorithm testing framework and tests.
 *
 * Copyright (c) 2002 James Morris <jmorris@intercode.com.au>
 * Copyright (c) 2002 Jean-Francois Dive <jef@linuxbe.org>
 * Copyright (c) 2007 Nokia Siemens Networks
 * Copyright (c) 2008 Herbert Xu <herbert@gondor.apana.org.au>
 *
 * Updated RFC4106 AES-GCM testing.
 *    Authors: Aidan O'Mahony (aidan.o.mahony@intel.com)
 *             Adrian Hoban <adrian.hoban@intel.com>
 *             Gabriele Paoloni <gabriele.paoloni@intel.com>
 *             Tadeusz Struk (tadeusz.struk@intel.com)
 *    Copyright (c) 2010, Intel Corporation.
 *
 * This program is free software; you can redistribute it and/or modify it
 * under the terms of the GNU General Public License as published by the Free
 * Software Foundation; either version 2 of the License, or (at your option)
 * any later version.
 *
 */

#include <crypto/aead.h>
#include <crypto/hash.h>
#include <crypto/skcipher.h>
#include <linux/err.h>
#include <linux/fips.h>
#include <linux/module.h>
#include <linux/scatterlist.h>
#include <linux/slab.h>
#include <linux/string.h>
#include <crypto/rng.h>
#include <crypto/drbg.h>
#include <crypto/akcipher.h>
#include <crypto/kpp.h>
#include <crypto/acompress.h>

#include "internal.h"

static bool notests;
module_param(notests, bool, 0644);
MODULE_PARM_DESC(notests, "disable crypto self-tests");

#ifdef CONFIG_CRYPTO_MANAGER_DISABLE_TESTS

/* a perfect nop */
int alg_test(const char *driver, const char *alg, u32 type, u32 mask)
{
	return 0;
}

#else

#include "testmgr.h"

/*
 * Need slab memory for testing (size in number of pages).
 */
#define XBUFSIZE	8

/*
 * Indexes into the xbuf to simulate cross-page access.
 */
#define IDX1		32
#define IDX2		32400
#define IDX3		1511
#define IDX4		8193
#define IDX5		22222
#define IDX6		17101
#define IDX7		27333
#define IDX8		3000

/*
* Used by test_cipher()
*/
#define ENCRYPT 1
#define DECRYPT 0

struct tcrypt_result {
	struct completion completion;
	int err;
};

struct aead_test_suite {
	struct {
		const struct aead_testvec *vecs;
		unsigned int count;
	} enc, dec;
};

struct cipher_test_suite {
	struct {
		const struct cipher_testvec *vecs;
		unsigned int count;
	} enc, dec;
};

struct comp_test_suite {
	struct {
		const struct comp_testvec *vecs;
		unsigned int count;
	} comp, decomp;
};

struct hash_test_suite {
	const struct hash_testvec *vecs;
	unsigned int count;
};

struct cprng_test_suite {
	const struct cprng_testvec *vecs;
	unsigned int count;
};

struct drbg_test_suite {
	const struct drbg_testvec *vecs;
	unsigned int count;
};

struct akcipher_test_suite {
	const struct akcipher_testvec *vecs;
	unsigned int count;
};

struct kpp_test_suite {
	const struct kpp_testvec *vecs;
	unsigned int count;
};

struct alg_test_desc {
	const char *alg;
	int (*test)(const struct alg_test_desc *desc, const char *driver,
		    u32 type, u32 mask);
	int fips_allowed;	/* set if alg is allowed in fips mode */

	union {
		struct aead_test_suite aead;
		struct cipher_test_suite cipher;
		struct comp_test_suite comp;
		struct hash_test_suite hash;
		struct cprng_test_suite cprng;
		struct drbg_test_suite drbg;
		struct akcipher_test_suite akcipher;
		struct kpp_test_suite kpp;
	} suite;
};

static const unsigned int IDX[8] = {
	IDX1, IDX2, IDX3, IDX4, IDX5, IDX6, IDX7, IDX8 };

static void hexdump(unsigned char *buf, unsigned int len)
{
	print_hex_dump(KERN_CONT, "", DUMP_PREFIX_OFFSET,
			16, 1,
			buf, len, false);
}

static void tcrypt_complete(struct crypto_async_request *req, int err)
{
	struct tcrypt_result *res = req->data;

	if (err == -EINPROGRESS)
		return;

	res->err = err;
	complete(&res->completion);
}

static int testmgr_alloc_buf(char *buf[XBUFSIZE])
{
	int i;

	for (i = 0; i < XBUFSIZE; i++) {
		buf[i] = (void *)__get_free_page(GFP_KERNEL);
		if (!buf[i])
			goto err_free_buf;
	}

	return 0;

err_free_buf:
	while (i-- > 0)
		free_page((unsigned long)buf[i]);

	return -ENOMEM;
}

static void testmgr_free_buf(char *buf[XBUFSIZE])
{
	int i;

	for (i = 0; i < XBUFSIZE; i++)
		free_page((unsigned long)buf[i]);
}

static int wait_async_op(struct tcrypt_result *tr, int ret)
{
	if (ret == -EINPROGRESS || ret == -EBUSY) {
		wait_for_completion(&tr->completion);
		reinit_completion(&tr->completion);
		ret = tr->err;
	}
	return ret;
}

static int ahash_partial_update(struct ahash_request **preq,
	struct crypto_ahash *tfm, const struct hash_testvec *template,
	void *hash_buff, int k, int temp, struct scatterlist *sg,
	const char *algo, char *result, struct tcrypt_result *tresult)
{
	char *state;
	struct ahash_request *req;
	int statesize, ret = -EINVAL;
	const char guard[] = { 0x00, 0xba, 0xad, 0x00 };

	req = *preq;
	statesize = crypto_ahash_statesize(
			crypto_ahash_reqtfm(req));
	state = kmalloc(statesize + sizeof(guard), GFP_KERNEL);
	if (!state) {
		pr_err("alt: hash: Failed to alloc state for %s\n", algo);
		goto out_nostate;
	}
	memcpy(state + statesize, guard, sizeof(guard));
	ret = crypto_ahash_export(req, state);
	WARN_ON(memcmp(state + statesize, guard, sizeof(guard)));
	if (ret) {
		pr_err("alt: hash: Failed to export() for %s\n", algo);
		goto out;
	}
	ahash_request_free(req);
	req = ahash_request_alloc(tfm, GFP_KERNEL);
	if (!req) {
		pr_err("alg: hash: Failed to alloc request for %s\n", algo);
		goto out_noreq;
	}
	ahash_request_set_callback(req,
		CRYPTO_TFM_REQ_MAY_BACKLOG,
		tcrypt_complete, tresult);

	memcpy(hash_buff, template->plaintext + temp,
		template->tap[k]);
	sg_init_one(&sg[0], hash_buff, template->tap[k]);
	ahash_request_set_crypt(req, sg, result, template->tap[k]);
	ret = crypto_ahash_import(req, state);
	if (ret) {
		pr_err("alg: hash: Failed to import() for %s\n", algo);
		goto out;
	}
	ret = wait_async_op(tresult, crypto_ahash_update(req));
	if (ret)
		goto out;
	*preq = req;
	ret = 0;
	goto out_noreq;
out:
	ahash_request_free(req);
out_noreq:
	kfree(state);
out_nostate:
	return ret;
}

static int __test_hash(struct crypto_ahash *tfm,
		       const struct hash_testvec *template, unsigned int tcount,
		       bool use_digest, const int align_offset)
{
	const char *algo = crypto_tfm_alg_driver_name(crypto_ahash_tfm(tfm));
	size_t digest_size = crypto_ahash_digestsize(tfm);
	unsigned int i, j, k, temp;
	struct scatterlist sg[8];
	char *result;
	char *key;
	struct ahash_request *req;
	struct tcrypt_result tresult;
	void *hash_buff;
	char *xbuf[XBUFSIZE];
	int ret = -ENOMEM;

	result = kmalloc(digest_size, GFP_KERNEL);
	if (!result)
		return ret;
	key = kmalloc(MAX_KEYLEN, GFP_KERNEL);
	if (!key)
		goto out_nobuf;
	if (testmgr_alloc_buf(xbuf))
		goto out_nobuf;

	init_completion(&tresult.completion);

	req = ahash_request_alloc(tfm, GFP_KERNEL);
	if (!req) {
		printk(KERN_ERR "alg: hash: Failed to allocate request for "
		       "%s\n", algo);
		goto out_noreq;
	}
	ahash_request_set_callback(req, CRYPTO_TFM_REQ_MAY_BACKLOG,
				   tcrypt_complete, &tresult);

	j = 0;
	for (i = 0; i < tcount; i++) {
		if (template[i].np)
			continue;

		ret = -EINVAL;
		if (WARN_ON(align_offset + template[i].psize > PAGE_SIZE))
			goto out;

		j++;
		memset(result, 0, digest_size);

		hash_buff = xbuf[0];
		hash_buff += align_offset;

		memcpy(hash_buff, template[i].plaintext, template[i].psize);
		sg_init_one(&sg[0], hash_buff, template[i].psize);

		if (template[i].ksize) {
			crypto_ahash_clear_flags(tfm, ~0);
			if (template[i].ksize > MAX_KEYLEN) {
				pr_err("alg: hash: setkey failed on test %d for %s: key size %d > %d\n",
				       j, algo, template[i].ksize, MAX_KEYLEN);
				ret = -EINVAL;
				goto out;
			}
			memcpy(key, template[i].key, template[i].ksize);
			ret = crypto_ahash_setkey(tfm, key, template[i].ksize);
			if (ret) {
				printk(KERN_ERR "alg: hash: setkey failed on "
				       "test %d for %s: ret=%d\n", j, algo,
				       -ret);
				goto out;
			}
		}

		ahash_request_set_crypt(req, sg, result, template[i].psize);
		if (use_digest) {
			ret = wait_async_op(&tresult, crypto_ahash_digest(req));
			if (ret) {
				pr_err("alg: hash: digest failed on test %d "
				       "for %s: ret=%d\n", j, algo, -ret);
				goto out;
			}
		} else {
			ret = wait_async_op(&tresult, crypto_ahash_init(req));
			if (ret) {
				pr_err("alt: hash: init failed on test %d "
				       "for %s: ret=%d\n", j, algo, -ret);
				goto out;
			}
			ret = wait_async_op(&tresult, crypto_ahash_update(req));
			if (ret) {
				pr_err("alt: hash: update failed on test %d "
				       "for %s: ret=%d\n", j, algo, -ret);
				goto out;
			}
			ret = wait_async_op(&tresult, crypto_ahash_final(req));
			if (ret) {
				pr_err("alt: hash: final failed on test %d "
				       "for %s: ret=%d\n", j, algo, -ret);
				goto out;
			}
		}

		if (memcmp(result, template[i].digest,
			   crypto_ahash_digestsize(tfm))) {
			printk(KERN_ERR "alg: hash: Test %d failed for %s\n",
			       j, algo);
			hexdump(result, crypto_ahash_digestsize(tfm));
			ret = -EINVAL;
			goto out;
		}
	}

	j = 0;
	for (i = 0; i < tcount; i++) {
		/* alignment tests are only done with continuous buffers */
		if (align_offset != 0)
			break;

		if (!template[i].np)
			continue;

		j++;
		memset(result, 0, digest_size);

		temp = 0;
		sg_init_table(sg, template[i].np);
		ret = -EINVAL;
		for (k = 0; k < template[i].np; k++) {
			if (WARN_ON(offset_in_page(IDX[k]) +
				    template[i].tap[k] > PAGE_SIZE))
				goto out;
			sg_set_buf(&sg[k],
				   memcpy(xbuf[IDX[k] >> PAGE_SHIFT] +
					  offset_in_page(IDX[k]),
					  template[i].plaintext + temp,
					  template[i].tap[k]),
				   template[i].tap[k]);
			temp += template[i].tap[k];
		}

		if (template[i].ksize) {
			if (template[i].ksize > MAX_KEYLEN) {
				pr_err("alg: hash: setkey failed on test %d for %s: key size %d > %d\n",
				       j, algo, template[i].ksize, MAX_KEYLEN);
				ret = -EINVAL;
				goto out;
			}
			crypto_ahash_clear_flags(tfm, ~0);
			memcpy(key, template[i].key, template[i].ksize);
			ret = crypto_ahash_setkey(tfm, key, template[i].ksize);

			if (ret) {
				printk(KERN_ERR "alg: hash: setkey "
				       "failed on chunking test %d "
				       "for %s: ret=%d\n", j, algo, -ret);
				goto out;
			}
		}

		ahash_request_set_crypt(req, sg, result, template[i].psize);
		ret = crypto_ahash_digest(req);
		switch (ret) {
		case 0:
			break;
		case -EINPROGRESS:
		case -EBUSY:
			wait_for_completion(&tresult.completion);
			reinit_completion(&tresult.completion);
			ret = tresult.err;
			if (!ret)
				break;
			/* fall through */
		default:
			printk(KERN_ERR "alg: hash: digest failed "
			       "on chunking test %d for %s: "
			       "ret=%d\n", j, algo, -ret);
			goto out;
		}

		if (memcmp(result, template[i].digest,
			   crypto_ahash_digestsize(tfm))) {
			printk(KERN_ERR "alg: hash: Chunking test %d "
			       "failed for %s\n", j, algo);
			hexdump(result, crypto_ahash_digestsize(tfm));
			ret = -EINVAL;
			goto out;
		}
	}

	/* partial update exercise */
	j = 0;
	for (i = 0; i < tcount; i++) {
		/* alignment tests are only done with continuous buffers */
		if (align_offset != 0)
			break;

		if (template[i].np < 2)
			continue;

		j++;
		memset(result, 0, digest_size);

		ret = -EINVAL;
		hash_buff = xbuf[0];
		memcpy(hash_buff, template[i].plaintext,
			template[i].tap[0]);
		sg_init_one(&sg[0], hash_buff, template[i].tap[0]);

		if (template[i].ksize) {
			crypto_ahash_clear_flags(tfm, ~0);
			if (template[i].ksize > MAX_KEYLEN) {
				pr_err("alg: hash: setkey failed on test %d for %s: key size %d > %d\n",
					j, algo, template[i].ksize, MAX_KEYLEN);
				ret = -EINVAL;
				goto out;
			}
			memcpy(key, template[i].key, template[i].ksize);
			ret = crypto_ahash_setkey(tfm, key, template[i].ksize);
			if (ret) {
				pr_err("alg: hash: setkey failed on test %d for %s: ret=%d\n",
					j, algo, -ret);
				goto out;
			}
		}

		ahash_request_set_crypt(req, sg, result, template[i].tap[0]);
		ret = wait_async_op(&tresult, crypto_ahash_init(req));
		if (ret) {
			pr_err("alt: hash: init failed on test %d for %s: ret=%d\n",
				j, algo, -ret);
			goto out;
		}
		ret = wait_async_op(&tresult, crypto_ahash_update(req));
		if (ret) {
			pr_err("alt: hash: update failed on test %d for %s: ret=%d\n",
				j, algo, -ret);
			goto out;
		}

		temp = template[i].tap[0];
		for (k = 1; k < template[i].np; k++) {
			ret = ahash_partial_update(&req, tfm, &template[i],
				hash_buff, k, temp, &sg[0], algo, result,
				&tresult);
			if (ret) {
				pr_err("hash: partial update failed on test %d for %s: ret=%d\n",
					j, algo, -ret);
				goto out_noreq;
			}
			temp += template[i].tap[k];
		}
		ret = wait_async_op(&tresult, crypto_ahash_final(req));
		if (ret) {
			pr_err("alt: hash: final failed on test %d for %s: ret=%d\n",
				j, algo, -ret);
			goto out;
		}
		if (memcmp(result, template[i].digest,
			   crypto_ahash_digestsize(tfm))) {
			pr_err("alg: hash: Partial Test %d failed for %s\n",
			       j, algo);
			hexdump(result, crypto_ahash_digestsize(tfm));
			ret = -EINVAL;
			goto out;
		}
	}

	ret = 0;

out:
	ahash_request_free(req);
out_noreq:
	testmgr_free_buf(xbuf);
out_nobuf:
	kfree(key);
	kfree(result);
	return ret;
}

static int test_hash(struct crypto_ahash *tfm,
		     const struct hash_testvec *template,
		     unsigned int tcount, bool use_digest)
{
	unsigned int alignmask;
	int ret;

	ret = __test_hash(tfm, template, tcount, use_digest, 0);
	if (ret)
		return ret;

	/* test unaligned buffers, check with one byte offset */
	ret = __test_hash(tfm, template, tcount, use_digest, 1);
	if (ret)
		return ret;

	alignmask = crypto_tfm_alg_alignmask(&tfm->base);
	if (alignmask) {
		/* Check if alignment mask for tfm is correctly set. */
		ret = __test_hash(tfm, template, tcount, use_digest,
				  alignmask + 1);
		if (ret)
			return ret;
	}

	return 0;
}

static int __test_aead(struct crypto_aead *tfm, int enc,
		       const struct aead_testvec *template, unsigned int tcount,
		       const bool diff_dst, const int align_offset)
{
	const char *algo = crypto_tfm_alg_driver_name(crypto_aead_tfm(tfm));
	unsigned int i, j, k, n, temp;
	int ret = -ENOMEM;
	char *q;
	char *key;
	struct aead_request *req;
	struct scatterlist *sg;
	struct scatterlist *sgout;
	const char *e, *d;
	struct tcrypt_result result;
	unsigned int authsize, iv_len;
	void *input;
	void *output;
	void *assoc;
	char *iv;
	char *xbuf[XBUFSIZE];
	char *xoutbuf[XBUFSIZE];
	char *axbuf[XBUFSIZE];

	iv = kzalloc(MAX_IVLEN, GFP_KERNEL);
	if (!iv)
		return ret;
	key = kmalloc(MAX_KEYLEN, GFP_KERNEL);
	if (!key)
		goto out_noxbuf;
	if (testmgr_alloc_buf(xbuf))
		goto out_noxbuf;
	if (testmgr_alloc_buf(axbuf))
		goto out_noaxbuf;
	if (diff_dst && testmgr_alloc_buf(xoutbuf))
		goto out_nooutbuf;

	/* avoid "the frame size is larger than 1024 bytes" compiler warning */
	sg = kmalloc(sizeof(*sg) * 8 * (diff_dst ? 4 : 2), GFP_KERNEL);
	if (!sg)
		goto out_nosg;
	sgout = &sg[16];

	if (diff_dst)
		d = "-ddst";
	else
		d = "";

	if (enc == ENCRYPT)
		e = "encryption";
	else
		e = "decryption";

	init_completion(&result.completion);

	req = aead_request_alloc(tfm, GFP_KERNEL);
	if (!req) {
		pr_err("alg: aead%s: Failed to allocate request for %s\n",
		       d, algo);
		goto out;
	}

	aead_request_set_callback(req, CRYPTO_TFM_REQ_MAY_BACKLOG,
				  tcrypt_complete, &result);

	iv_len = crypto_aead_ivsize(tfm);

	for (i = 0, j = 0; i < tcount; i++) {
		if (template[i].np)
			continue;

		j++;

		/* some templates have no input data but they will
		 * touch input
		 */
		input = xbuf[0];
		input += align_offset;
		assoc = axbuf[0];

		ret = -EINVAL;
		if (WARN_ON(align_offset + template[i].ilen >
			    PAGE_SIZE || template[i].alen > PAGE_SIZE))
			goto out;

		memcpy(input, template[i].input, template[i].ilen);
		memcpy(assoc, template[i].assoc, template[i].alen);
		if (template[i].iv)
			memcpy(iv, template[i].iv, iv_len);
		else
			memset(iv, 0, iv_len);

		crypto_aead_clear_flags(tfm, ~0);
		if (template[i].wk)
			crypto_aead_set_flags(tfm, CRYPTO_TFM_REQ_WEAK_KEY);

		if (template[i].klen > MAX_KEYLEN) {
			pr_err("alg: aead%s: setkey failed on test %d for %s: key size %d > %d\n",
			       d, j, algo, template[i].klen,
			       MAX_KEYLEN);
			ret = -EINVAL;
			goto out;
		}
		memcpy(key, template[i].key, template[i].klen);

		ret = crypto_aead_setkey(tfm, key, template[i].klen);
		if (template[i].fail == !ret) {
			pr_err("alg: aead%s: setkey failed on test %d for %s: flags=%x\n",
			       d, j, algo, crypto_aead_get_flags(tfm));
			goto out;
		} else if (ret)
			continue;

		authsize = abs(template[i].rlen - template[i].ilen);
		ret = crypto_aead_setauthsize(tfm, authsize);
		if (ret) {
			pr_err("alg: aead%s: Failed to set authsize to %u on test %d for %s\n",
			       d, authsize, j, algo);
			goto out;
		}

		k = !!template[i].alen;
		sg_init_table(sg, k + 1);
		sg_set_buf(&sg[0], assoc, template[i].alen);
		sg_set_buf(&sg[k], input,
			   template[i].ilen + (enc ? authsize : 0));
		output = input;

		if (diff_dst) {
			sg_init_table(sgout, k + 1);
			sg_set_buf(&sgout[0], assoc, template[i].alen);

			output = xoutbuf[0];
			output += align_offset;
			sg_set_buf(&sgout[k], output,
				   template[i].rlen + (enc ? 0 : authsize));
		}

		aead_request_set_crypt(req, sg, (diff_dst) ? sgout : sg,
				       template[i].ilen, iv);

		aead_request_set_ad(req, template[i].alen);

		ret = enc ? crypto_aead_encrypt(req) : crypto_aead_decrypt(req);

		switch (ret) {
		case 0:
			if (template[i].novrfy) {
				/* verification was supposed to fail */
				pr_err("alg: aead%s: %s failed on test %d for %s: ret was 0, expected -EBADMSG\n",
				       d, e, j, algo);
				/* so really, we got a bad message */
				ret = -EBADMSG;
				goto out;
			}
			break;
		case -EINPROGRESS:
		case -EBUSY:
			wait_for_completion(&result.completion);
			reinit_completion(&result.completion);
			ret = result.err;
			if (!ret)
				break;
		case -EBADMSG:
			if (template[i].novrfy)
				/* verification failure was expected */
				continue;
			/* fall through */
		default:
			pr_err("alg: aead%s: %s failed on test %d for %s: ret=%d\n",
			       d, e, j, algo, -ret);
			goto out;
		}

		q = output;
		if (memcmp(q, template[i].result, template[i].rlen)) {
			pr_err("alg: aead%s: Test %d failed on %s for %s\n",
			       d, j, e, algo);
			hexdump(q, template[i].rlen);
			ret = -EINVAL;
			goto out;
		}
	}

	for (i = 0, j = 0; i < tcount; i++) {
		/* alignment tests are only done with continuous buffers */
		if (align_offset != 0)
			break;

		if (!template[i].np)
			continue;

		j++;

		if (template[i].iv)
			memcpy(iv, template[i].iv, iv_len);
		else
			memset(iv, 0, MAX_IVLEN);

		crypto_aead_clear_flags(tfm, ~0);
		if (template[i].wk)
			crypto_aead_set_flags(tfm, CRYPTO_TFM_REQ_WEAK_KEY);
		if (template[i].klen > MAX_KEYLEN) {
			pr_err("alg: aead%s: setkey failed on test %d for %s: key size %d > %d\n",
			       d, j, algo, template[i].klen, MAX_KEYLEN);
			ret = -EINVAL;
			goto out;
		}
		memcpy(key, template[i].key, template[i].klen);

		ret = crypto_aead_setkey(tfm, key, template[i].klen);
		if (template[i].fail == !ret) {
			pr_err("alg: aead%s: setkey failed on chunk test %d for %s: flags=%x\n",
			       d, j, algo, crypto_aead_get_flags(tfm));
			goto out;
		} else if (ret)
			continue;

		authsize = abs(template[i].rlen - template[i].ilen);

		ret = -EINVAL;
		sg_init_table(sg, template[i].anp + template[i].np);
		if (diff_dst)
			sg_init_table(sgout, template[i].anp + template[i].np);

		ret = -EINVAL;
		for (k = 0, temp = 0; k < template[i].anp; k++) {
			if (WARN_ON(offset_in_page(IDX[k]) +
				    template[i].atap[k] > PAGE_SIZE))
				goto out;
			sg_set_buf(&sg[k],
				   memcpy(axbuf[IDX[k] >> PAGE_SHIFT] +
					  offset_in_page(IDX[k]),
					  template[i].assoc + temp,
					  template[i].atap[k]),
				   template[i].atap[k]);
			if (diff_dst)
				sg_set_buf(&sgout[k],
					   axbuf[IDX[k] >> PAGE_SHIFT] +
					   offset_in_page(IDX[k]),
					   template[i].atap[k]);
			temp += template[i].atap[k];
		}

		for (k = 0, temp = 0; k < template[i].np; k++) {
			if (WARN_ON(offset_in_page(IDX[k]) +
				    template[i].tap[k] > PAGE_SIZE))
				goto out;

			q = xbuf[IDX[k] >> PAGE_SHIFT] + offset_in_page(IDX[k]);
			memcpy(q, template[i].input + temp, template[i].tap[k]);
			sg_set_buf(&sg[template[i].anp + k],
				   q, template[i].tap[k]);

			if (diff_dst) {
				q = xoutbuf[IDX[k] >> PAGE_SHIFT] +
				    offset_in_page(IDX[k]);

				memset(q, 0, template[i].tap[k]);

				sg_set_buf(&sgout[template[i].anp + k],
					   q, template[i].tap[k]);
			}

			n = template[i].tap[k];
			if (k == template[i].np - 1 && enc)
				n += authsize;
			if (offset_in_page(q) + n < PAGE_SIZE)
				q[n] = 0;

			temp += template[i].tap[k];
		}

		ret = crypto_aead_setauthsize(tfm, authsize);
		if (ret) {
			pr_err("alg: aead%s: Failed to set authsize to %u on chunk test %d for %s\n",
			       d, authsize, j, algo);
			goto out;
		}

		if (enc) {
			if (WARN_ON(sg[template[i].anp + k - 1].offset +
				    sg[template[i].anp + k - 1].length +
				    authsize > PAGE_SIZE)) {
				ret = -EINVAL;
				goto out;
			}

			if (diff_dst)
				sgout[template[i].anp + k - 1].length +=
					authsize;
			sg[template[i].anp + k - 1].length += authsize;
		}

		aead_request_set_crypt(req, sg, (diff_dst) ? sgout : sg,
				       template[i].ilen,
				       iv);

		aead_request_set_ad(req, template[i].alen);

		ret = enc ? crypto_aead_encrypt(req) : crypto_aead_decrypt(req);

		switch (ret) {
		case 0:
			if (template[i].novrfy) {
				/* verification was supposed to fail */
				pr_err("alg: aead%s: %s failed on chunk test %d for %s: ret was 0, expected -EBADMSG\n",
				       d, e, j, algo);
				/* so really, we got a bad message */
				ret = -EBADMSG;
				goto out;
			}
			break;
		case -EINPROGRESS:
		case -EBUSY:
			wait_for_completion(&result.completion);
			reinit_completion(&result.completion);
			ret = result.err;
			if (!ret)
				break;
		case -EBADMSG:
			if (template[i].novrfy)
				/* verification failure was expected */
				continue;
			/* fall through */
		default:
			pr_err("alg: aead%s: %s failed on chunk test %d for %s: ret=%d\n",
			       d, e, j, algo, -ret);
			goto out;
		}

		ret = -EINVAL;
		for (k = 0, temp = 0; k < template[i].np; k++) {
			if (diff_dst)
				q = xoutbuf[IDX[k] >> PAGE_SHIFT] +
				    offset_in_page(IDX[k]);
			else
				q = xbuf[IDX[k] >> PAGE_SHIFT] +
				    offset_in_page(IDX[k]);

			n = template[i].tap[k];
			if (k == template[i].np - 1)
				n += enc ? authsize : -authsize;

			if (memcmp(q, template[i].result + temp, n)) {
				pr_err("alg: aead%s: Chunk test %d failed on %s at page %u for %s\n",
				       d, j, e, k, algo);
				hexdump(q, n);
				goto out;
			}

			q += n;
			if (k == template[i].np - 1 && !enc) {
				if (!diff_dst &&
					memcmp(q, template[i].input +
					      temp + n, authsize))
					n = authsize;
				else
					n = 0;
			} else {
				for (n = 0; offset_in_page(q + n) && q[n]; n++)
					;
			}
			if (n) {
				pr_err("alg: aead%s: Result buffer corruption in chunk test %d on %s at page %u for %s: %u bytes:\n",
				       d, j, e, k, algo, n);
				hexdump(q, n);
				goto out;
			}

			temp += template[i].tap[k];
		}
	}

	ret = 0;

out:
	aead_request_free(req);
	kfree(sg);
out_nosg:
	if (diff_dst)
		testmgr_free_buf(xoutbuf);
out_nooutbuf:
	testmgr_free_buf(axbuf);
out_noaxbuf:
	testmgr_free_buf(xbuf);
out_noxbuf:
	kfree(key);
	kfree(iv);
	return ret;
}

static int test_aead(struct crypto_aead *tfm, int enc,
		     const struct aead_testvec *template, unsigned int tcount)
{
	unsigned int alignmask;
	int ret;

	/* test 'dst == src' case */
	ret = __test_aead(tfm, enc, template, tcount, false, 0);
	if (ret)
		return ret;

	/* test 'dst != src' case */
	ret = __test_aead(tfm, enc, template, tcount, true, 0);
	if (ret)
		return ret;

	/* test unaligned buffers, check with one byte offset */
	ret = __test_aead(tfm, enc, template, tcount, true, 1);
	if (ret)
		return ret;

	alignmask = crypto_tfm_alg_alignmask(&tfm->base);
	if (alignmask) {
		/* Check if alignment mask for tfm is correctly set. */
		ret = __test_aead(tfm, enc, template, tcount, true,
				  alignmask + 1);
		if (ret)
			return ret;
	}

	return 0;
}

static int test_cipher(struct crypto_cipher *tfm, int enc,
		       const struct cipher_testvec *template,
		       unsigned int tcount)
{
	const char *algo = crypto_tfm_alg_driver_name(crypto_cipher_tfm(tfm));
	unsigned int i, j, k;
	char *q;
	const char *e;
	void *data;
	char *xbuf[XBUFSIZE];
	int ret = -ENOMEM;

	if (testmgr_alloc_buf(xbuf))
		goto out_nobuf;

	if (enc == ENCRYPT)
	        e = "encryption";
	else
		e = "decryption";

	j = 0;
	for (i = 0; i < tcount; i++) {
		if (template[i].np)
			continue;

		if (fips_enabled && template[i].fips_skip)
			continue;

		j++;

		ret = -EINVAL;
		if (WARN_ON(template[i].ilen > PAGE_SIZE))
			goto out;

		data = xbuf[0];
		memcpy(data, template[i].input, template[i].ilen);

		crypto_cipher_clear_flags(tfm, ~0);
		if (template[i].wk)
			crypto_cipher_set_flags(tfm, CRYPTO_TFM_REQ_WEAK_KEY);

		ret = crypto_cipher_setkey(tfm, template[i].key,
					   template[i].klen);
		if (template[i].fail == !ret) {
			printk(KERN_ERR "alg: cipher: setkey failed "
			       "on test %d for %s: flags=%x\n", j,
			       algo, crypto_cipher_get_flags(tfm));
			goto out;
		} else if (ret)
			continue;

		for (k = 0; k < template[i].ilen;
		     k += crypto_cipher_blocksize(tfm)) {
			if (enc)
				crypto_cipher_encrypt_one(tfm, data + k,
							  data + k);
			else
				crypto_cipher_decrypt_one(tfm, data + k,
							  data + k);
		}

		q = data;
		if (memcmp(q, template[i].result, template[i].rlen)) {
			printk(KERN_ERR "alg: cipher: Test %d failed "
			       "on %s for %s\n", j, e, algo);
			hexdump(q, template[i].rlen);
			ret = -EINVAL;
			goto out;
		}
	}

	ret = 0;

out:
	testmgr_free_buf(xbuf);
out_nobuf:
	return ret;
}

static int __test_skcipher(struct crypto_skcipher *tfm, int enc,
			   const struct cipher_testvec *template,
			   unsigned int tcount,
			   const bool diff_dst, const int align_offset)
{
	const char *algo =
		crypto_tfm_alg_driver_name(crypto_skcipher_tfm(tfm));
	unsigned int i, j, k, n, temp;
	char *q;
	struct skcipher_request *req;
	struct scatterlist sg[8];
	struct scatterlist sgout[8];
	const char *e, *d;
	struct tcrypt_result result;
	void *data;
	char iv[MAX_IVLEN];
	char *xbuf[XBUFSIZE];
	char *xoutbuf[XBUFSIZE];
	int ret = -ENOMEM;
	unsigned int ivsize = crypto_skcipher_ivsize(tfm);

	if (testmgr_alloc_buf(xbuf))
		goto out_nobuf;

	if (diff_dst && testmgr_alloc_buf(xoutbuf))
		goto out_nooutbuf;

	if (diff_dst)
		d = "-ddst";
	else
		d = "";

	if (enc == ENCRYPT)
	        e = "encryption";
	else
		e = "decryption";

	init_completion(&result.completion);

	req = skcipher_request_alloc(tfm, GFP_KERNEL);
	if (!req) {
		pr_err("alg: skcipher%s: Failed to allocate request for %s\n",
		       d, algo);
		goto out;
	}

	skcipher_request_set_callback(req, CRYPTO_TFM_REQ_MAY_BACKLOG,
				      tcrypt_complete, &result);

	j = 0;
	for (i = 0; i < tcount; i++) {
		if (template[i].np && !template[i].also_non_np)
			continue;

		if (fips_enabled && template[i].fips_skip)
			continue;

		if (template[i].iv)
			memcpy(iv, template[i].iv, ivsize);
		else
			memset(iv, 0, MAX_IVLEN);

		j++;
		ret = -EINVAL;
		if (WARN_ON(align_offset + template[i].ilen > PAGE_SIZE))
			goto out;

		data = xbuf[0];
		data += align_offset;
		memcpy(data, template[i].input, template[i].ilen);

		crypto_skcipher_clear_flags(tfm, ~0);
		if (template[i].wk)
			crypto_skcipher_set_flags(tfm,
						  CRYPTO_TFM_REQ_WEAK_KEY);

		ret = crypto_skcipher_setkey(tfm, template[i].key,
					     template[i].klen);
		if (template[i].fail == !ret) {
			pr_err("alg: skcipher%s: setkey failed on test %d for %s: flags=%x\n",
			       d, j, algo, crypto_skcipher_get_flags(tfm));
			goto out;
		} else if (ret)
			continue;

		sg_init_one(&sg[0], data, template[i].ilen);
		if (diff_dst) {
			data = xoutbuf[0];
			data += align_offset;
			sg_init_one(&sgout[0], data, template[i].ilen);
		}

		skcipher_request_set_crypt(req, sg, (diff_dst) ? sgout : sg,
					   template[i].ilen, iv);
		ret = enc ? crypto_skcipher_encrypt(req) :
			    crypto_skcipher_decrypt(req);

		switch (ret) {
		case 0:
			break;
		case -EINPROGRESS:
		case -EBUSY:
			wait_for_completion(&result.completion);
			reinit_completion(&result.completion);
			ret = result.err;
			if (!ret)
				break;
			/* fall through */
		default:
			pr_err("alg: skcipher%s: %s failed on test %d for %s: ret=%d\n",
			       d, e, j, algo, -ret);
			goto out;
		}

		q = data;
		if (memcmp(q, template[i].result, template[i].rlen)) {
			pr_err("alg: skcipher%s: Test %d failed (invalid result) on %s for %s\n",
			       d, j, e, algo);
			hexdump(q, template[i].rlen);
			ret = -EINVAL;
			goto out;
		}

		if (template[i].iv_out &&
		    memcmp(iv, template[i].iv_out,
			   crypto_skcipher_ivsize(tfm))) {
			pr_err("alg: skcipher%s: Test %d failed (invalid output IV) on %s for %s\n",
			       d, j, e, algo);
			hexdump(iv, crypto_skcipher_ivsize(tfm));
			ret = -EINVAL;
			goto out;
		}
	}

	j = 0;
	for (i = 0; i < tcount; i++) {
		/* alignment tests are only done with continuous buffers */
		if (align_offset != 0)
			break;

		if (!template[i].np)
			continue;

		if (fips_enabled && template[i].fips_skip)
			continue;

		if (template[i].iv)
			memcpy(iv, template[i].iv, ivsize);
		else
			memset(iv, 0, MAX_IVLEN);

		j++;
		crypto_skcipher_clear_flags(tfm, ~0);
		if (template[i].wk)
			crypto_skcipher_set_flags(tfm,
						  CRYPTO_TFM_REQ_WEAK_KEY);

		ret = crypto_skcipher_setkey(tfm, template[i].key,
					     template[i].klen);
		if (template[i].fail == !ret) {
			pr_err("alg: skcipher%s: setkey failed on chunk test %d for %s: flags=%x\n",
			       d, j, algo, crypto_skcipher_get_flags(tfm));
			goto out;
		} else if (ret)
			continue;

		temp = 0;
		ret = -EINVAL;
		sg_init_table(sg, template[i].np);
		if (diff_dst)
			sg_init_table(sgout, template[i].np);
		for (k = 0; k < template[i].np; k++) {
			if (WARN_ON(offset_in_page(IDX[k]) +
				    template[i].tap[k] > PAGE_SIZE))
				goto out;

			q = xbuf[IDX[k] >> PAGE_SHIFT] + offset_in_page(IDX[k]);

			memcpy(q, template[i].input + temp, template[i].tap[k]);

			if (offset_in_page(q) + template[i].tap[k] < PAGE_SIZE)
				q[template[i].tap[k]] = 0;

			sg_set_buf(&sg[k], q, template[i].tap[k]);
			if (diff_dst) {
				q = xoutbuf[IDX[k] >> PAGE_SHIFT] +
				    offset_in_page(IDX[k]);

				sg_set_buf(&sgout[k], q, template[i].tap[k]);

				memset(q, 0, template[i].tap[k]);
				if (offset_in_page(q) +
				    template[i].tap[k] < PAGE_SIZE)
					q[template[i].tap[k]] = 0;
			}

			temp += template[i].tap[k];
		}

		skcipher_request_set_crypt(req, sg, (diff_dst) ? sgout : sg,
					   template[i].ilen, iv);

		ret = enc ? crypto_skcipher_encrypt(req) :
			    crypto_skcipher_decrypt(req);

		switch (ret) {
		case 0:
			break;
		case -EINPROGRESS:
		case -EBUSY:
			wait_for_completion(&result.completion);
			reinit_completion(&result.completion);
			ret = result.err;
			if (!ret)
				break;
			/* fall through */
		default:
			pr_err("alg: skcipher%s: %s failed on chunk test %d for %s: ret=%d\n",
			       d, e, j, algo, -ret);
			goto out;
		}

		temp = 0;
		ret = -EINVAL;
		for (k = 0; k < template[i].np; k++) {
			if (diff_dst)
				q = xoutbuf[IDX[k] >> PAGE_SHIFT] +
				    offset_in_page(IDX[k]);
			else
				q = xbuf[IDX[k] >> PAGE_SHIFT] +
				    offset_in_page(IDX[k]);

			if (memcmp(q, template[i].result + temp,
				   template[i].tap[k])) {
				pr_err("alg: skcipher%s: Chunk test %d failed on %s at page %u for %s\n",
				       d, j, e, k, algo);
				hexdump(q, template[i].tap[k]);
				goto out;
			}

			q += template[i].tap[k];
			for (n = 0; offset_in_page(q + n) && q[n]; n++)
				;
			if (n) {
				pr_err("alg: skcipher%s: Result buffer corruption in chunk test %d on %s at page %u for %s: %u bytes:\n",
				       d, j, e, k, algo, n);
				hexdump(q, n);
				goto out;
			}
			temp += template[i].tap[k];
		}
	}

	ret = 0;

out:
	skcipher_request_free(req);
	if (diff_dst)
		testmgr_free_buf(xoutbuf);
out_nooutbuf:
	testmgr_free_buf(xbuf);
out_nobuf:
	return ret;
}

static int test_skcipher(struct crypto_skcipher *tfm, int enc,
			 const struct cipher_testvec *template,
			 unsigned int tcount)
{
	unsigned int alignmask;
	int ret;

	/* test 'dst == src' case */
	ret = __test_skcipher(tfm, enc, template, tcount, false, 0);
	if (ret)
		return ret;

	/* test 'dst != src' case */
	ret = __test_skcipher(tfm, enc, template, tcount, true, 0);
	if (ret)
		return ret;

	/* test unaligned buffers, check with one byte offset */
	ret = __test_skcipher(tfm, enc, template, tcount, true, 1);
	if (ret)
		return ret;

	alignmask = crypto_tfm_alg_alignmask(&tfm->base);
	if (alignmask) {
		/* Check if alignment mask for tfm is correctly set. */
		ret = __test_skcipher(tfm, enc, template, tcount, true,
				      alignmask + 1);
		if (ret)
			return ret;
	}

	return 0;
}

static int test_comp(struct crypto_comp *tfm,
		     const struct comp_testvec *ctemplate,
		     const struct comp_testvec *dtemplate,
		     int ctcount, int dtcount)
{
	const char *algo = crypto_tfm_alg_driver_name(crypto_comp_tfm(tfm));
	unsigned int i;
	char result[COMP_BUF_SIZE];
	int ret;

	for (i = 0; i < ctcount; i++) {
		int ilen;
		unsigned int dlen = COMP_BUF_SIZE;

		memset(result, 0, sizeof (result));

		ilen = ctemplate[i].inlen;
		ret = crypto_comp_compress(tfm, ctemplate[i].input,
		                           ilen, result, &dlen);
		if (ret) {
			printk(KERN_ERR "alg: comp: compression failed "
			       "on test %d for %s: ret=%d\n", i + 1, algo,
			       -ret);
			goto out;
		}

		if (dlen != ctemplate[i].outlen) {
			printk(KERN_ERR "alg: comp: Compression test %d "
			       "failed for %s: output len = %d\n", i + 1, algo,
			       dlen);
			ret = -EINVAL;
			goto out;
		}

		if (memcmp(result, ctemplate[i].output, dlen)) {
			printk(KERN_ERR "alg: comp: Compression test %d "
			       "failed for %s\n", i + 1, algo);
			hexdump(result, dlen);
			ret = -EINVAL;
			goto out;
		}
	}

	for (i = 0; i < dtcount; i++) {
		int ilen;
		unsigned int dlen = COMP_BUF_SIZE;

		memset(result, 0, sizeof (result));

		ilen = dtemplate[i].inlen;
		ret = crypto_comp_decompress(tfm, dtemplate[i].input,
		                             ilen, result, &dlen);
		if (ret) {
			printk(KERN_ERR "alg: comp: decompression failed "
			       "on test %d for %s: ret=%d\n", i + 1, algo,
			       -ret);
			goto out;
		}

		if (dlen != dtemplate[i].outlen) {
			printk(KERN_ERR "alg: comp: Decompression test %d "
			       "failed for %s: output len = %d\n", i + 1, algo,
			       dlen);
			ret = -EINVAL;
			goto out;
		}

		if (memcmp(result, dtemplate[i].output, dlen)) {
			printk(KERN_ERR "alg: comp: Decompression test %d "
			       "failed for %s\n", i + 1, algo);
			hexdump(result, dlen);
			ret = -EINVAL;
			goto out;
		}
	}

	ret = 0;

out:
	return ret;
}

static int test_acomp(struct crypto_acomp *tfm,
		      const struct comp_testvec *ctemplate,
		      const struct comp_testvec *dtemplate,
		      int ctcount, int dtcount)
{
	const char *algo = crypto_tfm_alg_driver_name(crypto_acomp_tfm(tfm));
	unsigned int i;
	char *output, *decomp_out;
	int ret;
	struct scatterlist src, dst;
	struct acomp_req *req;
	struct tcrypt_result result;

	output = kmalloc(COMP_BUF_SIZE, GFP_KERNEL);
	if (!output)
		return -ENOMEM;

	decomp_out = kmalloc(COMP_BUF_SIZE, GFP_KERNEL);
	if (!decomp_out) {
		kfree(output);
		return -ENOMEM;
	}

	for (i = 0; i < ctcount; i++) {
		unsigned int dlen = COMP_BUF_SIZE;
		int ilen = ctemplate[i].inlen;
		void *input_vec;

		input_vec = kmemdup(ctemplate[i].input, ilen, GFP_KERNEL);
		if (!input_vec) {
			ret = -ENOMEM;
			goto out;
		}

		memset(output, 0, dlen);
		init_completion(&result.completion);
		sg_init_one(&src, input_vec, ilen);
		sg_init_one(&dst, output, dlen);

		req = acomp_request_alloc(tfm);
		if (!req) {
			pr_err("alg: acomp: request alloc failed for %s\n",
			       algo);
			kfree(input_vec);
			ret = -ENOMEM;
			goto out;
		}

		acomp_request_set_params(req, &src, &dst, ilen, dlen);
		acomp_request_set_callback(req, CRYPTO_TFM_REQ_MAY_BACKLOG,
					   tcrypt_complete, &result);

		ret = wait_async_op(&result, crypto_acomp_compress(req));
		if (ret) {
			pr_err("alg: acomp: compression failed on test %d for %s: ret=%d\n",
			       i + 1, algo, -ret);
			kfree(input_vec);
			acomp_request_free(req);
			goto out;
		}

		ilen = req->dlen;
		dlen = COMP_BUF_SIZE;
		sg_init_one(&src, output, ilen);
		sg_init_one(&dst, decomp_out, dlen);
		init_completion(&result.completion);
		acomp_request_set_params(req, &src, &dst, ilen, dlen);

		ret = wait_async_op(&result, crypto_acomp_decompress(req));
		if (ret) {
			pr_err("alg: acomp: compression failed on test %d for %s: ret=%d\n",
			       i + 1, algo, -ret);
			kfree(input_vec);
			acomp_request_free(req);
			goto out;
		}

		if (req->dlen != ctemplate[i].inlen) {
			pr_err("alg: acomp: Compression test %d failed for %s: output len = %d\n",
			       i + 1, algo, req->dlen);
			ret = -EINVAL;
			kfree(input_vec);
			acomp_request_free(req);
			goto out;
		}

		if (memcmp(input_vec, decomp_out, req->dlen)) {
			pr_err("alg: acomp: Compression test %d failed for %s\n",
			       i + 1, algo);
			hexdump(output, req->dlen);
			ret = -EINVAL;
			kfree(input_vec);
			acomp_request_free(req);
			goto out;
		}

		kfree(input_vec);
		acomp_request_free(req);
	}

	for (i = 0; i < dtcount; i++) {
		unsigned int dlen = COMP_BUF_SIZE;
		int ilen = dtemplate[i].inlen;
		void *input_vec;

		input_vec = kmemdup(dtemplate[i].input, ilen, GFP_KERNEL);
		if (!input_vec) {
			ret = -ENOMEM;
			goto out;
		}

		memset(output, 0, dlen);
		init_completion(&result.completion);
		sg_init_one(&src, input_vec, ilen);
		sg_init_one(&dst, output, dlen);

		req = acomp_request_alloc(tfm);
		if (!req) {
			pr_err("alg: acomp: request alloc failed for %s\n",
			       algo);
			kfree(input_vec);
			ret = -ENOMEM;
			goto out;
		}

		acomp_request_set_params(req, &src, &dst, ilen, dlen);
		acomp_request_set_callback(req, CRYPTO_TFM_REQ_MAY_BACKLOG,
					   tcrypt_complete, &result);

		ret = wait_async_op(&result, crypto_acomp_decompress(req));
		if (ret) {
			pr_err("alg: acomp: decompression failed on test %d for %s: ret=%d\n",
			       i + 1, algo, -ret);
			kfree(input_vec);
			acomp_request_free(req);
			goto out;
		}

		if (req->dlen != dtemplate[i].outlen) {
			pr_err("alg: acomp: Decompression test %d failed for %s: output len = %d\n",
			       i + 1, algo, req->dlen);
			ret = -EINVAL;
			kfree(input_vec);
			acomp_request_free(req);
			goto out;
		}

		if (memcmp(output, dtemplate[i].output, req->dlen)) {
			pr_err("alg: acomp: Decompression test %d failed for %s\n",
			       i + 1, algo);
			hexdump(output, req->dlen);
			ret = -EINVAL;
			kfree(input_vec);
			acomp_request_free(req);
			goto out;
		}

		kfree(input_vec);
		acomp_request_free(req);
	}

	ret = 0;

out:
	kfree(decomp_out);
	kfree(output);
	return ret;
}

static int test_cprng(struct crypto_rng *tfm,
		      const struct cprng_testvec *template,
		      unsigned int tcount)
{
	const char *algo = crypto_tfm_alg_driver_name(crypto_rng_tfm(tfm));
	int err = 0, i, j, seedsize;
	u8 *seed;
	char result[32];

	seedsize = crypto_rng_seedsize(tfm);

	seed = kmalloc(seedsize, GFP_KERNEL);
	if (!seed) {
		printk(KERN_ERR "alg: cprng: Failed to allocate seed space "
		       "for %s\n", algo);
		return -ENOMEM;
	}

	for (i = 0; i < tcount; i++) {
		memset(result, 0, 32);

		memcpy(seed, template[i].v, template[i].vlen);
		memcpy(seed + template[i].vlen, template[i].key,
		       template[i].klen);
		memcpy(seed + template[i].vlen + template[i].klen,
		       template[i].dt, template[i].dtlen);

		err = crypto_rng_reset(tfm, seed, seedsize);
		if (err) {
			printk(KERN_ERR "alg: cprng: Failed to reset rng "
			       "for %s\n", algo);
			goto out;
		}

		for (j = 0; j < template[i].loops; j++) {
			err = crypto_rng_get_bytes(tfm, result,
						   template[i].rlen);
			if (err < 0) {
				printk(KERN_ERR "alg: cprng: Failed to obtain "
				       "the correct amount of random data for "
				       "%s (requested %d)\n", algo,
				       template[i].rlen);
				goto out;
			}
		}

		err = memcmp(result, template[i].result,
			     template[i].rlen);
		if (err) {
			printk(KERN_ERR "alg: cprng: Test %d failed for %s\n",
			       i, algo);
			hexdump(result, template[i].rlen);
			err = -EINVAL;
			goto out;
		}
	}

out:
	kfree(seed);
	return err;
}

static int alg_test_aead(const struct alg_test_desc *desc, const char *driver,
			 u32 type, u32 mask)
{
	struct crypto_aead *tfm;
	int err = 0;

	tfm = crypto_alloc_aead(driver, type, mask);
	if (IS_ERR(tfm)) {
		printk(KERN_ERR "alg: aead: Failed to load transform for %s: "
		       "%ld\n", driver, PTR_ERR(tfm));
		return PTR_ERR(tfm);
	}

	if (desc->suite.aead.enc.vecs) {
		err = test_aead(tfm, ENCRYPT, desc->suite.aead.enc.vecs,
				desc->suite.aead.enc.count);
		if (err)
			goto out;
	}

	if (!err && desc->suite.aead.dec.vecs)
		err = test_aead(tfm, DECRYPT, desc->suite.aead.dec.vecs,
				desc->suite.aead.dec.count);

out:
	crypto_free_aead(tfm);
	return err;
}

static int alg_test_cipher(const struct alg_test_desc *desc,
			   const char *driver, u32 type, u32 mask)
{
	struct crypto_cipher *tfm;
	int err = 0;

	tfm = crypto_alloc_cipher(driver, type, mask);
	if (IS_ERR(tfm)) {
		printk(KERN_ERR "alg: cipher: Failed to load transform for "
		       "%s: %ld\n", driver, PTR_ERR(tfm));
		return PTR_ERR(tfm);
	}

	if (desc->suite.cipher.enc.vecs) {
		err = test_cipher(tfm, ENCRYPT, desc->suite.cipher.enc.vecs,
				  desc->suite.cipher.enc.count);
		if (err)
			goto out;
	}

	if (desc->suite.cipher.dec.vecs)
		err = test_cipher(tfm, DECRYPT, desc->suite.cipher.dec.vecs,
				  desc->suite.cipher.dec.count);

out:
	crypto_free_cipher(tfm);
	return err;
}

static int alg_test_skcipher(const struct alg_test_desc *desc,
			     const char *driver, u32 type, u32 mask)
{
	struct crypto_skcipher *tfm;
	int err = 0;

	tfm = crypto_alloc_skcipher(driver, type, mask);
	if (IS_ERR(tfm)) {
		printk(KERN_ERR "alg: skcipher: Failed to load transform for "
		       "%s: %ld\n", driver, PTR_ERR(tfm));
		return PTR_ERR(tfm);
	}

	if (desc->suite.cipher.enc.vecs) {
		err = test_skcipher(tfm, ENCRYPT, desc->suite.cipher.enc.vecs,
				    desc->suite.cipher.enc.count);
		if (err)
			goto out;
	}

	if (desc->suite.cipher.dec.vecs)
		err = test_skcipher(tfm, DECRYPT, desc->suite.cipher.dec.vecs,
				    desc->suite.cipher.dec.count);

out:
	crypto_free_skcipher(tfm);
	return err;
}

static int alg_test_comp(const struct alg_test_desc *desc, const char *driver,
			 u32 type, u32 mask)
{
	struct crypto_comp *comp;
	struct crypto_acomp *acomp;
	int err;
	u32 algo_type = type & CRYPTO_ALG_TYPE_ACOMPRESS_MASK;

	if (algo_type == CRYPTO_ALG_TYPE_ACOMPRESS) {
		acomp = crypto_alloc_acomp(driver, type, mask);
		if (IS_ERR(acomp)) {
			pr_err("alg: acomp: Failed to load transform for %s: %ld\n",
			       driver, PTR_ERR(acomp));
			return PTR_ERR(acomp);
		}
		err = test_acomp(acomp, desc->suite.comp.comp.vecs,
				 desc->suite.comp.decomp.vecs,
				 desc->suite.comp.comp.count,
				 desc->suite.comp.decomp.count);
		crypto_free_acomp(acomp);
	} else {
		comp = crypto_alloc_comp(driver, type, mask);
		if (IS_ERR(comp)) {
			pr_err("alg: comp: Failed to load transform for %s: %ld\n",
			       driver, PTR_ERR(comp));
			return PTR_ERR(comp);
		}

		err = test_comp(comp, desc->suite.comp.comp.vecs,
				desc->suite.comp.decomp.vecs,
				desc->suite.comp.comp.count,
				desc->suite.comp.decomp.count);

		crypto_free_comp(comp);
	}
	return err;
}

static int alg_test_hash(const struct alg_test_desc *desc, const char *driver,
			 u32 type, u32 mask)
{
	struct crypto_ahash *tfm;
	int err;

	tfm = crypto_alloc_ahash(driver, type, mask);
	if (IS_ERR(tfm)) {
		printk(KERN_ERR "alg: hash: Failed to load transform for %s: "
		       "%ld\n", driver, PTR_ERR(tfm));
		return PTR_ERR(tfm);
	}

	err = test_hash(tfm, desc->suite.hash.vecs,
			desc->suite.hash.count, true);
	if (!err)
		err = test_hash(tfm, desc->suite.hash.vecs,
				desc->suite.hash.count, false);

	crypto_free_ahash(tfm);
	return err;
}

static int alg_test_crc32c(const struct alg_test_desc *desc,
			   const char *driver, u32 type, u32 mask)
{
	struct crypto_shash *tfm;
	u32 val;
	int err;

	err = alg_test_hash(desc, driver, type, mask);
	if (err)
		goto out;

	tfm = crypto_alloc_shash(driver, type, mask);
	if (IS_ERR(tfm)) {
		printk(KERN_ERR "alg: crc32c: Failed to load transform for %s: "
		       "%ld\n", driver, PTR_ERR(tfm));
		err = PTR_ERR(tfm);
		goto out;
	}

	do {
		SHASH_DESC_ON_STACK(shash, tfm);
		u32 *ctx = (u32 *)shash_desc_ctx(shash);

		shash->tfm = tfm;
		shash->flags = 0;

		*ctx = le32_to_cpu(420553207);
		err = crypto_shash_final(shash, (u8 *)&val);
		if (err) {
			printk(KERN_ERR "alg: crc32c: Operation failed for "
			       "%s: %d\n", driver, err);
			break;
		}

		if (val != ~420553207) {
			printk(KERN_ERR "alg: crc32c: Test failed for %s: "
			       "%d\n", driver, val);
			err = -EINVAL;
		}
	} while (0);

	crypto_free_shash(tfm);

out:
	return err;
}

static int alg_test_cprng(const struct alg_test_desc *desc, const char *driver,
			  u32 type, u32 mask)
{
	struct crypto_rng *rng;
	int err;

	rng = crypto_alloc_rng(driver, type, mask);
	if (IS_ERR(rng)) {
		printk(KERN_ERR "alg: cprng: Failed to load transform for %s: "
		       "%ld\n", driver, PTR_ERR(rng));
		return PTR_ERR(rng);
	}

	err = test_cprng(rng, desc->suite.cprng.vecs, desc->suite.cprng.count);

	crypto_free_rng(rng);

	return err;
}


static int drbg_cavs_test(const struct drbg_testvec *test, int pr,
			  const char *driver, u32 type, u32 mask)
{
	int ret = -EAGAIN;
	struct crypto_rng *drng;
	struct drbg_test_data test_data;
	struct drbg_string addtl, pers, testentropy;
	unsigned char *buf = kzalloc(test->expectedlen, GFP_KERNEL);

	if (!buf)
		return -ENOMEM;

	drng = crypto_alloc_rng(driver, type, mask);
	if (IS_ERR(drng)) {
		printk(KERN_ERR "alg: drbg: could not allocate DRNG handle for "
		       "%s\n", driver);
		kzfree(buf);
		return -ENOMEM;
	}

	test_data.testentropy = &testentropy;
	drbg_string_fill(&testentropy, test->entropy, test->entropylen);
	drbg_string_fill(&pers, test->pers, test->perslen);
	ret = crypto_drbg_reset_test(drng, &pers, &test_data);
	if (ret) {
		printk(KERN_ERR "alg: drbg: Failed to reset rng\n");
		goto outbuf;
	}

	drbg_string_fill(&addtl, test->addtla, test->addtllen);
	if (pr) {
		drbg_string_fill(&testentropy, test->entpra, test->entprlen);
		ret = crypto_drbg_get_bytes_addtl_test(drng,
			buf, test->expectedlen, &addtl,	&test_data);
	} else {
		ret = crypto_drbg_get_bytes_addtl(drng,
			buf, test->expectedlen, &addtl);
	}
	if (ret < 0) {
		printk(KERN_ERR "alg: drbg: could not obtain random data for "
		       "driver %s\n", driver);
		goto outbuf;
	}

	drbg_string_fill(&addtl, test->addtlb, test->addtllen);
	if (pr) {
		drbg_string_fill(&testentropy, test->entprb, test->entprlen);
		ret = crypto_drbg_get_bytes_addtl_test(drng,
			buf, test->expectedlen, &addtl, &test_data);
	} else {
		ret = crypto_drbg_get_bytes_addtl(drng,
			buf, test->expectedlen, &addtl);
	}
	if (ret < 0) {
		printk(KERN_ERR "alg: drbg: could not obtain random data for "
		       "driver %s\n", driver);
		goto outbuf;
	}

	ret = memcmp(test->expected, buf, test->expectedlen);

outbuf:
	crypto_free_rng(drng);
	kzfree(buf);
	return ret;
}


static int alg_test_drbg(const struct alg_test_desc *desc, const char *driver,
			 u32 type, u32 mask)
{
	int err = 0;
	int pr = 0;
	int i = 0;
	const struct drbg_testvec *template = desc->suite.drbg.vecs;
	unsigned int tcount = desc->suite.drbg.count;

	if (0 == memcmp(driver, "drbg_pr_", 8))
		pr = 1;

	for (i = 0; i < tcount; i++) {
		err = drbg_cavs_test(&template[i], pr, driver, type, mask);
		if (err) {
			printk(KERN_ERR "alg: drbg: Test %d failed for %s\n",
			       i, driver);
			err = -EINVAL;
			break;
		}
	}
	return err;

}

static int do_test_kpp(struct crypto_kpp *tfm, const struct kpp_testvec *vec,
		       const char *alg)
{
	struct kpp_request *req;
	void *input_buf = NULL;
	void *output_buf = NULL;
	struct tcrypt_result result;
	unsigned int out_len_max;
	int err = -ENOMEM;
	struct scatterlist src, dst;

	req = kpp_request_alloc(tfm, GFP_KERNEL);
	if (!req)
		return err;

	init_completion(&result.completion);

	err = crypto_kpp_set_secret(tfm, vec->secret, vec->secret_size);
	if (err < 0)
		goto free_req;

	out_len_max = crypto_kpp_maxsize(tfm);
	output_buf = kzalloc(out_len_max, GFP_KERNEL);
	if (!output_buf) {
		err = -ENOMEM;
		goto free_req;
	}

	/* Use appropriate parameter as base */
	kpp_request_set_input(req, NULL, 0);
	sg_init_one(&dst, output_buf, out_len_max);
	kpp_request_set_output(req, &dst, out_len_max);
	kpp_request_set_callback(req, CRYPTO_TFM_REQ_MAY_BACKLOG,
				 tcrypt_complete, &result);

	/* Compute public key */
	err = wait_async_op(&result, crypto_kpp_generate_public_key(req));
	if (err) {
		pr_err("alg: %s: generate public key test failed. err %d\n",
		       alg, err);
		goto free_output;
	}
	/* Verify calculated public key */
	if (memcmp(vec->expected_a_public, sg_virt(req->dst),
		   vec->expected_a_public_size)) {
		pr_err("alg: %s: generate public key test failed. Invalid output\n",
		       alg);
		err = -EINVAL;
		goto free_output;
	}

	/* Calculate shared secret key by using counter part (b) public key. */
	input_buf = kzalloc(vec->b_public_size, GFP_KERNEL);
	if (!input_buf) {
		err = -ENOMEM;
		goto free_output;
	}

	memcpy(input_buf, vec->b_public, vec->b_public_size);
	sg_init_one(&src, input_buf, vec->b_public_size);
	sg_init_one(&dst, output_buf, out_len_max);
	kpp_request_set_input(req, &src, vec->b_public_size);
	kpp_request_set_output(req, &dst, out_len_max);
	kpp_request_set_callback(req, CRYPTO_TFM_REQ_MAY_BACKLOG,
				 tcrypt_complete, &result);
	err = wait_async_op(&result, crypto_kpp_compute_shared_secret(req));
	if (err) {
		pr_err("alg: %s: compute shard secret test failed. err %d\n",
		       alg, err);
		goto free_all;
	}
	/*
	 * verify shared secret from which the user will derive
	 * secret key by executing whatever hash it has chosen
	 */
	if (memcmp(vec->expected_ss, sg_virt(req->dst),
		   vec->expected_ss_size)) {
		pr_err("alg: %s: compute shared secret test failed. Invalid output\n",
		       alg);
		err = -EINVAL;
	}

free_all:
	kfree(input_buf);
free_output:
	kfree(output_buf);
free_req:
	kpp_request_free(req);
	return err;
}

static int test_kpp(struct crypto_kpp *tfm, const char *alg,
		    const struct kpp_testvec *vecs, unsigned int tcount)
{
	int ret, i;

	for (i = 0; i < tcount; i++) {
		ret = do_test_kpp(tfm, vecs++, alg);
		if (ret) {
			pr_err("alg: %s: test failed on vector %d, err=%d\n",
			       alg, i + 1, ret);
			return ret;
		}
	}
	return 0;
}

static int alg_test_kpp(const struct alg_test_desc *desc, const char *driver,
			u32 type, u32 mask)
{
	struct crypto_kpp *tfm;
	int err = 0;

	tfm = crypto_alloc_kpp(driver, type, mask);
	if (IS_ERR(tfm)) {
		pr_err("alg: kpp: Failed to load tfm for %s: %ld\n",
		       driver, PTR_ERR(tfm));
		return PTR_ERR(tfm);
	}
	if (desc->suite.kpp.vecs)
		err = test_kpp(tfm, desc->alg, desc->suite.kpp.vecs,
			       desc->suite.kpp.count);

	crypto_free_kpp(tfm);
	return err;
}

static int test_akcipher_one(struct crypto_akcipher *tfm,
			     const struct akcipher_testvec *vecs)
{
	char *xbuf[XBUFSIZE];
	struct akcipher_request *req;
	void *outbuf_enc = NULL;
	void *outbuf_dec = NULL;
	struct tcrypt_result result;
	unsigned int out_len_max, out_len = 0;
	int err = -ENOMEM;
	struct scatterlist src, dst, src_tab[2];

	if (testmgr_alloc_buf(xbuf))
		return err;

	req = akcipher_request_alloc(tfm, GFP_KERNEL);
	if (!req)
		goto free_xbuf;

	init_completion(&result.completion);

	if (vecs->public_key_vec)
		err = crypto_akcipher_set_pub_key(tfm, vecs->key,
						  vecs->key_len);
	else
		err = crypto_akcipher_set_priv_key(tfm, vecs->key,
						   vecs->key_len);
	if (err)
		goto free_req;

	err = -ENOMEM;
	out_len_max = crypto_akcipher_maxsize(tfm);
	outbuf_enc = kzalloc(out_len_max, GFP_KERNEL);
	if (!outbuf_enc)
		goto free_req;

	if (WARN_ON(vecs->m_size > PAGE_SIZE))
		goto free_all;

	memcpy(xbuf[0], vecs->m, vecs->m_size);

	sg_init_table(src_tab, 2);
	sg_set_buf(&src_tab[0], xbuf[0], 8);
	sg_set_buf(&src_tab[1], xbuf[0] + 8, vecs->m_size - 8);
	sg_init_one(&dst, outbuf_enc, out_len_max);
	akcipher_request_set_crypt(req, src_tab, &dst, vecs->m_size,
				   out_len_max);
	akcipher_request_set_callback(req, CRYPTO_TFM_REQ_MAY_BACKLOG,
				      tcrypt_complete, &result);

	/* Run RSA encrypt - c = m^e mod n;*/
	err = wait_async_op(&result, crypto_akcipher_encrypt(req));
	if (err) {
		pr_err("alg: akcipher: encrypt test failed. err %d\n", err);
		goto free_all;
	}
	if (req->dst_len != vecs->c_size) {
		pr_err("alg: akcipher: encrypt test failed. Invalid output len\n");
		err = -EINVAL;
		goto free_all;
	}
	/* verify that encrypted message is equal to expected */
	if (memcmp(vecs->c, outbuf_enc, vecs->c_size)) {
		pr_err("alg: akcipher: encrypt test failed. Invalid output\n");
		hexdump(outbuf_enc, vecs->c_size);
		err = -EINVAL;
		goto free_all;
	}
	/* Don't invoke decrypt for vectors with public key */
	if (vecs->public_key_vec) {
		err = 0;
		goto free_all;
	}
	outbuf_dec = kzalloc(out_len_max, GFP_KERNEL);
	if (!outbuf_dec) {
		err = -ENOMEM;
		goto free_all;
	}

	if (WARN_ON(vecs->c_size > PAGE_SIZE))
		goto free_all;

	memcpy(xbuf[0], vecs->c, vecs->c_size);

	sg_init_one(&src, xbuf[0], vecs->c_size);
	sg_init_one(&dst, outbuf_dec, out_len_max);
	init_completion(&result.completion);
	akcipher_request_set_crypt(req, &src, &dst, vecs->c_size, out_len_max);

	/* Run RSA decrypt - m = c^d mod n;*/
	err = wait_async_op(&result, crypto_akcipher_decrypt(req));
	if (err) {
		pr_err("alg: akcipher: decrypt test failed. err %d\n", err);
		goto free_all;
	}
	out_len = req->dst_len;
	if (out_len < vecs->m_size) {
		pr_err("alg: akcipher: decrypt test failed. "
		       "Invalid output len %u\n", out_len);
		err = -EINVAL;
		goto free_all;
	}
	/* verify that decrypted message is equal to the original msg */
	if (memchr_inv(outbuf_dec, 0, out_len - vecs->m_size) ||
	    memcmp(vecs->m, outbuf_dec + out_len - vecs->m_size,
		   vecs->m_size)) {
		pr_err("alg: akcipher: decrypt test failed. Invalid output\n");
		hexdump(outbuf_dec, out_len);
		err = -EINVAL;
	}
free_all:
	kfree(outbuf_dec);
	kfree(outbuf_enc);
free_req:
	akcipher_request_free(req);
free_xbuf:
	testmgr_free_buf(xbuf);
	return err;
}

static int test_akcipher(struct crypto_akcipher *tfm, const char *alg,
			 const struct akcipher_testvec *vecs,
			 unsigned int tcount)
{
	const char *algo =
		crypto_tfm_alg_driver_name(crypto_akcipher_tfm(tfm));
	int ret, i;

	for (i = 0; i < tcount; i++) {
		ret = test_akcipher_one(tfm, vecs++);
		if (!ret)
			continue;

		pr_err("alg: akcipher: test %d failed for %s, err=%d\n",
		       i + 1, algo, ret);
		return ret;
	}
	return 0;
}

static int alg_test_akcipher(const struct alg_test_desc *desc,
			     const char *driver, u32 type, u32 mask)
{
	struct crypto_akcipher *tfm;
	int err = 0;

	tfm = crypto_alloc_akcipher(driver, type, mask);
	if (IS_ERR(tfm)) {
		pr_err("alg: akcipher: Failed to load tfm for %s: %ld\n",
		       driver, PTR_ERR(tfm));
		return PTR_ERR(tfm);
	}
	if (desc->suite.akcipher.vecs)
		err = test_akcipher(tfm, desc->alg, desc->suite.akcipher.vecs,
				    desc->suite.akcipher.count);

	crypto_free_akcipher(tfm);
	return err;
}

static int alg_test_null(const struct alg_test_desc *desc,
			     const char *driver, u32 type, u32 mask)
{
	return 0;
}

#define __VECS(tv)	{ .vecs = tv, .count = ARRAY_SIZE(tv) }

/* Please keep this list sorted by algorithm name. */
static const struct alg_test_desc alg_test_descs[] = {
	{
		.alg = "ansi_cprng",
		.test = alg_test_cprng,
		.suite = {
			.cprng = __VECS(ansi_cprng_aes_tv_template)
		}
	}, {
		.alg = "authenc(hmac(md5),ecb(cipher_null))",
		.test = alg_test_aead,
		.suite = {
			.aead = {
				.enc = __VECS(hmac_md5_ecb_cipher_null_enc_tv_template),
				.dec = __VECS(hmac_md5_ecb_cipher_null_dec_tv_template)
			}
		}
	}, {
		.alg = "authenc(hmac(sha1),cbc(aes))",
		.test = alg_test_aead,
		.suite = {
			.aead = {
				.enc = __VECS(hmac_sha1_aes_cbc_enc_tv_temp)
			}
		}
	}, {
		.alg = "authenc(hmac(sha1),cbc(des))",
		.test = alg_test_aead,
		.suite = {
			.aead = {
				.enc = __VECS(hmac_sha1_des_cbc_enc_tv_temp)
			}
		}
	}, {
		.alg = "authenc(hmac(sha1),cbc(des3_ede))",
		.test = alg_test_aead,
		.fips_allowed = 1,
		.suite = {
			.aead = {
				.enc = __VECS(hmac_sha1_des3_ede_cbc_enc_tv_temp)
			}
		}
	}, {
		.alg = "authenc(hmac(sha1),ctr(aes))",
		.test = alg_test_null,
		.fips_allowed = 1,
	}, {
		.alg = "authenc(hmac(sha1),ecb(cipher_null))",
		.test = alg_test_aead,
		.suite = {
			.aead = {
				.enc = __VECS(hmac_sha1_ecb_cipher_null_enc_tv_temp),
				.dec = __VECS(hmac_sha1_ecb_cipher_null_dec_tv_temp)
			}
		}
	}, {
		.alg = "authenc(hmac(sha1),rfc3686(ctr(aes)))",
		.test = alg_test_null,
		.fips_allowed = 1,
	}, {
		.alg = "authenc(hmac(sha224),cbc(des))",
		.test = alg_test_aead,
		.suite = {
			.aead = {
				.enc = __VECS(hmac_sha224_des_cbc_enc_tv_temp)
			}
		}
	}, {
		.alg = "authenc(hmac(sha224),cbc(des3_ede))",
		.test = alg_test_aead,
		.fips_allowed = 1,
		.suite = {
			.aead = {
				.enc = __VECS(hmac_sha224_des3_ede_cbc_enc_tv_temp)
			}
		}
	}, {
		.alg = "authenc(hmac(sha256),cbc(aes))",
		.test = alg_test_aead,
		.fips_allowed = 1,
		.suite = {
			.aead = {
				.enc = __VECS(hmac_sha256_aes_cbc_enc_tv_temp)
			}
		}
	}, {
		.alg = "authenc(hmac(sha256),cbc(des))",
		.test = alg_test_aead,
		.suite = {
			.aead = {
				.enc = __VECS(hmac_sha256_des_cbc_enc_tv_temp)
			}
		}
	}, {
		.alg = "authenc(hmac(sha256),cbc(des3_ede))",
		.test = alg_test_aead,
		.fips_allowed = 1,
		.suite = {
			.aead = {
				.enc = __VECS(hmac_sha256_des3_ede_cbc_enc_tv_temp)
			}
		}
	}, {
		.alg = "authenc(hmac(sha256),ctr(aes))",
		.test = alg_test_null,
		.fips_allowed = 1,
	}, {
		.alg = "authenc(hmac(sha256),rfc3686(ctr(aes)))",
		.test = alg_test_null,
		.fips_allowed = 1,
	}, {
		.alg = "authenc(hmac(sha384),cbc(des))",
		.test = alg_test_aead,
		.suite = {
			.aead = {
				.enc = __VECS(hmac_sha384_des_cbc_enc_tv_temp)
			}
		}
	}, {
		.alg = "authenc(hmac(sha384),cbc(des3_ede))",
		.test = alg_test_aead,
		.fips_allowed = 1,
		.suite = {
			.aead = {
				.enc = __VECS(hmac_sha384_des3_ede_cbc_enc_tv_temp)
			}
		}
	}, {
		.alg = "authenc(hmac(sha384),ctr(aes))",
		.test = alg_test_null,
		.fips_allowed = 1,
	}, {
		.alg = "authenc(hmac(sha384),rfc3686(ctr(aes)))",
		.test = alg_test_null,
		.fips_allowed = 1,
	}, {
		.alg = "authenc(hmac(sha512),cbc(aes))",
		.fips_allowed = 1,
		.test = alg_test_aead,
		.suite = {
			.aead = {
				.enc = __VECS(hmac_sha512_aes_cbc_enc_tv_temp)
			}
		}
	}, {
		.alg = "authenc(hmac(sha512),cbc(des))",
		.test = alg_test_aead,
		.suite = {
			.aead = {
				.enc = __VECS(hmac_sha512_des_cbc_enc_tv_temp)
			}
		}
	}, {
		.alg = "authenc(hmac(sha512),cbc(des3_ede))",
		.test = alg_test_aead,
		.fips_allowed = 1,
		.suite = {
			.aead = {
				.enc = __VECS(hmac_sha512_des3_ede_cbc_enc_tv_temp)
			}
		}
	}, {
		.alg = "authenc(hmac(sha512),ctr(aes))",
		.test = alg_test_null,
		.fips_allowed = 1,
	}, {
		.alg = "authenc(hmac(sha512),rfc3686(ctr(aes)))",
		.test = alg_test_null,
		.fips_allowed = 1,
	}, {
		.alg = "cbc(aes)",
		.test = alg_test_skcipher,
		.fips_allowed = 1,
		.suite = {
			.cipher = {
				.enc = __VECS(aes_cbc_enc_tv_template),
				.dec = __VECS(aes_cbc_dec_tv_template)
			}
		}
	}, {
		.alg = "cbc(anubis)",
		.test = alg_test_skcipher,
		.suite = {
			.cipher = {
				.enc = __VECS(anubis_cbc_enc_tv_template),
				.dec = __VECS(anubis_cbc_dec_tv_template)
			}
		}
	}, {
		.alg = "cbc(blowfish)",
		.test = alg_test_skcipher,
		.suite = {
			.cipher = {
				.enc = __VECS(bf_cbc_enc_tv_template),
				.dec = __VECS(bf_cbc_dec_tv_template)
			}
		}
	}, {
		.alg = "cbc(camellia)",
		.test = alg_test_skcipher,
		.suite = {
			.cipher = {
				.enc = __VECS(camellia_cbc_enc_tv_template),
				.dec = __VECS(camellia_cbc_dec_tv_template)
			}
		}
	}, {
		.alg = "cbc(cast5)",
		.test = alg_test_skcipher,
		.suite = {
			.cipher = {
				.enc = __VECS(cast5_cbc_enc_tv_template),
				.dec = __VECS(cast5_cbc_dec_tv_template)
			}
		}
	}, {
		.alg = "cbc(cast6)",
		.test = alg_test_skcipher,
		.suite = {
			.cipher = {
				.enc = __VECS(cast6_cbc_enc_tv_template),
				.dec = __VECS(cast6_cbc_dec_tv_template)
			}
		}
	}, {
		.alg = "cbc(des)",
		.test = alg_test_skcipher,
		.suite = {
			.cipher = {
				.enc = __VECS(des_cbc_enc_tv_template),
				.dec = __VECS(des_cbc_dec_tv_template)
			}
		}
	}, {
		.alg = "cbc(des3_ede)",
		.test = alg_test_skcipher,
		.fips_allowed = 1,
		.suite = {
			.cipher = {
				.enc = __VECS(des3_ede_cbc_enc_tv_template),
				.dec = __VECS(des3_ede_cbc_dec_tv_template)
			}
		}
	}, {
		.alg = "cbc(serpent)",
		.test = alg_test_skcipher,
		.suite = {
			.cipher = {
				.enc = __VECS(serpent_cbc_enc_tv_template),
				.dec = __VECS(serpent_cbc_dec_tv_template)
			}
		}
	}, {
		.alg = "cbc(twofish)",
		.test = alg_test_skcipher,
		.suite = {
			.cipher = {
				.enc = __VECS(tf_cbc_enc_tv_template),
				.dec = __VECS(tf_cbc_dec_tv_template)
			}
		}
	}, {
		.alg = "cbcmac(aes)",
		.fips_allowed = 1,
		.test = alg_test_hash,
		.suite = {
			.hash = __VECS(aes_cbcmac_tv_template)
		}
	}, {
		.alg = "ccm(aes)",
		.test = alg_test_aead,
		.fips_allowed = 1,
		.suite = {
			.aead = {
				.enc = __VECS(aes_ccm_enc_tv_template),
				.dec = __VECS(aes_ccm_dec_tv_template)
			}
		}
	}, {
		.alg = "chacha20",
		.test = alg_test_skcipher,
		.suite = {
			.cipher = {
				.enc = __VECS(chacha20_enc_tv_template),
				.dec = __VECS(chacha20_enc_tv_template),
			}
		}
	}, {
		.alg = "cmac(aes)",
		.fips_allowed = 1,
		.test = alg_test_hash,
		.suite = {
			.hash = __VECS(aes_cmac128_tv_template)
		}
	}, {
		.alg = "cmac(des3_ede)",
		.fips_allowed = 1,
		.test = alg_test_hash,
		.suite = {
			.hash = __VECS(des3_ede_cmac64_tv_template)
		}
	}, {
		.alg = "compress_null",
		.test = alg_test_null,
	}, {
		.alg = "crc32",
		.test = alg_test_hash,
		.suite = {
			.hash = __VECS(crc32_tv_template)
		}
	}, {
		.alg = "crc32c",
		.test = alg_test_crc32c,
		.fips_allowed = 1,
		.suite = {
			.hash = __VECS(crc32c_tv_template)
		}
	}, {
		.alg = "crct10dif",
		.test = alg_test_hash,
		.fips_allowed = 1,
		.suite = {
			.hash = __VECS(crct10dif_tv_template)
		}
	}, {
		.alg = "ctr(aes)",
		.test = alg_test_skcipher,
		.fips_allowed = 1,
		.suite = {
			.cipher = {
				.enc = __VECS(aes_ctr_enc_tv_template),
				.dec = __VECS(aes_ctr_dec_tv_template)
			}
		}
	}, {
		.alg = "ctr(blowfish)",
		.test = alg_test_skcipher,
		.suite = {
			.cipher = {
				.enc = __VECS(bf_ctr_enc_tv_template),
				.dec = __VECS(bf_ctr_dec_tv_template)
			}
		}
	}, {
		.alg = "ctr(camellia)",
		.test = alg_test_skcipher,
		.suite = {
			.cipher = {
				.enc = __VECS(camellia_ctr_enc_tv_template),
				.dec = __VECS(camellia_ctr_dec_tv_template)
			}
		}
	}, {
		.alg = "ctr(cast5)",
		.test = alg_test_skcipher,
		.suite = {
			.cipher = {
				.enc = __VECS(cast5_ctr_enc_tv_template),
				.dec = __VECS(cast5_ctr_dec_tv_template)
			}
		}
	}, {
		.alg = "ctr(cast6)",
		.test = alg_test_skcipher,
		.suite = {
			.cipher = {
				.enc = __VECS(cast6_ctr_enc_tv_template),
				.dec = __VECS(cast6_ctr_dec_tv_template)
			}
		}
	}, {
		.alg = "ctr(des)",
		.test = alg_test_skcipher,
		.suite = {
			.cipher = {
				.enc = __VECS(des_ctr_enc_tv_template),
				.dec = __VECS(des_ctr_dec_tv_template)
			}
		}
	}, {
		.alg = "ctr(des3_ede)",
		.test = alg_test_skcipher,
		.fips_allowed = 1,
		.suite = {
			.cipher = {
				.enc = __VECS(des3_ede_ctr_enc_tv_template),
				.dec = __VECS(des3_ede_ctr_dec_tv_template)
			}
		}
	}, {
		.alg = "ctr(serpent)",
		.test = alg_test_skcipher,
		.suite = {
			.cipher = {
				.enc = __VECS(serpent_ctr_enc_tv_template),
				.dec = __VECS(serpent_ctr_dec_tv_template)
			}
		}
	}, {
		.alg = "ctr(twofish)",
		.test = alg_test_skcipher,
		.suite = {
			.cipher = {
				.enc = __VECS(tf_ctr_enc_tv_template),
				.dec = __VECS(tf_ctr_dec_tv_template)
			}
		}
	}, {
		.alg = "cts(cbc(aes))",
		.test = alg_test_skcipher,
		.suite = {
			.cipher = {
				.enc = __VECS(cts_mode_enc_tv_template),
				.dec = __VECS(cts_mode_dec_tv_template)
			}
		}
	}, {
		.alg = "deflate",
		.test = alg_test_comp,
		.fips_allowed = 1,
		.suite = {
			.comp = {
				.comp = __VECS(deflate_comp_tv_template),
				.decomp = __VECS(deflate_decomp_tv_template)
			}
		}
	}, {
		.alg = "dh",
		.test = alg_test_kpp,
		.fips_allowed = 1,
		.suite = {
			.kpp = __VECS(dh_tv_template)
		}
	}, {
		.alg = "digest_null",
		.test = alg_test_null,
	}, {
		.alg = "drbg_nopr_ctr_aes128",
		.test = alg_test_drbg,
		.fips_allowed = 1,
		.suite = {
			.drbg = __VECS(drbg_nopr_ctr_aes128_tv_template)
		}
	}, {
		.alg = "drbg_nopr_ctr_aes192",
		.test = alg_test_drbg,
		.fips_allowed = 1,
		.suite = {
			.drbg = __VECS(drbg_nopr_ctr_aes192_tv_template)
		}
	}, {
		.alg = "drbg_nopr_ctr_aes256",
		.test = alg_test_drbg,
		.fips_allowed = 1,
		.suite = {
			.drbg = __VECS(drbg_nopr_ctr_aes256_tv_template)
		}
	}, {
		/*
		 * There is no need to specifically test the DRBG with every
		 * backend cipher -- covered by drbg_nopr_hmac_sha256 test
		 */
		.alg = "drbg_nopr_hmac_sha1",
		.fips_allowed = 1,
		.test = alg_test_null,
	}, {
		.alg = "drbg_nopr_hmac_sha256",
		.test = alg_test_drbg,
		.fips_allowed = 1,
		.suite = {
			.drbg = __VECS(drbg_nopr_hmac_sha256_tv_template)
		}
	}, {
		/* covered by drbg_nopr_hmac_sha256 test */
		.alg = "drbg_nopr_hmac_sha384",
		.fips_allowed = 1,
		.test = alg_test_null,
	}, {
		.alg = "drbg_nopr_hmac_sha512",
		.test = alg_test_null,
		.fips_allowed = 1,
	}, {
		.alg = "drbg_nopr_sha1",
		.fips_allowed = 1,
		.test = alg_test_null,
	}, {
		.alg = "drbg_nopr_sha256",
		.test = alg_test_drbg,
		.fips_allowed = 1,
		.suite = {
			.drbg = __VECS(drbg_nopr_sha256_tv_template)
		}
	}, {
		/* covered by drbg_nopr_sha256 test */
		.alg = "drbg_nopr_sha384",
		.fips_allowed = 1,
		.test = alg_test_null,
	}, {
		.alg = "drbg_nopr_sha512",
		.fips_allowed = 1,
		.test = alg_test_null,
	}, {
		.alg = "drbg_pr_ctr_aes128",
		.test = alg_test_drbg,
		.fips_allowed = 1,
		.suite = {
			.drbg = __VECS(drbg_pr_ctr_aes128_tv_template)
		}
	}, {
		/* covered by drbg_pr_ctr_aes128 test */
		.alg = "drbg_pr_ctr_aes192",
		.fips_allowed = 1,
		.test = alg_test_null,
	}, {
		.alg = "drbg_pr_ctr_aes256",
		.fips_allowed = 1,
		.test = alg_test_null,
	}, {
		.alg = "drbg_pr_hmac_sha1",
		.fips_allowed = 1,
		.test = alg_test_null,
	}, {
		.alg = "drbg_pr_hmac_sha256",
		.test = alg_test_drbg,
		.fips_allowed = 1,
		.suite = {
			.drbg = __VECS(drbg_pr_hmac_sha256_tv_template)
		}
	}, {
		/* covered by drbg_pr_hmac_sha256 test */
		.alg = "drbg_pr_hmac_sha384",
		.fips_allowed = 1,
		.test = alg_test_null,
	}, {
		.alg = "drbg_pr_hmac_sha512",
		.test = alg_test_null,
		.fips_allowed = 1,
	}, {
		.alg = "drbg_pr_sha1",
		.fips_allowed = 1,
		.test = alg_test_null,
	}, {
		.alg = "drbg_pr_sha256",
		.test = alg_test_drbg,
		.fips_allowed = 1,
		.suite = {
			.drbg = __VECS(drbg_pr_sha256_tv_template)
		}
	}, {
		/* covered by drbg_pr_sha256 test */
		.alg = "drbg_pr_sha384",
		.fips_allowed = 1,
		.test = alg_test_null,
	}, {
		.alg = "drbg_pr_sha512",
		.fips_allowed = 1,
		.test = alg_test_null,
	}, {
		.alg = "ecb(aes)",
		.test = alg_test_skcipher,
		.fips_allowed = 1,
		.suite = {
			.cipher = {
				.enc = __VECS(aes_enc_tv_template),
				.dec = __VECS(aes_dec_tv_template)
			}
		}
	}, {
		.alg = "ecb(anubis)",
		.test = alg_test_skcipher,
		.suite = {
			.cipher = {
				.enc = __VECS(anubis_enc_tv_template),
				.dec = __VECS(anubis_dec_tv_template)
			}
		}
	}, {
		.alg = "ecb(arc4)",
		.test = alg_test_skcipher,
		.suite = {
			.cipher = {
				.enc = __VECS(arc4_enc_tv_template),
				.dec = __VECS(arc4_dec_tv_template)
			}
		}
	}, {
		.alg = "ecb(blowfish)",
		.test = alg_test_skcipher,
		.suite = {
			.cipher = {
				.enc = __VECS(bf_enc_tv_template),
				.dec = __VECS(bf_dec_tv_template)
			}
		}
	}, {
		.alg = "ecb(camellia)",
		.test = alg_test_skcipher,
		.suite = {
			.cipher = {
				.enc = __VECS(camellia_enc_tv_template),
				.dec = __VECS(camellia_dec_tv_template)
			}
		}
	}, {
		.alg = "ecb(cast5)",
		.test = alg_test_skcipher,
		.suite = {
			.cipher = {
				.enc = __VECS(cast5_enc_tv_template),
				.dec = __VECS(cast5_dec_tv_template)
			}
		}
	}, {
		.alg = "ecb(cast6)",
		.test = alg_test_skcipher,
		.suite = {
			.cipher = {
				.enc = __VECS(cast6_enc_tv_template),
				.dec = __VECS(cast6_dec_tv_template)
			}
		}
	}, {
		.alg = "ecb(cipher_null)",
		.test = alg_test_null,
		.fips_allowed = 1,
	}, {
		.alg = "ecb(des)",
		.test = alg_test_skcipher,
		.suite = {
			.cipher = {
				.enc = __VECS(des_enc_tv_template),
				.dec = __VECS(des_dec_tv_template)
			}
		}
	}, {
		.alg = "ecb(des3_ede)",
		.test = alg_test_skcipher,
		.fips_allowed = 1,
		.suite = {
			.cipher = {
				.enc = __VECS(des3_ede_enc_tv_template),
				.dec = __VECS(des3_ede_dec_tv_template)
			}
		}
	}, {
		.alg = "ecb(fcrypt)",
		.test = alg_test_skcipher,
		.suite = {
			.cipher = {
				.enc = {
					.vecs = fcrypt_pcbc_enc_tv_template,
					.count = 1
				},
				.dec = {
					.vecs = fcrypt_pcbc_dec_tv_template,
					.count = 1
				}
			}
		}
	}, {
		.alg = "ecb(khazad)",
		.test = alg_test_skcipher,
		.suite = {
			.cipher = {
				.enc = __VECS(khazad_enc_tv_template),
				.dec = __VECS(khazad_dec_tv_template)
			}
		}
	}, {
		.alg = "ecb(seed)",
		.test = alg_test_skcipher,
		.suite = {
			.cipher = {
				.enc = __VECS(seed_enc_tv_template),
				.dec = __VECS(seed_dec_tv_template)
			}
		}
	}, {
		.alg = "ecb(serpent)",
		.test = alg_test_skcipher,
		.suite = {
			.cipher = {
				.enc = __VECS(serpent_enc_tv_template),
				.dec = __VECS(serpent_dec_tv_template)
			}
		}
	}, {
		.alg = "ecb(tea)",
		.test = alg_test_skcipher,
		.suite = {
			.cipher = {
				.enc = __VECS(tea_enc_tv_template),
				.dec = __VECS(tea_dec_tv_template)
			}
		}
	}, {
		.alg = "ecb(tnepres)",
		.test = alg_test_skcipher,
		.suite = {
			.cipher = {
				.enc = __VECS(tnepres_enc_tv_template),
				.dec = __VECS(tnepres_dec_tv_template)
			}
		}
	}, {
		.alg = "ecb(twofish)",
		.test = alg_test_skcipher,
		.suite = {
			.cipher = {
				.enc = __VECS(tf_enc_tv_template),
				.dec = __VECS(tf_dec_tv_template)
			}
		}
	}, {
		.alg = "ecb(xeta)",
		.test = alg_test_skcipher,
		.suite = {
			.cipher = {
				.enc = __VECS(xeta_enc_tv_template),
				.dec = __VECS(xeta_dec_tv_template)
			}
		}
	}, {
		.alg = "ecb(xtea)",
		.test = alg_test_skcipher,
		.suite = {
			.cipher = {
				.enc = __VECS(xtea_enc_tv_template),
				.dec = __VECS(xtea_dec_tv_template)
			}
		}
	}, {
		.alg = "ecdh",
		.test = alg_test_kpp,
		.fips_allowed = 1,
		.suite = {
			.kpp = __VECS(ecdh_tv_template)
		}
	}, {
		.alg = "gcm(aes)",
		.test = alg_test_aead,
		.fips_allowed = 1,
		.suite = {
			.aead = {
				.enc = __VECS(aes_gcm_enc_tv_template),
				.dec = __VECS(aes_gcm_dec_tv_template)
			}
		}
	}, {
		.alg = "ghash",
		.test = alg_test_hash,
		.fips_allowed = 1,
		.suite = {
			.hash = __VECS(ghash_tv_template)
		}
	}, {
		.alg = "hmac(crc32)",
		.test = alg_test_hash,
		.suite = {
			.hash = __VECS(bfin_crc_tv_template)
		}
	}, {
		.alg = "hmac(md5)",
		.test = alg_test_hash,
		.suite = {
			.hash = __VECS(hmac_md5_tv_template)
		}
	}, {
		.alg = "hmac(rmd128)",
		.test = alg_test_hash,
		.suite = {
			.hash = __VECS(hmac_rmd128_tv_template)
		}
	}, {
		.alg = "hmac(rmd160)",
		.test = alg_test_hash,
		.suite = {
			.hash = __VECS(hmac_rmd160_tv_template)
		}
	}, {
		.alg = "hmac(sha1)",
		.test = alg_test_hash,
		.fips_allowed = 1,
		.suite = {
			.hash = __VECS(hmac_sha1_tv_template)
		}
	}, {
		.alg = "hmac(sha224)",
		.test = alg_test_hash,
		.fips_allowed = 1,
		.suite = {
			.hash = __VECS(hmac_sha224_tv_template)
		}
	}, {
		.alg = "hmac(sha256)",
		.test = alg_test_hash,
		.fips_allowed = 1,
		.suite = {
			.hash = __VECS(hmac_sha256_tv_template)
		}
	}, {
		.alg = "hmac(sha3-224)",
		.test = alg_test_hash,
		.fips_allowed = 1,
		.suite = {
			.hash = __VECS(hmac_sha3_224_tv_template)
		}
	}, {
		.alg = "hmac(sha3-256)",
		.test = alg_test_hash,
		.fips_allowed = 1,
		.suite = {
			.hash = __VECS(hmac_sha3_256_tv_template)
		}
	}, {
		.alg = "hmac(sha3-384)",
		.test = alg_test_hash,
		.fips_allowed = 1,
		.suite = {
			.hash = __VECS(hmac_sha3_384_tv_template)
		}
	}, {
		.alg = "hmac(sha3-512)",
		.test = alg_test_hash,
		.fips_allowed = 1,
		.suite = {
			.hash = __VECS(hmac_sha3_512_tv_template)
		}
	}, {
		.alg = "hmac(sha384)",
		.test = alg_test_hash,
		.fips_allowed = 1,
		.suite = {
			.hash = __VECS(hmac_sha384_tv_template)
		}
	}, {
		.alg = "hmac(sha512)",
		.test = alg_test_hash,
		.fips_allowed = 1,
		.suite = {
			.hash = __VECS(hmac_sha512_tv_template)
		}
	}, {
		.alg = "jitterentropy_rng",
		.fips_allowed = 1,
		.test = alg_test_null,
	}, {
		.alg = "kw(aes)",
		.test = alg_test_skcipher,
		.fips_allowed = 1,
		.suite = {
			.cipher = {
				.enc = __VECS(aes_kw_enc_tv_template),
				.dec = __VECS(aes_kw_dec_tv_template)
			}
		}
	}, {
		.alg = "lrw(aes)",
		.test = alg_test_skcipher,
		.suite = {
			.cipher = {
				.enc = __VECS(aes_lrw_enc_tv_template),
				.dec = __VECS(aes_lrw_dec_tv_template)
			}
		}
	}, {
		.alg = "lrw(camellia)",
		.test = alg_test_skcipher,
		.suite = {
			.cipher = {
				.enc = __VECS(camellia_lrw_enc_tv_template),
				.dec = __VECS(camellia_lrw_dec_tv_template)
			}
		}
	}, {
		.alg = "lrw(cast6)",
		.test = alg_test_skcipher,
		.suite = {
			.cipher = {
				.enc = __VECS(cast6_lrw_enc_tv_template),
				.dec = __VECS(cast6_lrw_dec_tv_template)
			}
		}
	}, {
		.alg = "lrw(serpent)",
		.test = alg_test_skcipher,
		.suite = {
			.cipher = {
				.enc = __VECS(serpent_lrw_enc_tv_template),
				.dec = __VECS(serpent_lrw_dec_tv_template)
			}
		}
	}, {
		.alg = "lrw(twofish)",
		.test = alg_test_skcipher,
		.suite = {
			.cipher = {
				.enc = __VECS(tf_lrw_enc_tv_template),
				.dec = __VECS(tf_lrw_dec_tv_template)
			}
		}
	}, {
		.alg = "lz4",
		.test = alg_test_comp,
		.fips_allowed = 1,
		.suite = {
			.comp = {
				.comp = __VECS(lz4_comp_tv_template),
				.decomp = __VECS(lz4_decomp_tv_template)
			}
		}
	}, {
		.alg = "lz4hc",
		.test = alg_test_comp,
		.fips_allowed = 1,
		.suite = {
			.comp = {
				.comp = __VECS(lz4hc_comp_tv_template),
				.decomp = __VECS(lz4hc_decomp_tv_template)
			}
		}
	}, {
		.alg = "lzo",
		.test = alg_test_comp,
		.fips_allowed = 1,
		.suite = {
			.comp = {
				.comp = __VECS(lzo_comp_tv_template),
				.decomp = __VECS(lzo_decomp_tv_template)
			}
		}
	}, {
		.alg = "md4",
		.test = alg_test_hash,
		.suite = {
			.hash = __VECS(md4_tv_template)
		}
	}, {
		.alg = "md5",
		.test = alg_test_hash,
		.suite = {
			.hash = __VECS(md5_tv_template)
		}
	}, {
		.alg = "michael_mic",
		.test = alg_test_hash,
		.suite = {
			.hash = __VECS(michael_mic_tv_template)
		}
	}, {
		.alg = "ofb(aes)",
		.test = alg_test_skcipher,
		.fips_allowed = 1,
		.suite = {
			.cipher = {
				.enc = __VECS(aes_ofb_enc_tv_template),
				.dec = __VECS(aes_ofb_dec_tv_template)
			}
		}
	}, {
		.alg = "pcbc(fcrypt)",
		.test = alg_test_skcipher,
		.suite = {
			.cipher = {
				.enc = __VECS(fcrypt_pcbc_enc_tv_template),
				.dec = __VECS(fcrypt_pcbc_dec_tv_template)
			}
		}
	}, {
		.alg = "poly1305",
		.test = alg_test_hash,
		.suite = {
			.hash = __VECS(poly1305_tv_template)
		}
	}, {
		.alg = "rfc3686(ctr(aes))",
		.test = alg_test_skcipher,
		.fips_allowed = 1,
		.suite = {
			.cipher = {
				.enc = __VECS(aes_ctr_rfc3686_enc_tv_template),
				.dec = __VECS(aes_ctr_rfc3686_dec_tv_template)
			}
		}
	}, {
		.alg = "rfc4106(gcm(aes))",
		.test = alg_test_aead,
		.fips_allowed = 1,
		.suite = {
			.aead = {
				.enc = __VECS(aes_gcm_rfc4106_enc_tv_template),
				.dec = __VECS(aes_gcm_rfc4106_dec_tv_template)
			}
		}
	}, {
		.alg = "rfc4309(ccm(aes))",
		.test = alg_test_aead,
		.fips_allowed = 1,
		.suite = {
			.aead = {
				.enc = __VECS(aes_ccm_rfc4309_enc_tv_template),
				.dec = __VECS(aes_ccm_rfc4309_dec_tv_template)
			}
		}
	}, {
		.alg = "rfc4543(gcm(aes))",
		.test = alg_test_aead,
		.suite = {
			.aead = {
				.enc = __VECS(aes_gcm_rfc4543_enc_tv_template),
				.dec = __VECS(aes_gcm_rfc4543_dec_tv_template),
			}
		}
	}, {
		.alg = "rfc7539(chacha20,poly1305)",
		.test = alg_test_aead,
		.suite = {
			.aead = {
				.enc = __VECS(rfc7539_enc_tv_template),
				.dec = __VECS(rfc7539_dec_tv_template),
			}
		}
	}, {
		.alg = "rfc7539esp(chacha20,poly1305)",
		.test = alg_test_aead,
		.suite = {
			.aead = {
				.enc = __VECS(rfc7539esp_enc_tv_template),
				.dec = __VECS(rfc7539esp_dec_tv_template),
			}
		}
	}, {
		.alg = "rmd128",
		.test = alg_test_hash,
		.suite = {
			.hash = __VECS(rmd128_tv_template)
		}
	}, {
		.alg = "rmd160",
		.test = alg_test_hash,
		.suite = {
			.hash = __VECS(rmd160_tv_template)
		}
	}, {
		.alg = "rmd256",
		.test = alg_test_hash,
		.suite = {
			.hash = __VECS(rmd256_tv_template)
		}
	}, {
		.alg = "rmd320",
		.test = alg_test_hash,
		.suite = {
			.hash = __VECS(rmd320_tv_template)
		}
	}, {
		.alg = "rsa",
		.test = alg_test_akcipher,
		.fips_allowed = 1,
		.suite = {
			.akcipher = __VECS(rsa_tv_template)
		}
	}, {
		.alg = "salsa20",
		.test = alg_test_skcipher,
		.suite = {
			.cipher = {
				.enc = __VECS(salsa20_stream_enc_tv_template)
			}
		}
	}, {
		.alg = "sha1",
		.test = alg_test_hash,
		.fips_allowed = 1,
		.suite = {
			.hash = __VECS(sha1_tv_template)
		}
	}, {
		.alg = "sha224",
		.test = alg_test_hash,
		.fips_allowed = 1,
		.suite = {
			.hash = __VECS(sha224_tv_template)
		}
	}, {
		.alg = "sha256",
		.test = alg_test_hash,
		.fips_allowed = 1,
		.suite = {
			.hash = __VECS(sha256_tv_template)
		}
	}, {
		.alg = "sha3-224",
		.test = alg_test_hash,
		.fips_allowed = 1,
		.suite = {
			.hash = __VECS(sha3_224_tv_template)
		}
	}, {
		.alg = "sha3-256",
		.test = alg_test_hash,
		.fips_allowed = 1,
		.suite = {
			.hash = __VECS(sha3_256_tv_template)
		}
	}, {
		.alg = "sha3-384",
		.test = alg_test_hash,
		.fips_allowed = 1,
		.suite = {
			.hash = __VECS(sha3_384_tv_template)
		}
	}, {
		.alg = "sha3-512",
		.test = alg_test_hash,
		.fips_allowed = 1,
		.suite = {
			.hash = __VECS(sha3_512_tv_template)
		}
	}, {
		.alg = "sha384",
		.test = alg_test_hash,
		.fips_allowed = 1,
		.suite = {
			.hash = __VECS(sha384_tv_template)
		}
	}, {
		.alg = "sha512",
		.test = alg_test_hash,
		.fips_allowed = 1,
		.suite = {
			.hash = __VECS(sha512_tv_template)
		}
	}, {
		.alg = "tgr128",
		.test = alg_test_hash,
		.suite = {
			.hash = __VECS(tgr128_tv_template)
		}
	}, {
		.alg = "tgr160",
		.test = alg_test_hash,
		.suite = {
			.hash = __VECS(tgr160_tv_template)
		}
	}, {
		.alg = "tgr192",
		.test = alg_test_hash,
		.suite = {
			.hash = __VECS(tgr192_tv_template)
		}
	}, {
		.alg = "vmac(aes)",
		.test = alg_test_hash,
		.suite = {
			.hash = __VECS(aes_vmac128_tv_template)
		}
	}, {
		.alg = "wp256",
		.test = alg_test_hash,
		.suite = {
			.hash = __VECS(wp256_tv_template)
		}
	}, {
		.alg = "wp384",
		.test = alg_test_hash,
		.suite = {
			.hash = __VECS(wp384_tv_template)
		}
	}, {
		.alg = "wp512",
		.test = alg_test_hash,
		.suite = {
			.hash = __VECS(wp512_tv_template)
		}
	}, {
		.alg = "xcbc(aes)",
		.test = alg_test_hash,
		.suite = {
			.hash = __VECS(aes_xcbc128_tv_template)
		}
	}, {
		.alg = "xts(aes)",
		.test = alg_test_skcipher,
		.fips_allowed = 1,
		.suite = {
			.cipher = {
				.enc = __VECS(aes_xts_enc_tv_template),
				.dec = __VECS(aes_xts_dec_tv_template)
			}
		}
	}, {
		.alg = "xts(camellia)",
		.test = alg_test_skcipher,
		.suite = {
			.cipher = {
				.enc = __VECS(camellia_xts_enc_tv_template),
				.dec = __VECS(camellia_xts_dec_tv_template)
			}
		}
	}, {
		.alg = "xts(cast6)",
		.test = alg_test_skcipher,
		.suite = {
			.cipher = {
				.enc = __VECS(cast6_xts_enc_tv_template),
				.dec = __VECS(cast6_xts_dec_tv_template)
			}
		}
	}, {
		.alg = "xts(serpent)",
		.test = alg_test_skcipher,
		.suite = {
			.cipher = {
				.enc = __VECS(serpent_xts_enc_tv_template),
				.dec = __VECS(serpent_xts_dec_tv_template)
			}
		}
	}, {
		.alg = "xts(twofish)",
		.test = alg_test_skcipher,
		.suite = {
			.cipher = {
				.enc = __VECS(tf_xts_enc_tv_template),
				.dec = __VECS(tf_xts_dec_tv_template)
<<<<<<< HEAD
=======
			}
		}
	}, {
		.alg = "zlib-deflate",
		.test = alg_test_comp,
		.fips_allowed = 1,
		.suite = {
			.comp = {
				.comp = __VECS(zlib_deflate_comp_tv_template),
				.decomp = __VECS(zlib_deflate_decomp_tv_template)
>>>>>>> 2ac97f0f
			}
		}
	}
};

static bool alg_test_descs_checked;

static void alg_test_descs_check_order(void)
{
	int i;

	/* only check once */
	if (alg_test_descs_checked)
		return;

	alg_test_descs_checked = true;

	for (i = 1; i < ARRAY_SIZE(alg_test_descs); i++) {
		int diff = strcmp(alg_test_descs[i - 1].alg,
				  alg_test_descs[i].alg);

		if (WARN_ON(diff > 0)) {
			pr_warn("testmgr: alg_test_descs entries in wrong order: '%s' before '%s'\n",
				alg_test_descs[i - 1].alg,
				alg_test_descs[i].alg);
		}

		if (WARN_ON(diff == 0)) {
			pr_warn("testmgr: duplicate alg_test_descs entry: '%s'\n",
				alg_test_descs[i].alg);
		}
	}
}

static int alg_find_test(const char *alg)
{
	int start = 0;
	int end = ARRAY_SIZE(alg_test_descs);

	while (start < end) {
		int i = (start + end) / 2;
		int diff = strcmp(alg_test_descs[i].alg, alg);

		if (diff > 0) {
			end = i;
			continue;
		}

		if (diff < 0) {
			start = i + 1;
			continue;
		}

		return i;
	}

	return -1;
}

int alg_test(const char *driver, const char *alg, u32 type, u32 mask)
{
	int i;
	int j;
	int rc;

	if (!fips_enabled && notests) {
		printk_once(KERN_INFO "alg: self-tests disabled\n");
		return 0;
	}

	alg_test_descs_check_order();

	if ((type & CRYPTO_ALG_TYPE_MASK) == CRYPTO_ALG_TYPE_CIPHER) {
		char nalg[CRYPTO_MAX_ALG_NAME];

		if (snprintf(nalg, sizeof(nalg), "ecb(%s)", alg) >=
		    sizeof(nalg))
			return -ENAMETOOLONG;

		i = alg_find_test(nalg);
		if (i < 0)
			goto notest;

		if (fips_enabled && !alg_test_descs[i].fips_allowed)
			goto non_fips_alg;

		rc = alg_test_cipher(alg_test_descs + i, driver, type, mask);
		goto test_done;
	}

	i = alg_find_test(alg);
	j = alg_find_test(driver);
	if (i < 0 && j < 0)
		goto notest;

	if (fips_enabled && ((i >= 0 && !alg_test_descs[i].fips_allowed) ||
			     (j >= 0 && !alg_test_descs[j].fips_allowed)))
		goto non_fips_alg;

	rc = 0;
	if (i >= 0)
		rc |= alg_test_descs[i].test(alg_test_descs + i, driver,
					     type, mask);
	if (j >= 0 && j != i)
		rc |= alg_test_descs[j].test(alg_test_descs + j, driver,
					     type, mask);

test_done:
	if (fips_enabled && rc)
		panic("%s: %s alg self test failed in fips mode!\n", driver, alg);

	if (fips_enabled && !rc)
		pr_info("alg: self-tests for %s (%s) passed\n", driver, alg);

	return rc;

notest:
	printk(KERN_INFO "alg: No test for %s (%s)\n", alg, driver);
	return 0;
non_fips_alg:
	return -EINVAL;
}

#endif /* CONFIG_CRYPTO_MANAGER_DISABLE_TESTS */

EXPORT_SYMBOL_GPL(alg_test);<|MERGE_RESOLUTION|>--- conflicted
+++ resolved
@@ -3511,8 +3511,6 @@
 			.cipher = {
 				.enc = __VECS(tf_xts_enc_tv_template),
 				.dec = __VECS(tf_xts_dec_tv_template)
-<<<<<<< HEAD
-=======
 			}
 		}
 	}, {
@@ -3523,7 +3521,6 @@
 			.comp = {
 				.comp = __VECS(zlib_deflate_comp_tv_template),
 				.decomp = __VECS(zlib_deflate_decomp_tv_template)
->>>>>>> 2ac97f0f
 			}
 		}
 	}
