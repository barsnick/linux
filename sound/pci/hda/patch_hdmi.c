/*
 *
 *  patch_hdmi.c - routines for HDMI/DisplayPort codecs
 *
 *  Copyright(c) 2008-2010 Intel Corporation. All rights reserved.
 *
 *  Authors:
 *			Wu Fengguang <wfg@linux.intel.com>
 *
 *  Maintained by:
 *			Wu Fengguang <wfg@linux.intel.com>
 *
 *  This program is free software; you can redistribute it and/or modify it
 *  under the terms of the GNU General Public License as published by the Free
 *  Software Foundation; either version 2 of the License, or (at your option)
 *  any later version.
 *
 *  This program is distributed in the hope that it will be useful, but
 *  WITHOUT ANY WARRANTY; without even the implied warranty of MERCHANTABILITY
 *  or FITNESS FOR A PARTICULAR PURPOSE.  See the GNU General Public License
 *  for more details.
 *
 *  You should have received a copy of the GNU General Public License
 *  along with this program; if not, write to the Free Software Foundation,
 *  Inc., 59 Temple Place - Suite 330, Boston, MA  02111-1307, USA.
 */


struct hdmi_spec {
	int num_cvts;
	int num_pins;
	hda_nid_t cvt[MAX_HDMI_CVTS+1];  /* audio sources */
	hda_nid_t pin[MAX_HDMI_PINS+1];  /* audio sinks */

	/*
	 * source connection for each pin
	 */
	hda_nid_t pin_cvt[MAX_HDMI_PINS+1];

	/*
	 * HDMI sink attached to each pin
	 */
	struct hdmi_eld sink_eld[MAX_HDMI_PINS];

	/*
	 * export one pcm per pipe
	 */
	struct hda_pcm	pcm_rec[MAX_HDMI_CVTS];
	struct hda_pcm_stream codec_pcm_pars[MAX_HDMI_CVTS];

	/*
	 * nvhdmi specific
	 */
	struct hda_multi_out multiout;
	unsigned int codec_type;

	/* misc flags */
	/* PD bit indicates only the update, not the current state */
	unsigned int old_pin_detect:1;
};


struct hdmi_audio_infoframe {
	u8 type; /* 0x84 */
	u8 ver;  /* 0x01 */
	u8 len;  /* 0x0a */

	u8 checksum;	/* PB0 */
	u8 CC02_CT47;	/* CC in bits 0:2, CT in 4:7 */
	u8 SS01_SF24;
	u8 CXT04;
	u8 CA;
	u8 LFEPBL01_LSV36_DM_INH7;
	u8 reserved[5];	/* PB6 - PB10 */
};

/*
 * CEA speaker placement:
 *
 *        FLH       FCH        FRH
 *  FLW    FL  FLC   FC   FRC   FR   FRW
 *
 *                                  LFE
 *                     TC
 *
 *          RL  RLC   RC   RRC   RR
 *
 * The Left/Right Surround channel _notions_ LS/RS in SMPTE 320M corresponds to
 * CEA RL/RR; The SMPTE channel _assignment_ C/LFE is swapped to CEA LFE/FC.
 */
enum cea_speaker_placement {
	FL  = (1 <<  0),	/* Front Left           */
	FC  = (1 <<  1),	/* Front Center         */
	FR  = (1 <<  2),	/* Front Right          */
	FLC = (1 <<  3),	/* Front Left Center    */
	FRC = (1 <<  4),	/* Front Right Center   */
	RL  = (1 <<  5),	/* Rear Left            */
	RC  = (1 <<  6),	/* Rear Center          */
	RR  = (1 <<  7),	/* Rear Right           */
	RLC = (1 <<  8),	/* Rear Left Center     */
	RRC = (1 <<  9),	/* Rear Right Center    */
	LFE = (1 << 10),	/* Low Frequency Effect */
	FLW = (1 << 11),	/* Front Left Wide      */
	FRW = (1 << 12),	/* Front Right Wide     */
	FLH = (1 << 13),	/* Front Left High      */
	FCH = (1 << 14),	/* Front Center High    */
	FRH = (1 << 15),	/* Front Right High     */
	TC  = (1 << 16),	/* Top Center           */
};

/*
 * ELD SA bits in the CEA Speaker Allocation data block
 */
static int eld_speaker_allocation_bits[] = {
	[0] = FL | FR,
	[1] = LFE,
	[2] = FC,
	[3] = RL | RR,
	[4] = RC,
	[5] = FLC | FRC,
	[6] = RLC | RRC,
	/* the following are not defined in ELD yet */
	[7] = FLW | FRW,
	[8] = FLH | FRH,
	[9] = TC,
	[10] = FCH,
};

struct cea_channel_speaker_allocation {
	int ca_index;
	int speakers[8];

	/* derived values, just for convenience */
	int channels;
	int spk_mask;
};

/*
 * ALSA sequence is:
 *
 *       surround40   surround41   surround50   surround51   surround71
 * ch0   front left   =            =            =            =
 * ch1   front right  =            =            =            =
 * ch2   rear left    =            =            =            =
 * ch3   rear right   =            =            =            =
 * ch4                LFE          center       center       center
 * ch5                                          LFE          LFE
 * ch6                                                       side left
 * ch7                                                       side right
 *
 * surround71 = {FL, FR, RLC, RRC, FC, LFE, RL, RR}
 */
static int hdmi_channel_mapping[0x32][8] = {
	/* stereo */
	[0x00] = { 0x00, 0x11, 0xf2, 0xf3, 0xf4, 0xf5, 0xf6, 0xf7 },
	/* 2.1 */
	[0x01] = { 0x00, 0x11, 0x22, 0xf3, 0xf4, 0xf5, 0xf6, 0xf7 },
	/* Dolby Surround */
	[0x02] = { 0x00, 0x11, 0x23, 0xf2, 0xf4, 0xf5, 0xf6, 0xf7 },
	/* surround40 */
	[0x08] = { 0x00, 0x11, 0x24, 0x35, 0xf3, 0xf2, 0xf6, 0xf7 },
	/* 4ch */
	[0x03] = { 0x00, 0x11, 0x23, 0x32, 0x44, 0xf5, 0xf6, 0xf7 },
	/* surround41 */
	[0x09] = { 0x00, 0x11, 0x24, 0x34, 0x43, 0xf2, 0xf6, 0xf7 },
	/* surround50 */
	[0x0a] = { 0x00, 0x11, 0x24, 0x35, 0x43, 0xf2, 0xf6, 0xf7 },
	/* surround51 */
	[0x0b] = { 0x00, 0x11, 0x24, 0x35, 0x43, 0x52, 0xf6, 0xf7 },
	/* 7.1 */
	[0x13] = { 0x00, 0x11, 0x26, 0x37, 0x43, 0x52, 0x64, 0x75 },
};

/*
 * This is an ordered list!
 *
 * The preceding ones have better chances to be selected by
 * hdmi_setup_channel_allocation().
 */
static struct cea_channel_speaker_allocation channel_allocations[] = {
/*			  channel:   7     6    5    4    3     2    1    0  */
{ .ca_index = 0x00,  .speakers = {   0,    0,   0,   0,   0,    0,  FR,  FL } },
				 /* 2.1 */
{ .ca_index = 0x01,  .speakers = {   0,    0,   0,   0,   0,  LFE,  FR,  FL } },
				 /* Dolby Surround */
{ .ca_index = 0x02,  .speakers = {   0,    0,   0,   0,  FC,    0,  FR,  FL } },
				 /* surround40 */
{ .ca_index = 0x08,  .speakers = {   0,    0,  RR,  RL,   0,    0,  FR,  FL } },
				 /* surround41 */
{ .ca_index = 0x09,  .speakers = {   0,    0,  RR,  RL,   0,  LFE,  FR,  FL } },
				 /* surround50 */
{ .ca_index = 0x0a,  .speakers = {   0,    0,  RR,  RL,  FC,    0,  FR,  FL } },
				 /* surround51 */
{ .ca_index = 0x0b,  .speakers = {   0,    0,  RR,  RL,  FC,  LFE,  FR,  FL } },
				 /* 6.1 */
{ .ca_index = 0x0f,  .speakers = {   0,   RC,  RR,  RL,  FC,  LFE,  FR,  FL } },
				 /* surround71 */
{ .ca_index = 0x13,  .speakers = { RRC,  RLC,  RR,  RL,  FC,  LFE,  FR,  FL } },

{ .ca_index = 0x03,  .speakers = {   0,    0,   0,   0,  FC,  LFE,  FR,  FL } },
{ .ca_index = 0x04,  .speakers = {   0,    0,   0,  RC,   0,    0,  FR,  FL } },
{ .ca_index = 0x05,  .speakers = {   0,    0,   0,  RC,   0,  LFE,  FR,  FL } },
{ .ca_index = 0x06,  .speakers = {   0,    0,   0,  RC,  FC,    0,  FR,  FL } },
{ .ca_index = 0x07,  .speakers = {   0,    0,   0,  RC,  FC,  LFE,  FR,  FL } },
{ .ca_index = 0x0c,  .speakers = {   0,   RC,  RR,  RL,   0,    0,  FR,  FL } },
{ .ca_index = 0x0d,  .speakers = {   0,   RC,  RR,  RL,   0,  LFE,  FR,  FL } },
{ .ca_index = 0x0e,  .speakers = {   0,   RC,  RR,  RL,  FC,    0,  FR,  FL } },
{ .ca_index = 0x10,  .speakers = { RRC,  RLC,  RR,  RL,   0,    0,  FR,  FL } },
{ .ca_index = 0x11,  .speakers = { RRC,  RLC,  RR,  RL,   0,  LFE,  FR,  FL } },
{ .ca_index = 0x12,  .speakers = { RRC,  RLC,  RR,  RL,  FC,    0,  FR,  FL } },
{ .ca_index = 0x14,  .speakers = { FRC,  FLC,   0,   0,   0,    0,  FR,  FL } },
{ .ca_index = 0x15,  .speakers = { FRC,  FLC,   0,   0,   0,  LFE,  FR,  FL } },
{ .ca_index = 0x16,  .speakers = { FRC,  FLC,   0,   0,  FC,    0,  FR,  FL } },
{ .ca_index = 0x17,  .speakers = { FRC,  FLC,   0,   0,  FC,  LFE,  FR,  FL } },
{ .ca_index = 0x18,  .speakers = { FRC,  FLC,   0,  RC,   0,    0,  FR,  FL } },
{ .ca_index = 0x19,  .speakers = { FRC,  FLC,   0,  RC,   0,  LFE,  FR,  FL } },
{ .ca_index = 0x1a,  .speakers = { FRC,  FLC,   0,  RC,  FC,    0,  FR,  FL } },
{ .ca_index = 0x1b,  .speakers = { FRC,  FLC,   0,  RC,  FC,  LFE,  FR,  FL } },
{ .ca_index = 0x1c,  .speakers = { FRC,  FLC,  RR,  RL,   0,    0,  FR,  FL } },
{ .ca_index = 0x1d,  .speakers = { FRC,  FLC,  RR,  RL,   0,  LFE,  FR,  FL } },
{ .ca_index = 0x1e,  .speakers = { FRC,  FLC,  RR,  RL,  FC,    0,  FR,  FL } },
{ .ca_index = 0x1f,  .speakers = { FRC,  FLC,  RR,  RL,  FC,  LFE,  FR,  FL } },
{ .ca_index = 0x20,  .speakers = {   0,  FCH,  RR,  RL,  FC,    0,  FR,  FL } },
{ .ca_index = 0x21,  .speakers = {   0,  FCH,  RR,  RL,  FC,  LFE,  FR,  FL } },
{ .ca_index = 0x22,  .speakers = {  TC,    0,  RR,  RL,  FC,    0,  FR,  FL } },
{ .ca_index = 0x23,  .speakers = {  TC,    0,  RR,  RL,  FC,  LFE,  FR,  FL } },
{ .ca_index = 0x24,  .speakers = { FRH,  FLH,  RR,  RL,   0,    0,  FR,  FL } },
{ .ca_index = 0x25,  .speakers = { FRH,  FLH,  RR,  RL,   0,  LFE,  FR,  FL } },
{ .ca_index = 0x26,  .speakers = { FRW,  FLW,  RR,  RL,   0,    0,  FR,  FL } },
{ .ca_index = 0x27,  .speakers = { FRW,  FLW,  RR,  RL,   0,  LFE,  FR,  FL } },
{ .ca_index = 0x28,  .speakers = {  TC,   RC,  RR,  RL,  FC,    0,  FR,  FL } },
{ .ca_index = 0x29,  .speakers = {  TC,   RC,  RR,  RL,  FC,  LFE,  FR,  FL } },
{ .ca_index = 0x2a,  .speakers = { FCH,   RC,  RR,  RL,  FC,    0,  FR,  FL } },
{ .ca_index = 0x2b,  .speakers = { FCH,   RC,  RR,  RL,  FC,  LFE,  FR,  FL } },
{ .ca_index = 0x2c,  .speakers = {  TC,  FCH,  RR,  RL,  FC,    0,  FR,  FL } },
{ .ca_index = 0x2d,  .speakers = {  TC,  FCH,  RR,  RL,  FC,  LFE,  FR,  FL } },
{ .ca_index = 0x2e,  .speakers = { FRH,  FLH,  RR,  RL,  FC,    0,  FR,  FL } },
{ .ca_index = 0x2f,  .speakers = { FRH,  FLH,  RR,  RL,  FC,  LFE,  FR,  FL } },
{ .ca_index = 0x30,  .speakers = { FRW,  FLW,  RR,  RL,  FC,    0,  FR,  FL } },
{ .ca_index = 0x31,  .speakers = { FRW,  FLW,  RR,  RL,  FC,  LFE,  FR,  FL } },
};


/*
 * HDMI routines
 */

static int hda_node_index(hda_nid_t *nids, hda_nid_t nid)
{
	int i;

	for (i = 0; nids[i]; i++)
		if (nids[i] == nid)
			return i;

	snd_printk(KERN_WARNING "HDMI: nid %d not registered\n", nid);
	return -EINVAL;
}

static void hdmi_get_show_eld(struct hda_codec *codec, hda_nid_t pin_nid,
			      struct hdmi_eld *eld)
{
	if (!snd_hdmi_get_eld(eld, codec, pin_nid))
		snd_hdmi_show_eld(eld);
}

#ifdef BE_PARANOID
static void hdmi_get_dip_index(struct hda_codec *codec, hda_nid_t pin_nid,
				int *packet_index, int *byte_index)
{
	int val;

	val = snd_hda_codec_read(codec, pin_nid, 0,
				 AC_VERB_GET_HDMI_DIP_INDEX, 0);

	*packet_index = val >> 5;
	*byte_index = val & 0x1f;
}
#endif

static void hdmi_set_dip_index(struct hda_codec *codec, hda_nid_t pin_nid,
				int packet_index, int byte_index)
{
	int val;

	val = (packet_index << 5) | (byte_index & 0x1f);

	snd_hda_codec_write(codec, pin_nid, 0, AC_VERB_SET_HDMI_DIP_INDEX, val);
}

static void hdmi_write_dip_byte(struct hda_codec *codec, hda_nid_t pin_nid,
				unsigned char val)
{
	snd_hda_codec_write(codec, pin_nid, 0, AC_VERB_SET_HDMI_DIP_DATA, val);
}

static void hdmi_enable_output(struct hda_codec *codec, hda_nid_t pin_nid)
{
	/* Unmute */
	if (get_wcaps(codec, pin_nid) & AC_WCAP_OUT_AMP)
		snd_hda_codec_write(codec, pin_nid, 0,
				AC_VERB_SET_AMP_GAIN_MUTE, AMP_OUT_UNMUTE);
	/* Enable pin out */
	snd_hda_codec_write(codec, pin_nid, 0,
			    AC_VERB_SET_PIN_WIDGET_CONTROL, PIN_OUT);
}

static int hdmi_get_channel_count(struct hda_codec *codec, hda_nid_t nid)
{
	return 1 + snd_hda_codec_read(codec, nid, 0,
					AC_VERB_GET_CVT_CHAN_COUNT, 0);
}

static void hdmi_set_channel_count(struct hda_codec *codec,
				   hda_nid_t nid, int chs)
{
	if (chs != hdmi_get_channel_count(codec, nid))
		snd_hda_codec_write(codec, nid, 0,
				    AC_VERB_SET_CVT_CHAN_COUNT, chs - 1);
}


/*
 * Channel mapping routines
 */

/*
 * Compute derived values in channel_allocations[].
 */
static void init_channel_allocations(void)
{
	int i, j;
	struct cea_channel_speaker_allocation *p;

	for (i = 0; i < ARRAY_SIZE(channel_allocations); i++) {
		p = channel_allocations + i;
		p->channels = 0;
		p->spk_mask = 0;
		for (j = 0; j < ARRAY_SIZE(p->speakers); j++)
			if (p->speakers[j]) {
				p->channels++;
				p->spk_mask |= p->speakers[j];
			}
	}
}

/*
 * The transformation takes two steps:
 *
 *	eld->spk_alloc => (eld_speaker_allocation_bits[]) => spk_mask
 *	      spk_mask => (channel_allocations[])         => ai->CA
 *
 * TODO: it could select the wrong CA from multiple candidates.
*/
static int hdmi_setup_channel_allocation(struct hda_codec *codec, hda_nid_t nid,
					 struct hdmi_audio_infoframe *ai)
{
	struct hdmi_spec *spec = codec->spec;
	struct hdmi_eld *eld;
	int i;
	int spk_mask = 0;
	int channels = 1 + (ai->CC02_CT47 & 0x7);
	char buf[SND_PRINT_CHANNEL_ALLOCATION_ADVISED_BUFSIZE];

	/*
	 * CA defaults to 0 for basic stereo audio
	 */
	if (channels <= 2)
		return 0;

	i = hda_node_index(spec->pin_cvt, nid);
	if (i < 0)
		return 0;
	eld = &spec->sink_eld[i];

	/*
	 * HDMI sink's ELD info cannot always be retrieved for now, e.g.
	 * in console or for audio devices. Assume the highest speakers
	 * configuration, to _not_ prohibit multi-channel audio playback.
	 */
	if (!eld->spk_alloc)
		eld->spk_alloc = 0xffff;

	/*
	 * expand ELD's speaker allocation mask
	 *
	 * ELD tells the speaker mask in a compact(paired) form,
	 * expand ELD's notions to match the ones used by Audio InfoFrame.
	 */
	for (i = 0; i < ARRAY_SIZE(eld_speaker_allocation_bits); i++) {
		if (eld->spk_alloc & (1 << i))
			spk_mask |= eld_speaker_allocation_bits[i];
	}

	/* search for the first working match in the CA table */
	for (i = 0; i < ARRAY_SIZE(channel_allocations); i++) {
		if (channels == channel_allocations[i].channels &&
		    (spk_mask & channel_allocations[i].spk_mask) ==
				channel_allocations[i].spk_mask) {
			ai->CA = channel_allocations[i].ca_index;
			break;
		}
	}

	snd_print_channel_allocation(eld->spk_alloc, buf, sizeof(buf));
	snd_printdd("HDMI: select CA 0x%x for %d-channel allocation: %s\n",
		    ai->CA, channels, buf);

	return ai->CA;
}

static void hdmi_debug_channel_mapping(struct hda_codec *codec,
				       hda_nid_t pin_nid)
{
#ifdef CONFIG_SND_DEBUG_VERBOSE
	int i;
	int slot;

	for (i = 0; i < 8; i++) {
		slot = snd_hda_codec_read(codec, pin_nid, 0,
						AC_VERB_GET_HDMI_CHAN_SLOT, i);
		printk(KERN_DEBUG "HDMI: ASP channel %d => slot %d\n",
						slot >> 4, slot & 0xf);
	}
#endif
}


static void hdmi_setup_channel_mapping(struct hda_codec *codec,
				       hda_nid_t pin_nid,
				       struct hdmi_audio_infoframe *ai)
{
	int i;
	int ca = ai->CA;
	int err;

	if (hdmi_channel_mapping[ca][1] == 0) {
		for (i = 0; i < channel_allocations[ca].channels; i++)
			hdmi_channel_mapping[ca][i] = i | (i << 4);
		for (; i < 8; i++)
			hdmi_channel_mapping[ca][i] = 0xf | (i << 4);
	}

	for (i = 0; i < 8; i++) {
		err = snd_hda_codec_write(codec, pin_nid, 0,
					  AC_VERB_SET_HDMI_CHAN_SLOT,
					  hdmi_channel_mapping[ca][i]);
		if (err) {
			snd_printdd(KERN_NOTICE
				    "HDMI: channel mapping failed\n");
			break;
		}
	}

	hdmi_debug_channel_mapping(codec, pin_nid);
}


/*
 * Audio InfoFrame routines
 */

/*
 * Enable Audio InfoFrame Transmission
 */
static void hdmi_start_infoframe_trans(struct hda_codec *codec,
				       hda_nid_t pin_nid)
{
	hdmi_set_dip_index(codec, pin_nid, 0x0, 0x0);
	snd_hda_codec_write(codec, pin_nid, 0, AC_VERB_SET_HDMI_DIP_XMIT,
						AC_DIPXMIT_BEST);
}

/*
 * Disable Audio InfoFrame Transmission
 */
static void hdmi_stop_infoframe_trans(struct hda_codec *codec,
				      hda_nid_t pin_nid)
{
	hdmi_set_dip_index(codec, pin_nid, 0x0, 0x0);
	snd_hda_codec_write(codec, pin_nid, 0, AC_VERB_SET_HDMI_DIP_XMIT,
						AC_DIPXMIT_DISABLE);
}

static void hdmi_debug_dip_size(struct hda_codec *codec, hda_nid_t pin_nid)
{
#ifdef CONFIG_SND_DEBUG_VERBOSE
	int i;
	int size;

	size = snd_hdmi_get_eld_size(codec, pin_nid);
	printk(KERN_DEBUG "HDMI: ELD buf size is %d\n", size);

	for (i = 0; i < 8; i++) {
		size = snd_hda_codec_read(codec, pin_nid, 0,
						AC_VERB_GET_HDMI_DIP_SIZE, i);
		printk(KERN_DEBUG "HDMI: DIP GP[%d] buf size is %d\n", i, size);
	}
#endif
}

static void hdmi_clear_dip_buffers(struct hda_codec *codec, hda_nid_t pin_nid)
{
#ifdef BE_PARANOID
	int i, j;
	int size;
	int pi, bi;
	for (i = 0; i < 8; i++) {
		size = snd_hda_codec_read(codec, pin_nid, 0,
						AC_VERB_GET_HDMI_DIP_SIZE, i);
		if (size == 0)
			continue;

		hdmi_set_dip_index(codec, pin_nid, i, 0x0);
		for (j = 1; j < 1000; j++) {
			hdmi_write_dip_byte(codec, pin_nid, 0x0);
			hdmi_get_dip_index(codec, pin_nid, &pi, &bi);
			if (pi != i)
				snd_printd(KERN_INFO "dip index %d: %d != %d\n",
						bi, pi, i);
			if (bi == 0) /* byte index wrapped around */
				break;
		}
		snd_printd(KERN_INFO
			"HDMI: DIP GP[%d] buf reported size=%d, written=%d\n",
			i, size, j);
	}
#endif
}

static void hdmi_checksum_audio_infoframe(struct hdmi_audio_infoframe *ai)
{
	u8 *bytes = (u8 *)ai;
	u8 sum = 0;
	int i;

	ai->checksum = 0;

	for (i = 0; i < sizeof(*ai); i++)
		sum += bytes[i];

	ai->checksum = -sum;
}

static void hdmi_fill_audio_infoframe(struct hda_codec *codec,
				      hda_nid_t pin_nid,
				      struct hdmi_audio_infoframe *ai)
{
	u8 *bytes = (u8 *)ai;
	int i;

	hdmi_debug_dip_size(codec, pin_nid);
	hdmi_clear_dip_buffers(codec, pin_nid); /* be paranoid */

	hdmi_checksum_audio_infoframe(ai);

	hdmi_set_dip_index(codec, pin_nid, 0x0, 0x0);
	for (i = 0; i < sizeof(*ai); i++)
		hdmi_write_dip_byte(codec, pin_nid, bytes[i]);
}

static bool hdmi_infoframe_uptodate(struct hda_codec *codec, hda_nid_t pin_nid,
				    struct hdmi_audio_infoframe *ai)
{
	u8 *bytes = (u8 *)ai;
	u8 val;
	int i;

	if (snd_hda_codec_read(codec, pin_nid, 0, AC_VERB_GET_HDMI_DIP_XMIT, 0)
							    != AC_DIPXMIT_BEST)
		return false;

	hdmi_set_dip_index(codec, pin_nid, 0x0, 0x0);
	for (i = 0; i < sizeof(*ai); i++) {
		val = snd_hda_codec_read(codec, pin_nid, 0,
					 AC_VERB_GET_HDMI_DIP_DATA, 0);
		if (val != bytes[i])
			return false;
	}

	return true;
}

static void hdmi_setup_audio_infoframe(struct hda_codec *codec, hda_nid_t nid,
					struct snd_pcm_substream *substream)
{
	struct hdmi_spec *spec = codec->spec;
	hda_nid_t pin_nid;
	int i;
	struct hdmi_audio_infoframe ai = {
		.type		= 0x84,
		.ver		= 0x01,
		.len		= 0x0a,
		.CC02_CT47	= substream->runtime->channels - 1,
	};

	hdmi_setup_channel_allocation(codec, nid, &ai);

	for (i = 0; i < spec->num_pins; i++) {
		if (spec->pin_cvt[i] != nid)
			continue;
		if (!spec->sink_eld[i].monitor_present)
			continue;

		pin_nid = spec->pin[i];
		if (!hdmi_infoframe_uptodate(codec, pin_nid, &ai)) {
			snd_printdd("hdmi_setup_audio_infoframe: "
				    "cvt=%d pin=%d channels=%d\n",
				    nid, pin_nid,
				    substream->runtime->channels);
			hdmi_setup_channel_mapping(codec, pin_nid, &ai);
			hdmi_stop_infoframe_trans(codec, pin_nid);
			hdmi_fill_audio_infoframe(codec, pin_nid, &ai);
			hdmi_start_infoframe_trans(codec, pin_nid);
		}
	}
}


/*
 * Unsolicited events
 */

static void hdmi_present_sense(struct hda_codec *codec, hda_nid_t pin_nid,
			       struct hdmi_eld *eld);

static void hdmi_intrinsic_event(struct hda_codec *codec, unsigned int res)
{
	struct hdmi_spec *spec = codec->spec;
	int tag = res >> AC_UNSOL_RES_TAG_SHIFT;
	int pind = !!(res & AC_UNSOL_RES_PD);
	int eldv = !!(res & AC_UNSOL_RES_ELDV);
	int index;

	printk(KERN_INFO
		"HDMI hot plug event: Pin=%d Presence_Detect=%d ELD_Valid=%d\n",
		tag, pind, eldv);

	index = hda_node_index(spec->pin, tag);
	if (index < 0)
		return;

	if (spec->old_pin_detect) {
		if (pind)
			hdmi_present_sense(codec, tag, &spec->sink_eld[index]);
		pind = spec->sink_eld[index].monitor_present;
	}

	spec->sink_eld[index].monitor_present = pind;
	spec->sink_eld[index].eld_valid = eldv;

	if (pind && eldv) {
		hdmi_get_show_eld(codec, spec->pin[index],
				  &spec->sink_eld[index]);
		/* TODO: do real things about ELD */
	}
}

static void hdmi_non_intrinsic_event(struct hda_codec *codec, unsigned int res)
{
	int tag = res >> AC_UNSOL_RES_TAG_SHIFT;
	int subtag = (res & AC_UNSOL_RES_SUBTAG) >> AC_UNSOL_RES_SUBTAG_SHIFT;
	int cp_state = !!(res & AC_UNSOL_RES_CP_STATE);
	int cp_ready = !!(res & AC_UNSOL_RES_CP_READY);

	printk(KERN_INFO
		"HDMI CP event: PIN=%d SUBTAG=0x%x CP_STATE=%d CP_READY=%d\n",
		tag,
		subtag,
		cp_state,
		cp_ready);

	/* TODO */
	if (cp_state)
		;
	if (cp_ready)
		;
}


static void hdmi_unsol_event(struct hda_codec *codec, unsigned int res)
{
	struct hdmi_spec *spec = codec->spec;
	int tag = res >> AC_UNSOL_RES_TAG_SHIFT;
	int subtag = (res & AC_UNSOL_RES_SUBTAG) >> AC_UNSOL_RES_SUBTAG_SHIFT;

	if (hda_node_index(spec->pin, tag) < 0) {
		snd_printd(KERN_INFO "Unexpected HDMI event tag 0x%x\n", tag);
		return;
	}

	if (subtag == 0)
		hdmi_intrinsic_event(codec, res);
	else
		hdmi_non_intrinsic_event(codec, res);
}

/*
 * Callbacks
 */

/* HBR should be Non-PCM, 8 channels */
#define is_hbr_format(format) \
	((format & AC_FMT_TYPE_NON_PCM) && (format & AC_FMT_CHAN_MASK) == 7)

static int hdmi_setup_stream(struct hda_codec *codec, hda_nid_t nid,
			      u32 stream_tag, int format)
{
	struct hdmi_spec *spec = codec->spec;
<<<<<<< HEAD
	int tag;
	int fmt;
=======
>>>>>>> 053d8f66
	int pinctl;
	int new_pinctl = 0;
	int i;

	for (i = 0; i < spec->num_pins; i++) {
		if (spec->pin_cvt[i] != nid)
			continue;
		if (!(snd_hda_query_pin_caps(codec, spec->pin[i]) & AC_PINCAP_HBR))
			continue;
<<<<<<< HEAD

		pinctl = snd_hda_codec_read(codec, spec->pin[i], 0,
					    AC_VERB_GET_PIN_WIDGET_CONTROL, 0);

		new_pinctl = pinctl & ~AC_PINCTL_EPT;
		if (is_hbr_format(format))
			new_pinctl |= AC_PINCTL_EPT_HBR;
		else
			new_pinctl |= AC_PINCTL_EPT_NATIVE;

		snd_printdd("hdmi_setup_stream: "
			    "NID=0x%x, %spinctl=0x%x\n",
			    spec->pin[i],
			    pinctl == new_pinctl ? "" : "new-",
			    new_pinctl);

		if (pinctl != new_pinctl)
			snd_hda_codec_write(codec, spec->pin[i], 0,
					    AC_VERB_SET_PIN_WIDGET_CONTROL,
					    new_pinctl);
	}

	if (is_hbr_format(format) && !new_pinctl) {
		snd_printdd("hdmi_setup_stream: HBR is not supported\n");
		return -EINVAL;
	}
=======
>>>>>>> 053d8f66

		pinctl = snd_hda_codec_read(codec, spec->pin[i], 0,
					    AC_VERB_GET_PIN_WIDGET_CONTROL, 0);

		new_pinctl = pinctl & ~AC_PINCTL_EPT;
		if (is_hbr_format(format))
			new_pinctl |= AC_PINCTL_EPT_HBR;
		else
			new_pinctl |= AC_PINCTL_EPT_NATIVE;

		snd_printdd("hdmi_setup_stream: "
			    "NID=0x%x, %spinctl=0x%x\n",
			    spec->pin[i],
			    pinctl == new_pinctl ? "" : "new-",
			    new_pinctl);

		if (pinctl != new_pinctl)
			snd_hda_codec_write(codec, spec->pin[i], 0,
					    AC_VERB_SET_PIN_WIDGET_CONTROL,
					    new_pinctl);
	}

	if (is_hbr_format(format) && !new_pinctl) {
		snd_printdd("hdmi_setup_stream: HBR is not supported\n");
		return -EINVAL;
	}

<<<<<<< HEAD
	if (tag != stream_tag)
		snd_hda_codec_write(codec, nid, 0,
				    AC_VERB_SET_CHANNEL_STREAMID,
				    stream_tag << 4);
	if (fmt != format)
		snd_hda_codec_write(codec, nid, 0,
				    AC_VERB_SET_STREAM_FORMAT, format);
=======
	snd_hda_codec_setup_stream(codec, nid, stream_tag, 0, format);
>>>>>>> 053d8f66
	return 0;
}

/*
 * HDA PCM callbacks
 */
static int hdmi_pcm_open(struct hda_pcm_stream *hinfo,
			 struct hda_codec *codec,
			 struct snd_pcm_substream *substream)
{
	struct hdmi_spec *spec = codec->spec;
	struct hdmi_eld *eld;
	struct hda_pcm_stream *codec_pars;
	unsigned int idx;

	for (idx = 0; idx < spec->num_cvts; idx++)
		if (hinfo->nid == spec->cvt[idx])
			break;
	if (snd_BUG_ON(idx >= spec->num_cvts) ||
	    snd_BUG_ON(idx >= spec->num_pins))
		return -EINVAL;

	/* save the PCM info the codec provides */
	codec_pars = &spec->codec_pcm_pars[idx];
	if (!codec_pars->rates)
		*codec_pars = *hinfo;

	eld = &spec->sink_eld[idx];
	if (eld->sad_count > 0) {
		hdmi_eld_update_pcm_info(eld, hinfo, codec_pars);
		if (hinfo->channels_min > hinfo->channels_max ||
		    !hinfo->rates || !hinfo->formats)
			return -ENODEV;
	} else {
		/* fallback to the codec default */
		hinfo->channels_min = codec_pars->channels_min;
		hinfo->channels_max = codec_pars->channels_max;
		hinfo->rates = codec_pars->rates;
		hinfo->formats = codec_pars->formats;
		hinfo->maxbps = codec_pars->maxbps;
	}
	return 0;
}

/*
 * HDA/HDMI auto parsing
 */

static int hdmi_read_pin_conn(struct hda_codec *codec, hda_nid_t pin_nid)
{
	struct hdmi_spec *spec = codec->spec;
	hda_nid_t conn_list[HDA_MAX_CONNECTIONS];
	int conn_len, curr;
	int index;

	if (!(get_wcaps(codec, pin_nid) & AC_WCAP_CONN_LIST)) {
		snd_printk(KERN_WARNING
			   "HDMI: pin %d wcaps %#x "
			   "does not support connection list\n",
			   pin_nid, get_wcaps(codec, pin_nid));
		return -EINVAL;
	}

	conn_len = snd_hda_get_connections(codec, pin_nid, conn_list,
					   HDA_MAX_CONNECTIONS);
	if (conn_len > 1)
		curr = snd_hda_codec_read(codec, pin_nid, 0,
					  AC_VERB_GET_CONNECT_SEL, 0);
	else
		curr = 0;

	index = hda_node_index(spec->pin, pin_nid);
	if (index < 0)
		return -EINVAL;

	spec->pin_cvt[index] = conn_list[curr];

	return 0;
}

static void hdmi_present_sense(struct hda_codec *codec, hda_nid_t pin_nid,
			       struct hdmi_eld *eld)
{
	int present = snd_hda_pin_sense(codec, pin_nid);

	eld->monitor_present	= !!(present & AC_PINSENSE_PRESENCE);
	eld->eld_valid		= !!(present & AC_PINSENSE_ELDV);

	if (present & AC_PINSENSE_ELDV)
		hdmi_get_show_eld(codec, pin_nid, eld);
}

static int hdmi_add_pin(struct hda_codec *codec, hda_nid_t pin_nid)
{
	struct hdmi_spec *spec = codec->spec;

	if (spec->num_pins >= MAX_HDMI_PINS) {
		snd_printk(KERN_WARNING
			   "HDMI: no space for pin %d\n", pin_nid);
		return -E2BIG;
	}

	hdmi_present_sense(codec, pin_nid, &spec->sink_eld[spec->num_pins]);

	spec->pin[spec->num_pins] = pin_nid;
	spec->num_pins++;

	/*
	 * It is assumed that converter nodes come first in the node list and
	 * hence have been registered and usable now.
	 */
	return hdmi_read_pin_conn(codec, pin_nid);
}

static int hdmi_add_cvt(struct hda_codec *codec, hda_nid_t nid)
{
	struct hdmi_spec *spec = codec->spec;

	if (spec->num_cvts >= MAX_HDMI_CVTS) {
		snd_printk(KERN_WARNING
			   "HDMI: no space for converter %d\n", nid);
		return -E2BIG;
	}

	spec->cvt[spec->num_cvts] = nid;
	spec->num_cvts++;

	return 0;
}

static int hdmi_parse_codec(struct hda_codec *codec)
{
	hda_nid_t nid;
	int i, nodes;

	nodes = snd_hda_get_sub_nodes(codec, codec->afg, &nid);
	if (!nid || nodes < 0) {
		snd_printk(KERN_WARNING "HDMI: failed to get afg sub nodes\n");
		return -EINVAL;
	}

	for (i = 0; i < nodes; i++, nid++) {
		unsigned int caps;
		unsigned int type;

		caps = snd_hda_param_read(codec, nid, AC_PAR_AUDIO_WIDGET_CAP);
		type = get_wcaps_type(caps);

		if (!(caps & AC_WCAP_DIGITAL))
			continue;

		switch (type) {
		case AC_WID_AUD_OUT:
			hdmi_add_cvt(codec, nid);
			break;
		case AC_WID_PIN:
			caps = snd_hda_param_read(codec, nid, AC_PAR_PIN_CAP);
			if (!(caps & (AC_PINCAP_HDMI | AC_PINCAP_DP)))
				continue;
			hdmi_add_pin(codec, nid);
			break;
		}
	}

	/*
	 * G45/IbexPeak don't support EPSS: the unsolicited pin hot plug event
	 * can be lost and presence sense verb will become inaccurate if the
	 * HDA link is powered off at hot plug or hw initialization time.
	 */
#ifdef CONFIG_SND_HDA_POWER_SAVE
	if (!(snd_hda_param_read(codec, codec->afg, AC_PAR_POWER_STATE) &
	      AC_PWRST_EPSS))
		codec->bus->power_keep_link_on = 1;
#endif

	return 0;
}
<|MERGE_RESOLUTION|>--- conflicted
+++ resolved
@@ -707,11 +707,6 @@
 			      u32 stream_tag, int format)
 {
 	struct hdmi_spec *spec = codec->spec;
-<<<<<<< HEAD
-	int tag;
-	int fmt;
-=======
->>>>>>> 053d8f66
 	int pinctl;
 	int new_pinctl = 0;
 	int i;
@@ -721,7 +716,6 @@
 			continue;
 		if (!(snd_hda_query_pin_caps(codec, spec->pin[i]) & AC_PINCAP_HBR))
 			continue;
-<<<<<<< HEAD
 
 		pinctl = snd_hda_codec_read(codec, spec->pin[i], 0,
 					    AC_VERB_GET_PIN_WIDGET_CONTROL, 0);
@@ -748,46 +742,8 @@
 		snd_printdd("hdmi_setup_stream: HBR is not supported\n");
 		return -EINVAL;
 	}
-=======
->>>>>>> 053d8f66
-
-		pinctl = snd_hda_codec_read(codec, spec->pin[i], 0,
-					    AC_VERB_GET_PIN_WIDGET_CONTROL, 0);
-
-		new_pinctl = pinctl & ~AC_PINCTL_EPT;
-		if (is_hbr_format(format))
-			new_pinctl |= AC_PINCTL_EPT_HBR;
-		else
-			new_pinctl |= AC_PINCTL_EPT_NATIVE;
-
-		snd_printdd("hdmi_setup_stream: "
-			    "NID=0x%x, %spinctl=0x%x\n",
-			    spec->pin[i],
-			    pinctl == new_pinctl ? "" : "new-",
-			    new_pinctl);
-
-		if (pinctl != new_pinctl)
-			snd_hda_codec_write(codec, spec->pin[i], 0,
-					    AC_VERB_SET_PIN_WIDGET_CONTROL,
-					    new_pinctl);
-	}
-
-	if (is_hbr_format(format) && !new_pinctl) {
-		snd_printdd("hdmi_setup_stream: HBR is not supported\n");
-		return -EINVAL;
-	}
-
-<<<<<<< HEAD
-	if (tag != stream_tag)
-		snd_hda_codec_write(codec, nid, 0,
-				    AC_VERB_SET_CHANNEL_STREAMID,
-				    stream_tag << 4);
-	if (fmt != format)
-		snd_hda_codec_write(codec, nid, 0,
-				    AC_VERB_SET_STREAM_FORMAT, format);
-=======
+
 	snd_hda_codec_setup_stream(codec, nid, stream_tag, 0, format);
->>>>>>> 053d8f66
 	return 0;
 }
 
