--- conflicted
+++ resolved
@@ -13,11 +13,6 @@
 #include <stdarg.h>
 #include <linux/types.h>
 
-<<<<<<< HEAD
-extern char buildid_dir[];
-
-=======
->>>>>>> cefec668
 #ifdef __GNUC__
 #define NORETURN __attribute__((__noreturn__))
 #else
@@ -35,12 +30,6 @@
 
 void set_warning_routine(void (*routine)(const char *err, va_list params));
 
-<<<<<<< HEAD
-int prefixcmp(const char *str, const char *prefix);
-void set_buildid_dir(const char *dir);
-
-=======
->>>>>>> cefec668
 static inline void *zalloc(size_t size)
 {
 	return calloc(1, size);
@@ -62,35 +51,11 @@
 ssize_t readn(int fd, void *buf, size_t n);
 ssize_t writen(int fd, void *buf, size_t n);
 
-<<<<<<< HEAD
-struct perf_event_attr;
-
-void event_attr_init(struct perf_event_attr *attr);
-
-=======
->>>>>>> cefec668
 size_t hex_width(u64 v);
 int hex2u64(const char *ptr, u64 *val);
 
 extern unsigned int page_size;
 extern int cacheline_size;
-<<<<<<< HEAD
-extern int sysctl_perf_event_max_stack;
-extern int sysctl_perf_event_max_contexts_per_stack;
-
-struct parse_tag {
-	char tag;
-	int mult;
-};
-
-unsigned long parse_tag_value(const char *str, struct parse_tag *tags);
-
-int perf_event_paranoid(void);
-
-void mem_bswap_64(void *src, int byte_size);
-void mem_bswap_32(void *src, int byte_size);
-=======
->>>>>>> cefec668
 
 bool find_process(const char *name);
 
