--- conflicted
+++ resolved
@@ -334,36 +334,6 @@
 	return p - ptr;
 }
 
-<<<<<<< HEAD
-unsigned long parse_tag_value(const char *str, struct parse_tag *tags)
-{
-	struct parse_tag *i = tags;
-
-	while (i->tag) {
-		char *s;
-
-		s = strchr(str, i->tag);
-		if (s) {
-			unsigned long int value;
-			char *endptr;
-
-			value = strtoul(str, &endptr, 10);
-			if (s != endptr)
-				break;
-
-			if (value > ULONG_MAX / i->mult)
-				break;
-			value *= i->mult;
-			return value;
-		}
-		i++;
-	}
-
-	return (unsigned long) -1;
-}
-
-=======
->>>>>>> cefec668
 int perf_event_paranoid(void)
 {
 	int value;
