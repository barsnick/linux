--- conflicted
+++ resolved
@@ -2,18 +2,6 @@
 #include "util.h"
 #include <linux/kernel.h>
 #include <errno.h>
-<<<<<<< HEAD
-
-int prefixcmp(const char *str, const char *prefix)
-{
-	for (; ; str++, prefix++)
-		if (!*prefix)
-			return 0;
-		else if (*str != *prefix)
-			return (unsigned char)*prefix - (unsigned char)*str;
-}
-=======
->>>>>>> cefec668
 
 /*
  * Used as the default ->buf value, so that people can always assume
