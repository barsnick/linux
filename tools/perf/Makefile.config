--- conflicted
+++ resolved
@@ -184,10 +184,6 @@
     PYTHON_EMBED_CCOPTS := $(filter-out -specs=%,$(PYTHON_EMBED_CCOPTS))
   endif
   FLAGS_PYTHON_EMBED := $(PYTHON_EMBED_CCOPTS) $(PYTHON_EMBED_LDOPTS)
-endif
-
-ifeq ($(CC), clang)
-  PYTHON_EMBED_CCOPTS := $(filter-out -specs=%,$(PYTHON_EMBED_CCOPTS))
 endif
 
 FEATURE_CHECK_CFLAGS-libpython := $(PYTHON_EMBED_CCOPTS)
@@ -614,20 +610,6 @@
       $(call disable-python,No 'python-config' tool was found: disables Python support - please install python-devel/python-dev)
     else
 
-<<<<<<< HEAD
-      PYTHON_CONFIG_SQ := $(call shell-sq,$(PYTHON_CONFIG))
-
-      PYTHON_EMBED_LDOPTS := $(shell $(PYTHON_CONFIG_SQ) --ldflags 2>/dev/null)
-      PYTHON_EMBED_LDFLAGS := $(call strip-libs,$(PYTHON_EMBED_LDOPTS))
-      PYTHON_EMBED_LIBADD := $(call grep-libs,$(PYTHON_EMBED_LDOPTS)) -lutil
-      PYTHON_EMBED_CCOPTS := $(shell $(PYTHON_CONFIG_SQ) --cflags 2>/dev/null)
-      ifeq ($(CC), clang)
-        PYTHON_EMBED_CCOPTS := $(filter-out -specs=%,$(PYTHON_EMBED_CCOPTS))
-      endif
-      FLAGS_PYTHON_EMBED := $(PYTHON_EMBED_CCOPTS) $(PYTHON_EMBED_LDOPTS)
-
-=======
->>>>>>> 2ac97f0f
       ifneq ($(feature-libpython), 1)
         $(call disable-python,No 'Python.h' (for Python 2.x support) was found: disables Python support - please install python-devel/python-dev)
       else
